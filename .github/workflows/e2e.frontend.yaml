name: e2e:frontend
on:
  pull_request:
    # paths:
    #   - 'frontend/**'
jobs:
  e2e:
    runs-on: ubuntu-latest
    strategy:
      matrix:
        test:
          - feature/feature.spec.ts
          - groups/groups.spec.ts
          - projects/access.spec.ts
          - segments/segments.spec.ts
<<<<<<< HEAD
          #- login/login.spec.ts
=======
          # - login/login.spec.ts
>>>>>>> bc7856a2
    steps:
      - name: Dump GitHub context
        env:
          GITHUB_CONTEXT: ${{ toJson(github) }}
        run: |
          echo "$GITHUB_CONTEXT"
      - name: Checkout
        uses: actions/checkout@v4
      - name: Build static frontend
        run: |
          cd frontend
          yarn install --immutable
          yarn build
      - name: Start Unleash test instance
        run: |
          docker compose -f .github/docker-compose.test.yml up -d --wait -t 90
        env:
          FRONTEND_TEST_LICENSE: ${{ secrets.FRONTEND_TEST_LICENSE }}
      - name: Run Cypress
        uses: cypress-io/github-action@v6
        with:
          working-directory: frontend
          env: AUTH_USER=admin,AUTH_PASSWORD=unleash4all
          config: baseUrl=http://localhost:3000
          spec: cypress/integration/${{ matrix.test }}
          install-command: yarn --immutable<|MERGE_RESOLUTION|>--- conflicted
+++ resolved
@@ -13,11 +13,7 @@
           - groups/groups.spec.ts
           - projects/access.spec.ts
           - segments/segments.spec.ts
-<<<<<<< HEAD
-          #- login/login.spec.ts
-=======
           # - login/login.spec.ts
->>>>>>> bc7856a2
     steps:
       - name: Dump GitHub context
         env:
