# Changelog

<<<<<<< HEAD
## 3.6.0

- feat: upgrade knex to latest
=======
## 3.5.4

- fix: helmet wap csp in quotes

## 3.5.3

- fix: lax helmet csp config for styles.

## 3.5.2

- fix: add optional helmet security headers
- fix: The links for Kotlin and PHP clients got mixed up (#623)
>>>>>>> 7ac13431

## 3.5.1

- fix: upgrade to [unleash-frontend v3.5.1](https://github.com/Unleash/unleash-frontend/blob/master/CHANGELOG.md#351)

## 3.5.0

- feat: add stale property on toggle (#619)
- fix: upgrade joi to version 17.2.0
- feat: Add support for toggle types (#618)
- feat: added time-ago to toggle-list

## 3.4.2

- fix: upgrade unleash-frontend to version 3.4.0
- fix: version should be part of ui-config (#616)
- feat: add weightType as legal property on variant schema (#614)
- Update getting-started.md (#617)
- Update @types/node to the latest version 🚀 (#596)
- fix: upgrade js-yaml to latest
- chore(deps): bump lodash from 4.17.15 to 4.17.19 in /website (#611)
- fix: replace @hapi/joi with joi
- Update getting-started.md
- fix: exporting only feature toggles as yaml should not crash

## 3.4.1

- fix: add keepAliveTimeout option

## 3.4.0

- feat: Adds server.create() (#606)

## 3.3.6

- fix: upgrade unleash-frontend to verson 3.3.5

## 3.3.5

- fix: upgrade unleash-frontend to verson 3.3.3

## 3.3.4

- fix: we now support node 14 :hurray
- fix: upgrade db-migrate-pg to version 1.2.2
- fix: upgrade unleash-frontend to version 3.3.2

## 3.3.3

- chore: add a few more community client SDKs
- fix: add user-store (#590)
- fix: upgrade unleash-frontend to 3.3.1
- fix: license year and company
- chore: add dart sdk details
- fix: pg dependency for db-migrate as well
- fix: support node 14 by upgrading pg to 8.0.3
- fix: we are not ready for node 14
- fix: remove Procfile for Heroku

## 3.3.2

- fix: stop measure responsetime for unknown paths (#591)
- fix: expose evaluated config and permissions object
- fix: user should not crash if email is missing

## 3.3.1

- fix: Support proper SSL settings using `DATABASE_SSL` (#585)
- fix: upgrade unleash-frontend to version 3.2.21
- fix: add users-table to store user details (#586)
- fix: disable ssl for local postgres in dev
- fix: use airbnb lint rules directly (#583)
- chore: reduce log-level for metrics

## 3.3.0

- feat: Update "enableLegacyRoutes" to false (#580)
- feat: require node >= 12
- feat: move secrets to settings (#577)
- fix: Update unleash-frontend to version 3.2.20 (#582)
- fix: Logout should not be xhr call (#576)
- fix: Update pg to the latest version 🚀 (#578)
- fix: upgrade eslint to verson 6.8.0
- fix: upgrade ava to version 3.7.0
- chore: update getting-started guide
- Fix: typo webpage (#579)
- fix(readme): improve heroku 1 click deploy behavior (#575)
- chore: Fix typo in gogole-auth-hook example (#572)
- fix: bump acorn from 7.0.0 to 7.1.1 (#571)

## 3.2.30

- fix: upgrade unleash-frontend to version 3.2.19

## 3.2.29

- fix: lock knex to version 0.20.10
- fix: upgrade unleash-frontend to version 3.2.18

## 3.2.28

- fix: more metrics
- fix: upgrade unleash-frontend to version 3.2.17
- fix: add settings column to postgres
- feat: api supports context fields (#564)
- fix: failing user.test on gravatar url
- fix: use gravatar-url instead of gravatar dep
- fix: upgrade lint-staged to latest
- fix: upgrade @hapi/joi to version 17.1.0
- fix: upgrade husky to version 4.2.3

## 3.2.27

- fix: remove prometheus-gc-stats dependency

## 3.2.26

- fix: Update prom-client to the latest version 🚀 (#562)
- chore: update lolex to latest version
- fix: variant weights can be up to 1000

## 3.2.25

- fix: upgrade unleash-frontend to version 3.2.15

## 3.2.24

- fix: upgrade unleash-frontend to version 3.2.13

## 3.2.23

- fix: upgrade to @hapi/joi to version 16.1.8
- fix: Upgrade unleash-frontend to version 3.2.11
- fix: update yargs to version 15.1.0

## 3.2.22

- fix: add appName as label in usage metrics

## 3.2.21

- fix: missing strategy makes the toggle-configure crash

## 3.2.20

- fix: update @types/node to latest
- fix: constraints should be part of toggle schema
- fix: Update yargs to to version 15.0.1
- fix: Update log4js to the latest version 🚀 (#524)
- fix: Add option to disable database migrations #526 (#52

## 3.2.19

- fix: update knex to version 0.20.0
- fix: Update unleash-frontend to 3.2.9

## 3.2.18

- feat: Add new Flexible Rollout Strategy (#517)

## 3.2.17

- fix: bump knex from 0.19.4 to 0.19.5 (secutiry-fix)

## 3.2.16

- fix: Update unleash-frontend to version 3.2.7
- fix: lint error
- fix: Add admin api for context-field definitions
- fix: Update lolex to the latest version 🚀 (#508)
- fix: Only use set-value 2.0.1
- chore: Added static context props in docs (#507)
- fix: Update dev-dependencies
- fix: upgrade prettier to version 1.18.2
- fix: Upgrade express to version 4.17.1
- fix: update eslint to version 6.5.1
- fix: update @passport-next/passport to version 3.0.1
- fix: remove unused dependency: commander
- chore: Add details about Larvel (php) SDK
- chore: Added unleash-client-core as official sdk (#505)
- fix: e2e tests should only set up one database per test file (#504)
- chore: Added reference to official client implementation in .Net (#503)
- fix(deps): bump mixin-deep from 1.3.1 to 1.3.2 (#487)
- fix: do not destroy db on startup
- fix: remove old test-setup hacks
- fix: upgrade knex to version 0.19.4
- fix: upgrade @types/node to version 12.7.9
- fix: upgrade lint-staged to version 9.4.1
- fix: add more logging if test-db destroy fails
- fix: upgrade async to version 3.1.0
- fix: upgrade supertest to version 4.0.2
- chore: upgrade ava to version 2.4.0
- fix: remove unused depenency yallist
- fix: Bump yargs to version 14.0.0
- fix: bump husky to version 3.0.8
- chore: Updated slack invite token (#501)
- fix: Upgrade log4js to version 5.1.0
- chore: increase test-logging
- chore: see if travis is hapy with serial tests
- Revert "fix: build on node 10 and 12"
- fix: build on node 10 and 12
- fix: bump pg to 7.12.1
- fix: only build with node v10 for now
- fix: build on node 10 and 12
- Fix asset paths (#486)
- chore: fix broken links
- chore: Add Elixir Unleash Library to README (#480)
- fix: update keycloak example (#478)
- fix(package): update commander to version 3.0.0

## 3.2.15

- feat: add db query latency metrics
- fix: fix: update knex to version 0.19.1
- fix: remove unused dependency install
- fix: Upgrade lint-staged to version 9.2.1
- fix: Upgrade husky to version 3.0.1
- fix: upgrade eslint to version 6.1.0
- fix: Update unleash-frontend to version 3.2.6
- fix: upgrade ava to 2.2.0
- fix: Update @passport-next/passport to the latest version rocket (#469)
- chore: Add guide for how to use eventHook to send updates to Slack

## 3.2.14

- fix: Unleash bin should allow databaseUrl to be defined in env.

## 3.2.13

- feat: add option and functionality that allows a user to hook into feature mutations (#457)
- chore: add budgets as a company using unleash (#456)
- fix: Add DATABASE_URL_FILE for loading a db url from a file (#455)
- fix: Upgrade knex to version 0.17.5
- chore: Update db-migrate-pg to version 1.0.0

## 3.2.12

- fix: none authentication should have a mock user (#449)
- fix: Update commander to version 2.20.0
- chore: Update docusaurus to version 1.11.0
- chore: Update ava to version 2.0.0
- chore: Update async to the latest version

## 3.2.11

- feat: Separate DATABASE*URL to multiple DATABASE*\* variable (#437)

## 3.2.10

- fix: Strategies should not be required for updateding application details
- feat: boolean strategy paramters

## 3.2.9

- fix: should be more allow about empty metrics

## 3.2.8

- fix: Bump unleash-frontend to 3.2.4
- chore(package): update @types/node to version 12.0.0
- fix: LogProvider as option injected to unleash.

## 3.2.7

- fix: Session cookie should set path to baseUriPath

## 3.2.6

- Fix: Add support for IPC connections.
- fix(package): update mime to version 2.4.1
- chore(package): update nyc to version 14.0.0
- chore(package): update lockfile yarn.lock
- chore(package): update lolex to version 4.0.1
- chore(package): update lockfile yarn.lock
- chore(package): update husky to version 2.0.0
- chore(package): update lockfile yarn.lock
- chore(package): update superagent to version 5.0.2

## 3.2.5

- fix: Bump unleash-frontend to version 3.2.3
- fix: Minor logout cleanup
- feat: Added import & export through stateService (#395)

## 3.2.4

- feat: Customizable ui via ui-config

## 3.2.3

- fix: Metrics poller should start even if inital fetch fails.
- fix: SimpleAuthentication should work with custom basePaths
- fix: Add explicit endpoints for toggle on/off
- fix: Application list should be alphabetically sorted

## 3.2.2

- fix: Bump unleash-frontend to version 3.2.1

## 3.2.1

- fix: Variants should be allowed to be 'null'

## 3.2.0

- feat: Add beta support for toggle variants

## 3.1.7

- fix: Critical bugfix 'databaseSchema' not defaulting to 'public'

## 3.1.6

- fix: Database migrator does use the databaseSchema option.

## 3.1.5

- feat(permission): Implement beta support for permissions.
- chore(package): Upgrade a lot of dependencies

## 3.1.4

- chore(package): Upgrade ava to version 1.0.1
- chore(modernize): Clean up internal structure
- chore(modernize): Use joi for all validations
- chore(package): Upgrade moment to version 2.23.0
- chore(package): Upgrade deep-diff to version 1.0.2
- chore(package): Upgrade prom-client to version 11.2.0
- chore(package): Upgrade joi to version 14.3.0
- chore(package): Upgrade pg to version 7.7.1
- chore(package): Upgrade various dev-dependecies

## 3.1.3

- fix(metrics): Add prometheus compatible feature metrics endpoint

## 3.1.2

- fix(clientApi): Add namePrefix paramter to /api/client/features

## 3.1.1

- fix(gzip): Add gzip support
- fix(package): update unleash-frontend to version 3.1.3

## 3.1.0

- fix(package): update unleash-frontend to version 3.1.1

## 3.0.6

- fix(log4js): Upgrade log4js to version 3.0.3 and fix default log configuration

## 3.0.5

- fix(package): update log4js to version 3.0.2
- fix(package): update knex to version 0.15.2
- fix(package): update yargs to version 12.0.1
- chore(readme): Update documentation
- fix(package): update install to version 0.12.0
- fix(revive): Include user information on revive
- chore(package): update eslint to version 5.0.0
- chore(package): update nyc to version 12.0.1

## 3.0.4

- feat(metrics): Expose toggle updates to prometheus
- chore(package.json): Bump serve-favicon to 2.5.0
- chore(package.json): Bump joi to 13.0.3
- chore(package.json): bump express
- chore(package.json): Bump log4js to 2.6.0
- chore(package.json): Bump moment to 2.22.1
- chore(package.json): Bump @types/node to 10.0.8
- chore(package.json): Bump pg to 7.4.3
- chore(package.json): Bump knex to 0.14.6
- chore(package.json): Bump commander to 2.15.1

## 3.0.3

- feat(bind): Added option to bind to specific http address
- fix(migration): Unleash should not start if migration fails.

## 3.0.2

- fix(package): Update unleash-frontend to version 3.0.1

## 3.0.1

- fix(package): Update db-migrate-pg to version 0.4.0
- fix(package): update prom-client to version 11.0.0
- refactor: use body-parser bundled with express
- fix(package): update express-validator to version 5.0.0

## 3.0.0 (10.02.2018)

- All changes in all 3.0.0 alpha-releases is included in this version
- fix(package): Upgrade unleash-frontend to version 3.0.0

## 3.0.0-alpha.10

- chore(package.json): Bump unleash-frontend to 3.0.0-alpha.7
- fix(store): DB should not override createdAt if set.

## 3.0.0-alpha.9

- Bugfix: more informative name validation errors ([#292](https://github.com/Unleash/unleash/pull/292))

## 3.0.0-alpha.8

- [Auth] User-provider ([#261](https://github.com/Unleash/unleash/issues/261))
- [Auth] Document how to secure Unleash ([#234](https://github.com/Unleash/unleash/issues/234))
- [Auth] Admin UI should handle 401 ([#232](https://github.com/Unleash/unleash/issues/232))
- [Auth] Client API authentication ([#231](https://github.com/Unleash/unleash/issues/231))
- [Auth] Handle 403 (Forbidden) with custom auth.
- [Auth] Support sign out ([#288](https://github.com/Unleash/unleash/issues/288))

## 3.0.0-alpha.7

- Bugfix: Should not allow creation of archived toggle #284

## 3.0.0-alpha.6

- Expose vresion number in /api and in user interface.
- Housekeeping: Upgrading a lot of dependencies

## 3.0.0-alpha.3

- Bump unleash-frontend

## 3.0.0-alpha.2

- Add sdkVersion in client registration
- disable edit of built-in strategies
- Strip uknown fields in client requests.
- Disable x-powered-by header
- Add posibility to inject custom logger provider

## 3.0.0-alpha.1

- upgrade unleash-frontend to 3.0.0-alpha.1
- moved api endpoints to /api/admin/_ and /api/client/_
- refactored all routes to use a standalone router per file
- removed v.1 legacy data support
- removed v.1 legacy /features endpoint
- added prettier and upgraded eslint

## 2.2.0

- Expose hooks in main export #223

## 2.1.7

- Bump unleash-frontend to 2.2.6

## 2.1.6

- Added strategies validation when updating feature toggle
- Allow node newer than 6 to run the app

## 2.1.4

- Bump unleash-fronted to 2.2.4

## 2.1.3

- Bugfix for db: timestamps should be with time zone.
- Bump unleash-fronted to 2.2.3

## 2.1.2

- Bugfix for migration: avoid multiple calls on same callback.

## 2.1.0

- Provide a set of pre-defined activation strategies. These will automatically be defined by the migrator as long as they don't exist already.
  - applicationHostname
  - gradualRolloutRandom
  - gradualRolloutSessionId
  - gradualRolloutUserId
  - remoteAddress
  - userWithId

## 2.0.4

- bump unleash-frontend which includes a lot of UI improvements and bug-fixes.
- Fix error message when trying to create a archived feature toggle.

## 2.0.0 (January 2017)

- Support multiple strategies. This makes it easy to use multiple activation strategies in combination.
- Client metrics. Gives details about what toggles a specific client application uses, how many times a toggle was evaluated to true / false. Everything presented in the UI.
- Client registration. This gives insight about connected clients, instances, strategies they support.
- Client Application overview. Based on metrics and client registrations.
- Database-migration done internally by Unleash, no external migration step required.
- Publish unleash-server to npm.
- Provide Prometheus endpoint for service metrics (response times, memory usage, etc).
- A lot of bug-fixes (check commit history and issues for reference)
- Unleash-frontend as a separate repo: https://github.com/Unleash/unleash-frontend. Total rewrite of UI using react + redux + material Design.
- Unleash moved to it’s own organization: https://github.com/Unleash making it more open and allow everyone to contribute.
- Unleash-docker as a separate module: https://github.com/Unleash/unleash-docker
- Unleash binary, making it easy to install and use Unleash as a service.
- Removed all config/tuning that was specific to FINN.no usage of Unleash.

**If you are migrating from 1.0.0 to 2.0.0 we recommend reading [the migration guide](https://github.com/Unleash/unleash/blob/master/docs/migration-guide.md)**

## 1.0.0 (January 2015)

- Initial public release<|MERGE_RESOLUTION|>--- conflicted
+++ resolved
@@ -1,10 +1,9 @@
 # Changelog
 
-<<<<<<< HEAD
 ## 3.6.0
 
 - feat: upgrade knex to latest
-=======
+
 ## 3.5.4
 
 - fix: helmet wap csp in quotes
@@ -17,7 +16,6 @@
 
 - fix: add optional helmet security headers
 - fix: The links for Kotlin and PHP clients got mixed up (#623)
->>>>>>> 7ac13431
 
 ## 3.5.1
 
