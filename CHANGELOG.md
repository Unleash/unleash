# Changelog

## [Unreleased]
- Add sdkVersion in client registration
- disable edit of built-in strategies
- Strip uknown fields in client requests.
- Disable x-powered-by header
<<<<<<< HEAD
- Improved client-metrics validation to avoid NaN
=======
- Add posibility to inject custom logger provider
>>>>>>> 95dba01d

## 3.0.0-alpha.1
- upgrade unleash-frontend to 3.0.0-alpha.1
- moved api endpoints to /api/admin/* and /api/client/*
- refactored all routes to use a standalone router per file
- removed v.1 legacy data support
- removed v.1 legacy /features endpoint
- added prettier and upgraded eslint

## 2.2.0
- Expose hooks in main export #223

## 2.1.7
- Bump unleash-frontend to 2.2.6

## 2.1.6
- Added strategies validation when updating feature toggle
- Allow node newer than 6 to run the app

## 2.1.4
- Bump unleash-fronted to 2.2.4

## 2.1.3
- Bugfix for db: timestamps should be with time zone.
- Bump unleash-fronted to 2.2.3

## 2.1.2
- Bugfix for migration: avoid multiple calls on same callback.

## 2.1.0
- Provide a set of pre-defined activation strategies. These will automatically be defined by the migrator as long as they don't exist already. 
    - applicationHostname
    - gradualRolloutRandom
    - gradualRolloutSessionId
    - gradualRolloutUserId
    - remoteAddress
    - userWithId

## 2.0.4
- bump unleash-frontend which includes a lot of UI improvements and bug-fixes.
- Fix error message when trying to create a archived feature toggle. 

## 2.0.0 (January 2017)

- Support multiple strategies. This makes it easy to use multiple activation strategies in combination.
- Client metrics. Gives details about what toggles a specific client application uses, how many times a toggle was evaluated to true / false. Everything presented in the UI. 
- Client registration. This gives insight about connected clients, instances, strategies they support. 
- Client Application overview. Based on metrics and client registrations.
- Database-migration done internally by Unleash, no external migration step required. 
- Publish unleash-server to npm. 
- Provide Prometheus endpoint for service metrics (response times, memory usage, etc).
- A lot of bug-fixes (check commit history and issues for reference)
- Unleash-frontend as a separate repo: https://github.com/Unleash/unleash-frontend. Total rewrite of UI using react + redux + material Design. 
- Unleash moved to it’s own organization: https://github.com/Unleash making it more open and allow everyone to contribute. 
- Unleash-docker as a separate module: https://github.com/Unleash/unleash-docker 
- Unleash binary, making it easy to install and use Unleash as a service. 
- Removed all config/tuning that was specific to FINN.no usage of Unleash.

**If you are migrating from 1.0.0 to 2.0.0 we recommend reading [the migration guide](https://github.com/Unleash/unleash/blob/master/docs/migration-guide.md)**



## 1.0.0 (January 2015)
- Initial public release
<|MERGE_RESOLUTION|>--- conflicted
+++ resolved
@@ -5,11 +5,8 @@
 - disable edit of built-in strategies
 - Strip uknown fields in client requests.
 - Disable x-powered-by header
-<<<<<<< HEAD
 - Improved client-metrics validation to avoid NaN
-=======
 - Add posibility to inject custom logger provider
->>>>>>> 95dba01d
 
 ## 3.0.0-alpha.1
 - upgrade unleash-frontend to 3.0.0-alpha.1
