# Changelog

All notable changes to this project will be documented in this file.

<<<<<<< HEAD
=======
## [6.1.5] - 2024-08-13

### Bug Fixes

- SCIM UI flag removal ([#7856](https://github.com/Unleash/unleash/issues/7856))


>>>>>>> 4738d4a6
## [6.1.4] - 2024-08-13

### Bug Fixes

- Don't show link stubs in slack notifications ([#7810](https://github.com/Unleash/unleash/issues/7810)) ([#7850](https://github.com/Unleash/unleash/issues/7850))


### Fix

- Time to production ([#7835](https://github.com/Unleash/unleash/issues/7835)) ([#7848](https://github.com/Unleash/unleash/issues/7848))


### Miscellaneous Tasks

- Cherry-pick SCIM flag removal ([#7851](https://github.com/Unleash/unleash/issues/7851))


## [6.1.3] - 2024-08-13

### Bug Fixes

- Don't always fetch all flags on project flag screen ([#7834](https://github.com/Unleash/unleash/issues/7834))

- Display feature naming patterns in dialog ([#7837](https://github.com/Unleash/unleash/issues/7837))


## [6.1.2] - 2024-08-08

### Bug Fixes

- Allow for empty groupId in form ([#7798](https://github.com/Unleash/unleash/issues/7798)) ([#7802](https://github.com/Unleash/unleash/issues/7802))


## [6.1.0] - 2024-08-07

### Bug Fixes

- Involuntarily scrolled to the top when mousing off group/project avatars ([#7287](https://github.com/Unleash/unleash/issues/7287))

- Project settings table overflow ([#7288](https://github.com/Unleash/unleash/issues/7288))

- Trim sso URL fields ([#7301](https://github.com/Unleash/unleash/issues/7301))

- Remove null users in filter ([#7308](https://github.com/Unleash/unleash/issues/7308))

- Update dependency ajv to v8.14.0 ([#7314](https://github.com/Unleash/unleash/issues/7314))

- Update dependency joi to v17.13.1 ([#7315](https://github.com/Unleash/unleash/issues/7315))

- Update dependency slug to v9.1.0 ([#7316](https://github.com/Unleash/unleash/issues/7316))

- Update react monorepo to v18.3.1 ([#7318](https://github.com/Unleash/unleash/issues/7318))

- Tweak docker build

- Lifecycle metrics on metrics insert ([#7322](https://github.com/Unleash/unleash/issues/7322))

- Yarnv4 requires shebangs in shell scripts to allow execution ([#7323](https://github.com/Unleash/unleash/issues/7323))

- Remove immutable switch from frontend build ([#7331](https://github.com/Unleash/unleash/issues/7331))

- Revert yarn4 ([#7334](https://github.com/Unleash/unleash/issues/7334))

- Update dependency express-rate-limit to v7.3.0 ([#7342](https://github.com/Unleash/unleash/issues/7342))

- Remove stale stats widget ([#7353](https://github.com/Unleash/unleash/issues/7353))

- Yarn v4 requires prepack instead of prepare script when building… ([#7371](https://github.com/Unleash/unleash/issues/7371))

- Playground parent deps check ([#7384](https://github.com/Unleash/unleash/issues/7384))

- Exclude lifecycle from stale checks ([#7386](https://github.com/Unleash/unleash/issues/7386))

- Fix unstable search ([#7391](https://github.com/Unleash/unleash/issues/7391))

- Lifecycle button permissions ([#7395](https://github.com/Unleash/unleash/issues/7395))

- Project to lifecycle events ([#7400](https://github.com/Unleash/unleash/issues/7400))

- Make default for gradual rollout work on the correct strategy name ([#7401](https://github.com/Unleash/unleash/issues/7401))

- Make rendering of new project form independent of rendering the project list ([#7405](https://github.com/Unleash/unleash/issues/7405))

- Check for permission in group access assignment ([#7408](https://github.com/Unleash/unleash/issues/7408))

- Turn off showing usernames and emails in the project cards when the flag is turned on ([#7421](https://github.com/Unleash/unleash/issues/7421))

- Add license key notice to upgrade instructions ([#7440](https://github.com/Unleash/unleash/issues/7440))

- Long project name display ([#7435](https://github.com/Unleash/unleash/issues/7435))

- Change lifecycle stage duration metric type ([#7444](https://github.com/Unleash/unleash/issues/7444))

- Make search selects explicit ([#7445](https://github.com/Unleash/unleash/issues/7445))

- Banner duplication on strategy edit with change requests ([#7452](https://github.com/Unleash/unleash/issues/7452))

- Strategy form buttons spacing ([#7468](https://github.com/Unleash/unleash/issues/7468))

- Prevent strategy variant weight from going into negative numbers on Frontend ([#7460](https://github.com/Unleash/unleash/issues/7460))

- Update dependency joi to v17.13.3 ([#7476](https://github.com/Unleash/unleash/issues/7476))

- Update dependency nodemailer to v6.9.14 ([#7477](https://github.com/Unleash/unleash/issues/7477))

- Cap project ids to 90 characters (without suffix) ([#7481](https://github.com/Unleash/unleash/issues/7481))

- Improve menu styling ([#7513](https://github.com/Unleash/unleash/issues/7513))

- Prevent project cell overflow on api keys table ([#7472](https://github.com/Unleash/unleash/issues/7472))

- Command menu hover ([#7515](https://github.com/Unleash/unleash/issues/7515))

- Remove focus on ESC ([#7535](https://github.com/Unleash/unleash/issues/7535))

- Sidebar update active when navigated via command menu. ([#7545](https://github.com/Unleash/unleash/issues/7545))

- Update addon counter to include new relic addon

- Update cache, even when the total is 0 ([#7582](https://github.com/Unleash/unleash/issues/7582))

- Make loader not exlpode to 100vh in unnecessary locations ([#7589](https://github.com/Unleash/unleash/issues/7589))

- Prevent long names from breaking form layouts ([#7591](https://github.com/Unleash/unleash/issues/7591))

- Toast error doesn't tell you what the error is ([#7601](https://github.com/Unleash/unleash/issues/7601))

- Insights sticky header ([#7607](https://github.com/Unleash/unleash/issues/7607))

- Update OpenAPI error converter to handle query param errors too ([#7609](https://github.com/Unleash/unleash/issues/7609))

- Validate patched data with schema ([#7616](https://github.com/Unleash/unleash/issues/7616))

- Use a fullscreen loader for the initial redirect load ([#7619](https://github.com/Unleash/unleash/issues/7619))

- Change "features flags" -> "feature flags" ([#7632](https://github.com/Unleash/unleash/issues/7632))

- Check for admin in signal endpoints hook ([#7642](https://github.com/Unleash/unleash/issues/7642))

- Add workaround for tooltip ([#7649](https://github.com/Unleash/unleash/issues/7649))

- Recently visit should only use main paths ([#7655](https://github.com/Unleash/unleash/issues/7655))

- Capitalize input labels ([#7667](https://github.com/Unleash/unleash/issues/7667))

- Validate project names on blur ([#7668](https://github.com/Unleash/unleash/issues/7668))

- Hide project selection option in CreateFeatureDialog when OSS ([#7669](https://github.com/Unleash/unleash/issues/7669))

- Show the selected project's name on the button, not its ID ([#7671](https://github.com/Unleash/unleash/issues/7671))

- Project icon sizing and color ([#7672](https://github.com/Unleash/unleash/issues/7672))

- Make config dropdown list generic over values ([#7676](https://github.com/Unleash/unleash/issues/7676))

- Prevent long project names from blowing out the form ([#7673](https://github.com/Unleash/unleash/issues/7673))

- Shorten max project name width in feature toggles creation form ([#7678](https://github.com/Unleash/unleash/issues/7678))

- On project delete with tokens put token deleted in audit log ([#7675](https://github.com/Unleash/unleash/issues/7675))

- Avoid weird spacing between title and collab mode icon ([#7683](https://github.com/Unleash/unleash/issues/7683))

- Break long project/flag names in the event log to prevent overflow ([#7684](https://github.com/Unleash/unleash/issues/7684))

- Allow editors to create flags again ([#7685](https://github.com/Unleash/unleash/issues/7685))

- Allow editors to submit flag form ([#7687](https://github.com/Unleash/unleash/issues/7687))

- FeatureForm - not jsx comment ([#7689](https://github.com/Unleash/unleash/issues/7689))

- Health stats number ([#7688](https://github.com/Unleash/unleash/issues/7688))

- Use nested flexboxes instead of grid area ([#7654](https://github.com/Unleash/unleash/issues/7654))

- Don't cut off hover-color of favorite button ([#7691](https://github.com/Unleash/unleash/issues/7691))

- Flex layout used the wrong axes for layout. ([#7696](https://github.com/Unleash/unleash/issues/7696))

- Avoid react key warnings in tables ([#7694](https://github.com/Unleash/unleash/issues/7694))

- Rollback should await a result ([#7712](https://github.com/Unleash/unleash/issues/7712))

- Align event log filter buttons ([#7726](https://github.com/Unleash/unleash/issues/7726))

- Strategy parameters UI ([#7713](https://github.com/Unleash/unleash/issues/7713))

- Show "System" for system users, instead of "User ID n" where n is the project's number in the order. ([#7734](https://github.com/Unleash/unleash/issues/7734))

- Strategy edit required param error ([#7747](https://github.com/Unleash/unleash/issues/7747))

- Avoid collaborators being smooshed together ([#7741](https://github.com/Unleash/unleash/issues/7741))

- Playground parent disabled with strategy ([#7744](https://github.com/Unleash/unleash/issues/7744))

- Insights health info link placement ([#7750](https://github.com/Unleash/unleash/issues/7750))

- Decrease collaborator font size ([#7754](https://github.com/Unleash/unleash/issues/7754))

- Show api token on playground ([#7753](https://github.com/Unleash/unleash/issues/7753))

- Feature type is now validated ([#7769](https://github.com/Unleash/unleash/issues/7769))

- Don't delete projects screen from history ([#7787](https://github.com/Unleash/unleash/issues/7787))

- Add yarn back


### Chore

- Add limits to feature flags ([#7536](https://github.com/Unleash/unleash/issues/7536))

- Use createApiTokenService instead of newing it up ([#7560](https://github.com/Unleash/unleash/issues/7560))


### Docs

- Merged migration articles into a single document ([#7324](https://github.com/Unleash/unleash/issues/7324))

- Made the Rust tutorial simpler


### Documentation

- Scim entra docs ([#7300](https://github.com/Unleash/unleash/issues/7300))

- V6 upgrading notes ([#7275](https://github.com/Unleash/unleash/issues/7275))

- Move provisioning reference to scim reference ([#7338](https://github.com/Unleash/unleash/issues/7338))

- Updated and formatted license docs. ([#7349](https://github.com/Unleash/unleash/issues/7349))

- Replace png with svg for feature flag org methods ([#7407](https://github.com/Unleash/unleash/issues/7407))

- IOS tutorial ([#7486](https://github.com/Unleash/unleash/issues/7486))

- Add a docs entry for file based OSS featureset import ([#7520](https://github.com/Unleash/unleash/issues/7520))

- Document resource limits ([#7567](https://github.com/Unleash/unleash/issues/7567))

- Add a footnote about how archived flags don't count towards the flag limit ([#7587](https://github.com/Unleash/unleash/issues/7587))

- Documented the environment variables available for configuring SSO ([#7630](https://github.com/Unleash/unleash/issues/7630))

- Added oidc example to lycheeignore

- Add minimum and recommended specs for Unleash and for Database ([#7653](https://github.com/Unleash/unleash/issues/7653))

- Removed the recommended chapter of PostgreSQL config ([#7661](https://github.com/Unleash/unleash/issues/7661))

- Integration events ([#7670](https://github.com/Unleash/unleash/issues/7670))

- Add new android sdk readme ([#7665](https://github.com/Unleash/unleash/issues/7665))

- Cleanup 🧹 ([#7659](https://github.com/Unleash/unleash/issues/7659))

- Add subpages of edge documentation ([#7720](https://github.com/Unleash/unleash/issues/7720))

- Insights v2 docs update ([#7692](https://github.com/Unleash/unleash/issues/7692))


### Feat

- Feature view created by field - frontend ([#7382](https://github.com/Unleash/unleash/issues/7382))

- Webhook markdown ([#7658](https://github.com/Unleash/unleash/issues/7658))


### Features

- Add created by in search results ([#7285](https://github.com/Unleash/unleash/issues/7285))

- Project flag creators api ([#7302](https://github.com/Unleash/unleash/issues/7302))

- Display created by user in search ([#7292](https://github.com/Unleash/unleash/issues/7292))

- Filter by created by ([#7306](https://github.com/Unleash/unleash/issues/7306))

- Show creators from non archived features ([#7309](https://github.com/Unleash/unleash/issues/7309))

- Add popover to users in flags list ([#7344](https://github.com/Unleash/unleash/issues/7344))

- Global search by flag type ([#7346](https://github.com/Unleash/unleash/issues/7346))

- Filter by user when interacting with the avatar ([#7347](https://github.com/Unleash/unleash/issues/7347))

- Upgrade from react v17 to v18 ([#7265](https://github.com/Unleash/unleash/issues/7265))

- Adding full creator information to view used by feature read ([#7356](https://github.com/Unleash/unleash/issues/7356))

- Command bar poc ([#7350](https://github.com/Unleash/unleash/issues/7350))

- Read flag creator ([#7357](https://github.com/Unleash/unleash/issues/7357))

- Clean up command bar props ([#7368](https://github.com/Unleash/unleash/issues/7368))

- Extract global feature search ([#7372](https://github.com/Unleash/unleash/issues/7372))

- Recent project by name ([#7375](https://github.com/Unleash/unleash/issues/7375))

- Search features from command bar ([#7378](https://github.com/Unleash/unleash/issues/7378))

- Command bar last visited: improve project/feature icons and paths ([#7383](https://github.com/Unleash/unleash/issues/7383))

- Optimize search store by removing inline EXISTS ([#7385](https://github.com/Unleash/unleash/issues/7385))

- Optimize search ([#7387](https://github.com/Unleash/unleash/issues/7387))

- Command bar search projects ([#7388](https://github.com/Unleash/unleash/issues/7388))

- Max strategies metrics ([#7392](https://github.com/Unleash/unleash/issues/7392))

- Optimize search store by removing inline EXISTS ([#7394](https://github.com/Unleash/unleash/issues/7394))

- Command bar pages and name resolving ([#7397](https://github.com/Unleash/unleash/issues/7397))

- Menubar is not dependant on query params anymroe ([#7399](https://github.com/Unleash/unleash/issues/7399))

- Anonimize demo users list flag view ([#7432](https://github.com/Unleash/unleash/issues/7432))

- Lifecycle stage count ([#7434](https://github.com/Unleash/unleash/issues/7434))

- Stage count by project metric ([#7441](https://github.com/Unleash/unleash/issues/7441))

- Now command bar will not search behind the scene ([#7443](https://github.com/Unleash/unleash/issues/7443))

- Now able to search pages ([#7446](https://github.com/Unleash/unleash/issues/7446))

- Tweak command bar UI styles to match sketches ([#7447](https://github.com/Unleash/unleash/issues/7447))

- Lifecycle stage entered counter ([#7449](https://github.com/Unleash/unleash/issues/7449))

- Search only features when there is search string ([#7450](https://github.com/Unleash/unleash/issues/7450))

- Transactional complete/uncomplete feature ([#7451](https://github.com/Unleash/unleash/issues/7451))

- Command menu items can have description as tooltip now ([#7455](https://github.com/Unleash/unleash/issues/7455))

- Largest projects and features metric ([#7459](https://github.com/Unleash/unleash/issues/7459))

- Command bar track events ([#7469](https://github.com/Unleash/unleash/issues/7469))

- Introduce large cache for swr ([#7470](https://github.com/Unleash/unleash/issues/7470))

- Strategy limit to 30 ([#7473](https://github.com/Unleash/unleash/issues/7473))

- Configurable strategies limit ([#7488](https://github.com/Unleash/unleash/issues/7488))

- Move recording recently visited into separate component ([#7494](https://github.com/Unleash/unleash/issues/7494))

- Add environments to resource limit schema ([#7495](https://github.com/Unleash/unleash/issues/7495))

- Command bar feedback ([#7485](https://github.com/Unleash/unleash/issues/7485))

- Constraint values limit ([#7498](https://github.com/Unleash/unleash/issues/7498))

- Constraint values limit UI ([#7501](https://github.com/Unleash/unleash/issues/7501))

- Allow enterprise override for constraint values limit ([#7502](https://github.com/Unleash/unleash/issues/7502))

- Use new environment limit in Unleash UI ([#7500](https://github.com/Unleash/unleash/issues/7500))

- Command bar results key down should exit/refocus input ([#7509](https://github.com/Unleash/unleash/issues/7509))

- Clear search string and close box after click ([#7511](https://github.com/Unleash/unleash/issues/7511))

- Projects limit ([#7514](https://github.com/Unleash/unleash/issues/7514))

- Add resource limits for API tokens ([#7510](https://github.com/Unleash/unleash/issues/7510))

- Project limit UI ([#7518](https://github.com/Unleash/unleash/issues/7518))

- What's new in Unleash ([#7497](https://github.com/Unleash/unleash/issues/7497))

- Segments limit ([#7524](https://github.com/Unleash/unleash/issues/7524))

- Track interaction with search ([#7526](https://github.com/Unleash/unleash/issues/7526))

- Segments limit ui ([#7528](https://github.com/Unleash/unleash/issues/7528))

- Use different cache key for command bar ([#7530](https://github.com/Unleash/unleash/issues/7530))

- Quick suggestions click close ([#7533](https://github.com/Unleash/unleash/issues/7533))

- UI limit for API tokens ([#7532](https://github.com/Unleash/unleash/issues/7532))

- Change billing plan get in touch to support email ([#7523](https://github.com/Unleash/unleash/issues/7523))

- Extended SDK metrics ([#7527](https://github.com/Unleash/unleash/issues/7527))

- Limit component ([#7538](https://github.com/Unleash/unleash/issues/7538))

- Limit component used in strategies ([#7542](https://github.com/Unleash/unleash/issues/7542))

- Hide command bar when losing focus ([#7544](https://github.com/Unleash/unleash/issues/7544))

- Command bar up down navigation ([#7546](https://github.com/Unleash/unleash/issues/7546))

- Add solid border for contrast ([#7550](https://github.com/Unleash/unleash/issues/7550))

- Limit environments component ([#7548](https://github.com/Unleash/unleash/issues/7548))

- Update description on project deletion ([#7539](https://github.com/Unleash/unleash/issues/7539))

- New Relic integration ([#7492](https://github.com/Unleash/unleash/issues/7492))

- Limit segments component ([#7553](https://github.com/Unleash/unleash/issues/7553))

- Constraints limit in a strategy ([#7554](https://github.com/Unleash/unleash/issues/7554))

- Constraints limit in a strategy UI ([#7555](https://github.com/Unleash/unleash/issues/7555))

- Add limit warning for feature flags ([#7556](https://github.com/Unleash/unleash/issues/7556))

- Constraints values limit in a strategy UI ([#7557](https://github.com/Unleash/unleash/issues/7557))

- Project limits ui ([#7558](https://github.com/Unleash/unleash/issues/7558))

- Disallow repeating last 5 passwords. ([#7552](https://github.com/Unleash/unleash/issues/7552))

- Exclude archived features in max reporting ([#7559](https://github.com/Unleash/unleash/issues/7559))

- Statistics for orphaned tokens ([#7568](https://github.com/Unleash/unleash/issues/7568))

- Show orphaned API tokens ([#7569](https://github.com/Unleash/unleash/issues/7569))

- API Tokens limit - UI ([#7561](https://github.com/Unleash/unleash/issues/7561))

- User seats component ([#7583](https://github.com/Unleash/unleash/issues/7583))

- Show all results in the same time ([#7590](https://github.com/Unleash/unleash/issues/7590))

- Select first item after query ([#7592](https://github.com/Unleash/unleash/issues/7592))

- Remove first item selection ([#7596](https://github.com/Unleash/unleash/issues/7596))

- Make frontend aware that OIDC can be configured through env ([#7597](https://github.com/Unleash/unleash/issues/7597))

- Insights filters ([#7608](https://github.com/Unleash/unleash/issues/7608))

- Make SAML dialog aware that it might be configured via env ([#7606](https://github.com/Unleash/unleash/issues/7606))

- Show info on healthy flags in health tooltip ([#7611](https://github.com/Unleash/unleash/issues/7611))

- Filter project flags by state ([#7618](https://github.com/Unleash/unleash/issues/7618))

- Allow you to gradually scale back constraint usage ([#7622](https://github.com/Unleash/unleash/issues/7622))

- Feature collaborators read model ([#7625](https://github.com/Unleash/unleash/issues/7625))

- Feature collaborators added to API behind a flag ([#7627](https://github.com/Unleash/unleash/issues/7627))

- Separate command bar and search hotkeys ([#7651](https://github.com/Unleash/unleash/issues/7651))

- Update openapi schema for feature creation for tags ([#7657](https://github.com/Unleash/unleash/issues/7657))

- Tag feature on creation ([#7664](https://github.com/Unleash/unleash/issues/7664))

- Added PoC for the new feature creation dialog ([#7666](https://github.com/Unleash/unleash/issues/7666))

- Add tags selection to feature creation ([#7674](https://github.com/Unleash/unleash/issues/7674))

- Redirect to new feature flag creation ([#7679](https://github.com/Unleash/unleash/issues/7679))

- Use a toggling button for impression data on/off ([#7682](https://github.com/Unleash/unleash/issues/7682))

- Human readable project names in insight charts ([#7686](https://github.com/Unleash/unleash/issues/7686))

- Health stats insights explanation ([#7690](https://github.com/Unleash/unleash/issues/7690))

- New event search flag ([#7699](https://github.com/Unleash/unleash/issues/7699))

- Rollback transaction wrapper ([#7706](https://github.com/Unleash/unleash/issues/7706))

- Add filter dropdowns to event log pages ([#7711](https://github.com/Unleash/unleash/issues/7711))

- Create gauges for all resource limits ([#7718](https://github.com/Unleash/unleash/issues/7718))

- UI for playground of change requests ([#7721](https://github.com/Unleash/unleash/issues/7721))

- Preview changes button ([#7722](https://github.com/Unleash/unleash/issues/7722))

- Remove orphaned tokens flags ([#7714](https://github.com/Unleash/unleash/issues/7714))

- Orphaned tokens - new API tokens list icon ([#7693](https://github.com/Unleash/unleash/issues/7693))

- Copy strategy to current environment ([#7730](https://github.com/Unleash/unleash/issues/7730))

- New event search ([#7708](https://github.com/Unleash/unleash/issues/7708))

- Add event types to filter button ([#7733](https://github.com/Unleash/unleash/issues/7733))

- Add projects and environments to cr preview ([#7740](https://github.com/Unleash/unleash/issues/7740))

- Event search on new endpoint, first test ([#7739](https://github.com/Unleash/unleash/issues/7739))

- Change request preview integration ([#7743](https://github.com/Unleash/unleash/issues/7743))

- Playground try configuration mode ([#7752](https://github.com/Unleash/unleash/issues/7752))

- Event search e2e tests ([#7755](https://github.com/Unleash/unleash/issues/7755))

- New useEventSearch hook ([#7757](https://github.com/Unleash/unleash/issues/7757))

- Link to frontend api url ([#7770](https://github.com/Unleash/unleash/issues/7770))

- Link to release notes from orphaned tokens ([#7731](https://github.com/Unleash/unleash/issues/7731))

- Wait for postgres to boot before running tests ([#7790](https://github.com/Unleash/unleash/issues/7790))


### Miscellaneous Tasks

- Orval search created by feature ([#7290](https://github.com/Unleash/unleash/issues/7290))

- Bump version to 6.0.0+main

- Orval types for flag creator ([#7305](https://github.com/Unleash/unleash/issues/7305))

- Test that the tags API still returns tags that you can't create anymore ([#7304](https://github.com/Unleash/unleash/issues/7304))

- Use node 20 for linting ([#7311](https://github.com/Unleash/unleash/issues/7311))

- Make feature.spec and segements.spec more resilient ([#7289](https://github.com/Unleash/unleash/issues/7289))

- Upgrade to yarn v4 ([#7230](https://github.com/Unleash/unleash/issues/7230))

- Merged 11 principles articles into a single document ([#7266](https://github.com/Unleash/unleash/issues/7266))

- Make the User Avatar size configurable ([#7332](https://github.com/Unleash/unleash/issues/7332))

- Bump version to 6.0.1+main

- Add gitignores to frontend and website subdirectories ([#7336](https://github.com/Unleash/unleash/issues/7336))

- Remove debug metrics flag ([#7348](https://github.com/Unleash/unleash/issues/7348))

- Use HTML (custom) tooltip for permission switches ([#7355](https://github.com/Unleash/unleash/issues/7355))

- Added www.java.com to lychee ignore

- Disable filtering for unknown users ([#7369](https://github.com/Unleash/unleash/issues/7369))

- Use new ScreenReaderOnly component in config buttons ([#7352](https://github.com/Unleash/unleash/issues/7352))

- Yarn v4 ([#7345](https://github.com/Unleash/unleash/issues/7345))

- Bump version to 6.0.2+main

- Wait to input the name of the segment when checking for error messages ([#7377](https://github.com/Unleash/unleash/issues/7377))

- Add some tests for the useRecentlyVisited hook ([#7380](https://github.com/Unleash/unleash/issues/7380))

- Bump version to 6.0.3+main

- Add metrics/gauges for "max constraint values" and "max constraints" ([#7398](https://github.com/Unleash/unleash/issues/7398))

- Delete ice cream icon 🍦 ([#7403](https://github.com/Unleash/unleash/issues/7403))

- Bump unleash-client to 5.5.5 ([#7412](https://github.com/Unleash/unleash/issues/7412))

- Bump version to 6.0.4+main

- Remove createProjectWithEnvironmentConfig and newCreateProjectUI flags ([#7429](https://github.com/Unleash/unleash/issues/7429))

- Remove unstable label from GA metrics features ([#7433](https://github.com/Unleash/unleash/issues/7433))

- Change "toggle updated" to "flag updated" in toast message ([#7439](https://github.com/Unleash/unleash/issues/7439))

- Remove unused interfaces from old state import ([#7448](https://github.com/Unleash/unleash/issues/7448))

- Change generated project id format to use incrementing numbers instead of hashes ([#7456](https://github.com/Unleash/unleash/issues/7456))

- Better debug logs in slack app ([#7467](https://github.com/Unleash/unleash/issues/7467))

- Yarn v4 ([#7457](https://github.com/Unleash/unleash/issues/7457))

- Resource limits flag ([#7471](https://github.com/Unleash/unleash/issues/7471))

- Sync dependencies with enterprise ([#7482](https://github.com/Unleash/unleash/issues/7482))

- Rename recent and page suggestions ([#7484](https://github.com/Unleash/unleash/issues/7484))

- Command bar refactor of search result items for consistent styling and icons ([#7483](https://github.com/Unleash/unleash/issues/7483))

- Change get in touch email and use biome from node_modules ([#7496](https://github.com/Unleash/unleash/issues/7496))

- Customer requested to CS to be removed from this list.

- Remove multer, since it isn't being used ([#7512](https://github.com/Unleash/unleash/issues/7512))

- Rename command bar files ([#7516](https://github.com/Unleash/unleash/issues/7516))

- Fix searchbar styling when focus is on results ([#7517](https://github.com/Unleash/unleash/issues/7517))

- Command bar feedback focus and text size ([#7521](https://github.com/Unleash/unleash/issues/7521))

- Fix command bar missing icons in quick suggestions ([#7522](https://github.com/Unleash/unleash/issues/7522))

- Extract api token service composition root; place it in /features ([#7519](https://github.com/Unleash/unleash/issues/7519))

- Remove unused clone code ([#7529](https://github.com/Unleash/unleash/issues/7529))

- Command bar remove strategy types as page suggestion ([#7543](https://github.com/Unleash/unleash/issues/7543))

- Fix command bar key prop usage ([#7534](https://github.com/Unleash/unleash/issues/7534))

- Make sdk metrics snake case ([#7547](https://github.com/Unleash/unleash/issues/7547))

- Don't prevent users from entering the env form when they're at the limit ([#7549](https://github.com/Unleash/unleash/issues/7549))

- Use a command bar shadow thats visible in darkmode as well ([#7551](https://github.com/Unleash/unleash/issues/7551))

- Delete project api tokens when last mapped project is removed ([#7503](https://github.com/Unleash/unleash/issues/7503))

- Bump biome to 1.8.3 ([#7540](https://github.com/Unleash/unleash/issues/7540))

- Added flag to remove unsafe inline style src header ([#7566](https://github.com/Unleash/unleash/issues/7566))

- Fix project name overflow ([#7575](https://github.com/Unleash/unleash/issues/7575))

- Remove share insights button ([#7600](https://github.com/Unleash/unleash/issues/7600))

- Add integrationEvents feature flag ([#7602](https://github.com/Unleash/unleash/issues/7602))

- Db migration for integration events ([#7604](https://github.com/Unleash/unleash/issues/7604))

- Send prometheus metrics when someone tries to exceed resource limits ([#7617](https://github.com/Unleash/unleash/issues/7617))

- Integration events store ([#7613](https://github.com/Unleash/unleash/issues/7613))

- Integration events service ([#7614](https://github.com/Unleash/unleash/issues/7614))

- Feature collaborators flag ([#7623](https://github.com/Unleash/unleash/issues/7623))

- Register integration events in webhooks ([#7621](https://github.com/Unleash/unleash/issues/7621))

- Allow you to lower constraint values even when they're above limit ([#7624](https://github.com/Unleash/unleash/issues/7624))

- Register integration events in Slack integration ([#7626](https://github.com/Unleash/unleash/issues/7626))

- Extend uiConfig schema with new SSO variables ([#7628](https://github.com/Unleash/unleash/issues/7628))

- Don't ask OSS users to reach out to CS ([#7633](https://github.com/Unleash/unleash/issues/7633))

- Register integration events in Slack App integration ([#7631](https://github.com/Unleash/unleash/issues/7631))

- Register integration events in Teams integration ([#7634](https://github.com/Unleash/unleash/issues/7634))

- Register integration events in Datadog integration ([#7635](https://github.com/Unleash/unleash/issues/7635))

- Update .lycheeignore ([#7640](https://github.com/Unleash/unleash/issues/7640))

- Register integration events in New Relic integration ([#7636](https://github.com/Unleash/unleash/issues/7636))

- Integration events API ([#7639](https://github.com/Unleash/unleash/issues/7639))

- Integration events hook ([#7641](https://github.com/Unleash/unleash/issues/7641))

- Add integration events modal ([#7648](https://github.com/Unleash/unleash/issues/7648))

- Keep latest integration events for each integration configuration ([#7652](https://github.com/Unleash/unleash/issues/7652))

- Show latest integration event on card ([#7656](https://github.com/Unleash/unleash/issues/7656))

- Add flag configuration for the new flag creation flow ([#7662](https://github.com/Unleash/unleash/issues/7662))

- Create shared dialog form template ([#7663](https://github.com/Unleash/unleash/issues/7663))

- Update description/docs for the new feature creation dialog fields ([#7677](https://github.com/Unleash/unleash/issues/7677))

- Origin middleware ([#7695](https://github.com/Unleash/unleash/issues/7695))

- Change log level to info in origin middleware ([#7705](https://github.com/Unleash/unleash/issues/7705))

- Change request playground flag ([#7707](https://github.com/Unleash/unleash/issues/7707))

- Composition root playground service ([#7710](https://github.com/Unleash/unleash/issues/7710))

- Request origin prom metrics ([#7709](https://github.com/Unleash/unleash/issues/7709))

- Use EventSchema instead of IEvent ([#7732](https://github.com/Unleash/unleash/issues/7732))

- Update handling of strategy deletion for demo walkthrough ([#7719](https://github.com/Unleash/unleash/issues/7719))

- Generate orval types ([#7742](https://github.com/Unleash/unleash/issues/7742))


### Refactor

- Lifecycle stage duration outside instance stats ([#7442](https://github.com/Unleash/unleash/issues/7442))

- Largest resources queries ([#7466](https://github.com/Unleash/unleash/issues/7466))

- Insights actions container relaxed width ([#7603](https://github.com/Unleash/unleash/issues/7603))

- Encapsulate playground limit in service ([#7700](https://github.com/Unleash/unleash/issues/7700))

- Make event log look and act like other pages ([#7704](https://github.com/Unleash/unleash/issues/7704))

- Rename rollback to more explicit rollbackTransaction ([#7723](https://github.com/Unleash/unleash/issues/7723))

- Simplify event log filters component and adds more data ([#7736](https://github.com/Unleash/unleash/issues/7736))


### Security

- Bump ws dependency ([#7697](https://github.com/Unleash/unleash/issues/7697))


### Testing

- Filter by created by/author ([#7307](https://github.com/Unleash/unleash/issues/7307))

- Describe default stickiness bahavior in a test ([#7379](https://github.com/Unleash/unleash/issues/7379))

- Remove last seen at assertion ([#7487](https://github.com/Unleash/unleash/issues/7487))

- Insights filtering ([#7612](https://github.com/Unleash/unleash/issues/7612))

- Flexible strategy component stickiness and groupId ([#7735](https://github.com/Unleash/unleash/issues/7735))


### Wip

- Split out avatar group; use same tooltip for all avatars ([#7681](https://github.com/Unleash/unleash/issues/7681))


### Meta

- Use a default value (of nothing) for NODE_OPTIONS ([#7759](https://github.com/Unleash/unleash/issues/7759))


## [6.0.4] - 2024-06-19

### Bug Fixes

- Project to lifecycle events ([#7400](https://github.com/Unleash/unleash/issues/7400))

- Check for permission in group access assignment ([#7408](https://github.com/Unleash/unleash/issues/7408)) ([#7413](https://github.com/Unleash/unleash/issues/7413))


## [6.0.3] - 2024-06-14

### Bug Fixes

- Backport lifecycle and playground fixes ([#7396](https://github.com/Unleash/unleash/issues/7396))


## [6.0.2] - 2024-06-12

### Bug Fixes

- Remove stale stats widget ([#7353](https://github.com/Unleash/unleash/issues/7353)) ([#7376](https://github.com/Unleash/unleash/issues/7376))


## [6.0.1] - 2024-06-10

### Bug Fixes

- Lifecycle metrics on metrics insert ([#7322](https://github.com/Unleash/unleash/issues/7322)) ([#7330](https://github.com/Unleash/unleash/issues/7330))


## [6.0.0] - 2024-06-06

### Bug Fixes

- Badge should render children 0 value ([#6981](https://github.com/Unleash/unleash/issues/6981))

- Duplicate column name in search query ([#6989](https://github.com/Unleash/unleash/issues/6989))

- Remove columns from the search api query ([#6996](https://github.com/Unleash/unleash/issues/6996))

- Update dependencies in OSS docker file

- Optimize table placeholder loading ([#7002](https://github.com/Unleash/unleash/issues/7002))

- Move slug to real deps ([#7004](https://github.com/Unleash/unleash/issues/7004))

- Removed dupliacted component ([#7013](https://github.com/Unleash/unleash/issues/7013))

- Fix prometheus metrics for lifecycle ([#7030](https://github.com/Unleash/unleash/issues/7030))

- Adjust meta data icons ([#7026](https://github.com/Unleash/unleash/issues/7026))

- Center last seen column ([#7035](https://github.com/Unleash/unleash/issues/7035))

- Make the project submission work from the project creation modal ([#7040](https://github.com/Unleash/unleash/issues/7040))

- Lifecycle improvements/fixes ([#7044](https://github.com/Unleash/unleash/issues/7044))

- Make name validation work properly. ([#7042](https://github.com/Unleash/unleash/issues/7042))

- Omit yes no from stale data comparison ([#7052](https://github.com/Unleash/unleash/issues/7052))

- Add appropriate response headers to SPA entry point HTML response ([#6992](https://github.com/Unleash/unleash/issues/6992))

- Loading is causing a glitch that changes the size of the dialog for a split second ([#7062](https://github.com/Unleash/unleash/issues/7062))

- Disable the create button when api call is made ([#7063](https://github.com/Unleash/unleash/issues/7063))

- Bearer tokens with base-path ([#7065](https://github.com/Unleash/unleash/issues/7065))

- Reached stage should emit feature name ([#7068](https://github.com/Unleash/unleash/issues/7068))

- New strategy using default strategy ([#7075](https://github.com/Unleash/unleash/issues/7075))

- Refresh project after import ([#7082](https://github.com/Unleash/unleash/issues/7082))

- Make numbers in chart to locale string ([#7084](https://github.com/Unleash/unleash/issues/7084))

- Deprecate useProjectNameOrId ([#7086](https://github.com/Unleash/unleash/issues/7086))

- Small improvements ([#7090](https://github.com/Unleash/unleash/issues/7090))

- Also check includedTraffic before calculating overage and showing warning ([#7091](https://github.com/Unleash/unleash/issues/7091))

- No requests before project loaded ([#7096](https://github.com/Unleash/unleash/issues/7096))

- Don't send change request info unless using the new form ([#7102](https://github.com/Unleash/unleash/issues/7102))

- Make dialog the right height and make it scroll if it's smaller ([#7103](https://github.com/Unleash/unleash/issues/7103))

- Set min-height on dropdown item list ([#7106](https://github.com/Unleash/unleash/issues/7106))

- Prevent single-select lists from reopening when you select an item from the search bar ([#7111](https://github.com/Unleash/unleash/issues/7111))

- Add accessible descriptions to the dropdowns ([#7112](https://github.com/Unleash/unleash/issues/7112))

- Minor UI adjustments ([#7117](https://github.com/Unleash/unleash/issues/7117))

- Make CR button wider always ([#7173](https://github.com/Unleash/unleash/issues/7173))

- Change request environment selector button label ([#7176](https://github.com/Unleash/unleash/issues/7176))

- Attempt a react friendly fix of summing ([#7151](https://github.com/Unleash/unleash/issues/7151))

- Use a fixed-width button label for CR selector in new project creation form ([#7179](https://github.com/Unleash/unleash/issues/7179))

- Fix empty events when no features need to be deleted ([#7181](https://github.com/Unleash/unleash/issues/7181))

- CR button shows docs for change requests when selected ([#7196](https://github.com/Unleash/unleash/issues/7196))

- Get rid of horizontal scrollbar on narrow screens in CreateProjectDialog ([#7198](https://github.com/Unleash/unleash/issues/7198))

- Footer overflow ([#7203](https://github.com/Unleash/unleash/issues/7203))

- Show 2 insights components to pro ([#7207](https://github.com/Unleash/unleash/issues/7207))

- Sort segments before comparing in cr diff calculations ([#7202](https://github.com/Unleash/unleash/issues/7202))

- When finding median time to production, ignore 0s ([#7200](https://github.com/Unleash/unleash/issues/7200))

- Handle long owner names for projects ([#7215](https://github.com/Unleash/unleash/issues/7215))

- Handle long names in new project card footers ([#7216](https://github.com/Unleash/unleash/issues/7216))

- Handle overflowing avatars in the new project card ([#7217](https://github.com/Unleash/unleash/issues/7217))

- Correctly align project card info when some cards have multi-line names ([#7223](https://github.com/Unleash/unleash/issues/7223))

- Increase performance of outdated SDK query ([#7226](https://github.com/Unleash/unleash/issues/7226))

- Demo steps should search the main table ([#7227](https://github.com/Unleash/unleash/issues/7227))

- Created by on application-created adds the ip as created by ([#7231](https://github.com/Unleash/unleash/issues/7231))

- Update dependency memoizee to v0.4.17 ([#7236](https://github.com/Unleash/unleash/issues/7236))

- Update dependency unleash-client to v5.5.3 ([#7237](https://github.com/Unleash/unleash/issues/7237))

- Prevent jumping content navbar switch ([#7232](https://github.com/Unleash/unleash/issues/7232))

- Mobile menu font size ([#7252](https://github.com/Unleash/unleash/issues/7252))

- Resolve tar to 6.2.1 ([#7256](https://github.com/Unleash/unleash/issues/7256))

- Hide insights from sidebar for oss and kill switch ([#7270](https://github.com/Unleash/unleash/issues/7270))

- Import export pointing to new docs ([#7274](https://github.com/Unleash/unleash/issues/7274))

- Display previously selected tags in dialog ([#7271](https://github.com/Unleash/unleash/issues/7271))

- Disallow invalid tag values ([#7268](https://github.com/Unleash/unleash/issues/7268))

- Trying to create a tag that's too short gives errors ([#7269](https://github.com/Unleash/unleash/issues/7269))

- Involuntarily scrolled to the top when mousing off group/project avatars ([#7287](https://github.com/Unleash/unleash/issues/7287))

- Trim sso URL fields ([#7301](https://github.com/Unleash/unleash/issues/7301)) ([#7303](https://github.com/Unleash/unleash/issues/7303))


### Chore

- Visually hide labels in the create project form ([#7015](https://github.com/Unleash/unleash/issues/7015))


### Docs

- Add Java YouTube Tutorial Video ([#7059](https://github.com/Unleash/unleash/issues/7059))


### Documentation

- Update feature availability ([#6971](https://github.com/Unleash/unleash/issues/6971))

- Make sure we use latest axios

- Add Python YouTube Video tutorial ([#7033](https://github.com/Unleash/unleash/issues/7033))

- Feature lifecycle ([#7034](https://github.com/Unleash/unleash/issues/7034))

- Optimizing AWS Lambda Documentation ([#6991](https://github.com/Unleash/unleash/issues/6991))

- Add spring boot video to tutorial ([#7098](https://github.com/Unleash/unleash/issues/7098))

- Update quickstart and tutorials with flag reference ([#7142](https://github.com/Unleash/unleash/issues/7142))

- Okta SCIM setup ([#7130](https://github.com/Unleash/unleash/issues/7130))

- Add more clarification on when to use sx vs styled ([#7209](https://github.com/Unleash/unleash/issues/7209))


### Features

- Add completed event as webhook event ([#6968](https://github.com/Unleash/unleash/issues/6968))

- Search order by final ([#6976](https://github.com/Unleash/unleash/issues/6976))

- Merge feature toggle details with feature meta info box ([#6977](https://github.com/Unleash/unleash/issues/6977))

- Configure CRs when creating projects ([#6979](https://github.com/Unleash/unleash/issues/6979))

- Start exposing environment metrics from feature endpoint ([#6986](https://github.com/Unleash/unleash/issues/6986))

- Show documentation relating to the specific thing your configuring in the new project form ([#6993](https://github.com/Unleash/unleash/issues/6993))

- Create initial stages for features ([#6983](https://github.com/Unleash/unleash/issues/6983))

- Pass metrics to feature component ([#6994](https://github.com/Unleash/unleash/issues/6994))

- Increase possible number range for yes/no metrics ([#6995](https://github.com/Unleash/unleash/issues/6995))

- Allow to use CA certificate file path for DB ([#6985](https://github.com/Unleash/unleash/issues/6985))

- Duration in stage, add feature lifecycle prometheus metrics ([#6973](https://github.com/Unleash/unleash/issues/6973))

- Generate project ids if they're missing ([#7003](https://github.com/Unleash/unleash/issues/7003))

- Completed stage lists all environments ([#7007](https://github.com/Unleash/unleash/issues/7007))

- Lifecycle is now navigatable by tab ([#7005](https://github.com/Unleash/unleash/issues/7005))

- Add project id to prometheus and feature flag ([#7008](https://github.com/Unleash/unleash/issues/7008))

- Front end can create projects without ids ([#7009](https://github.com/Unleash/unleash/issues/7009))

- Add status fields for feature lifecycle table ([#7014](https://github.com/Unleash/unleash/issues/7014))

- Feature lifecycle completed schema ([#7021](https://github.com/Unleash/unleash/issues/7021))

- Expose lifecycle stage in project overview search ([#7017](https://github.com/Unleash/unleash/issues/7017))

- Add completed status backend ([#7022](https://github.com/Unleash/unleash/issues/7022))

- Lifecycle in project overview ([#7024](https://github.com/Unleash/unleash/issues/7024))

- Mark completed ui selector ([#7025](https://github.com/Unleash/unleash/issues/7025))

- Create project dialog ([#7012](https://github.com/Unleash/unleash/issues/7012))

- Pre-live should include disabled prod ([#7031](https://github.com/Unleash/unleash/issues/7031))

- Lifecycle prometheus metrics per project ([#7032](https://github.com/Unleash/unleash/issues/7032))

- Webhook data for completed ([#7043](https://github.com/Unleash/unleash/issues/7043))

- Kept and discarded read model ([#7045](https://github.com/Unleash/unleash/issues/7045))

- Expose postgres version ([#7041](https://github.com/Unleash/unleash/issues/7041))

- Track complete event ([#7047](https://github.com/Unleash/unleash/issues/7047))

- Lifecycle column extracted ([#7049](https://github.com/Unleash/unleash/issues/7049))

- Uncomplete tracking ([#7053](https://github.com/Unleash/unleash/issues/7053))

- Backfill current stage on startup ([#7057](https://github.com/Unleash/unleash/issues/7057))

- Move SCIM config into separate tab ([#7055](https://github.com/Unleash/unleash/issues/7055))

- Deprecate feature toggle variants at environment level ([#7058](https://github.com/Unleash/unleash/issues/7058))

- Deprecate feature toggle environment variants api ([#7066](https://github.com/Unleash/unleash/issues/7066))

- Refactor data usage into hooks, estimate monthly added fees ([#7048](https://github.com/Unleash/unleash/issues/7048))

- Outdated sdks project level ([#7080](https://github.com/Unleash/unleash/issues/7080))

- Project level outdated sdks, project level banner ([#7083](https://github.com/Unleash/unleash/issues/7083))

- Switch to hook without features list ([#7085](https://github.com/Unleash/unleash/issues/7085))

- Add global isAdmin method for access service ([#7088](https://github.com/Unleash/unleash/issues/7088))

- Add prometheus metrics error logging ([#7105](https://github.com/Unleash/unleash/issues/7105))

- Debug metrics flag ([#7108](https://github.com/Unleash/unleash/issues/7108))

- Show docs with icons in sidebar ([#7109](https://github.com/Unleash/unleash/issues/7109))

- Rename toggle to flag with db migration ([#7118](https://github.com/Unleash/unleash/issues/7118))

- Navigation sidebar stub ([#7121](https://github.com/Unleash/unleash/issues/7121))

- Plan specific navigation ([#7126](https://github.com/Unleash/unleash/issues/7126))

- Mini navigation sidebar ([#7131](https://github.com/Unleash/unleash/issues/7131))

- Navigation switch ([#7132](https://github.com/Unleash/unleash/issues/7132))

- New mobile sidebar ([#7135](https://github.com/Unleash/unleash/issues/7135))

- Add ip to state-service and group-service ([#7120](https://github.com/Unleash/unleash/issues/7120))

- More spacious layout ([#7138](https://github.com/Unleash/unleash/issues/7138))

- Hide top nav ([#7140](https://github.com/Unleash/unleash/issues/7140))

- Persist navigation settings ([#7144](https://github.com/Unleash/unleash/issues/7144))

- Upgrade make fetch happen ([#7147](https://github.com/Unleash/unleash/issues/7147))

- Error log on unsupported pg ([#7139](https://github.com/Unleash/unleash/issues/7139))

- Adjust change request banner for new layout ([#7160](https://github.com/Unleash/unleash/issues/7160))

- Add remote ip to all events (2) ([#7149](https://github.com/Unleash/unleash/issues/7149))

- User profile preview ([#7150](https://github.com/Unleash/unleash/issues/7150))

- UI tweak new sidebar ([#7165](https://github.com/Unleash/unleash/issues/7165))

- Persist expand collapse ([#7169](https://github.com/Unleash/unleash/issues/7169))

- Currently selected nav item ([#7182](https://github.com/Unleash/unleash/issues/7182))

- Sidebar nav tweaks ([#7185](https://github.com/Unleash/unleash/issues/7185))

- Content padding matches top nav ([#7187](https://github.com/Unleash/unleash/issues/7187))

- Project insights out of beta ([#7188](https://github.com/Unleash/unleash/issues/7188))

- Last viewed project ([#7191](https://github.com/Unleash/unleash/issues/7191))

- Expand admin settings ([#7192](https://github.com/Unleash/unleash/issues/7192))

- Insights docs ([#7189](https://github.com/Unleash/unleash/issues/7189))

- Smart sticky expand/hide button ([#7201](https://github.com/Unleash/unleash/issues/7201))

- Insights out of beta and expose 2 widgets to pro ([#7177](https://github.com/Unleash/unleash/issues/7177))

- Remove accordion line ([#7205](https://github.com/Unleash/unleash/issues/7205))

- Synced last viewed projects ([#7208](https://github.com/Unleash/unleash/issues/7208))

- Move demo to the right ([#7212](https://github.com/Unleash/unleash/issues/7212))

- Recent flags ([#7211](https://github.com/Unleash/unleash/issues/7211))

- Add tooltips to new project creation form config buttons ([#7213](https://github.com/Unleash/unleash/issues/7213))

- Now CLIENT_METRICS event will be emitted with new structure ([#7210](https://github.com/Unleash/unleash/issues/7210))

- File import ([#7219](https://github.com/Unleash/unleash/issues/7219))

- Align list items on mode switch ([#7229](https://github.com/Unleash/unleash/issues/7229))

- New sidebar by default for OSS ([#7239](https://github.com/Unleash/unleash/issues/7239))

- Explain stickiness ([#7248](https://github.com/Unleash/unleash/issues/7248))

- Project health chart now goes from 0 to 100 to give perspective ([#7249](https://github.com/Unleash/unleash/issues/7249))

- Clickable tags in project overview ([#7263](https://github.com/Unleash/unleash/issues/7263))

- More powerful feature search by type ([#7267](https://github.com/Unleash/unleash/issues/7267))

- Filter by feature type ([#7273](https://github.com/Unleash/unleash/issues/7273))

- Adds information about project modes to the project creation form ([#7250](https://github.com/Unleash/unleash/issues/7250))

- Preview dependency ([#7284](https://github.com/Unleash/unleash/issues/7284))


### Fix

- Overflow sidebar cr banner ([#7193](https://github.com/Unleash/unleash/issues/7193))


### Miscellaneous Tasks

- Fix failing test; don't rely on a single item only ([#6974](https://github.com/Unleash/unleash/issues/6974))

- Version in package.json

- Remove project overview refactor flag ([#6897](https://github.com/Unleash/unleash/issues/6897))

- Add automatic ID generation algorithm ([#7001](https://github.com/Unleash/unleash/issues/7001))

- Update orval schemas ([#7010](https://github.com/Unleash/unleash/issues/7010))

- Update documentation for feature toggle variants ([#7064](https://github.com/Unleash/unleash/issues/7064))

- Bump version to 5.12.4+main

- Remove e2e tests for legacy env variants ([#7071](https://github.com/Unleash/unleash/issues/7071))

- Linter update ([#7072](https://github.com/Unleash/unleash/issues/7072))

- Bring workflow changes from 5.12 ([#7074](https://github.com/Unleash/unleash/issues/7074))

- Update workflows ([#7076](https://github.com/Unleash/unleash/issues/7076))

- Update app.json ([#7078](https://github.com/Unleash/unleash/issues/7078))

- Rename toggle to flag #1 ([#7092](https://github.com/Unleash/unleash/issues/7092))

- Rename toggle to flag #2 ([#7097](https://github.com/Unleash/unleash/issues/7097))

- Change toggle to flag #3 ([#7101](https://github.com/Unleash/unleash/issues/7101))

- Update input field text sizes ([#7107](https://github.com/Unleash/unleash/issues/7107))

- Rename toggle to flag #4 ([#7114](https://github.com/Unleash/unleash/issues/7114))

- Rename feature toggle to feature flag #5 ([#7115](https://github.com/Unleash/unleash/issues/7115))

- Rename toggle to flag #6 ([#7122](https://github.com/Unleash/unleash/issues/7122))

- Rename roles toggles to flag ([#7123](https://github.com/Unleash/unleash/issues/7123))

- Remove e2e that is not needed anymore ([#7124](https://github.com/Unleash/unleash/issues/7124))

- Rename toggle to flag #7 ([#7125](https://github.com/Unleash/unleash/issues/7125))

- Update orval types after renaming ([#7127](https://github.com/Unleash/unleash/issues/7127))

- Make it build again

- Workflows call workflows ([#7089](https://github.com/Unleash/unleash/issues/7089))

- Bump to @types/node 20 as well as updating frontend .nvmrc ([#7137](https://github.com/Unleash/unleash/issues/7137))

- Rename toggle to flag docs #1 ([#7136](https://github.com/Unleash/unleash/issues/7136))

- Rename toggle to flags in docs #2 ([#7141](https://github.com/Unleash/unleash/issues/7141))

- Rename toggle to flags in docs #3 ([#7143](https://github.com/Unleash/unleash/issues/7143))

- Update anchor toggle titles ([#7145](https://github.com/Unleash/unleash/issues/7145))

- Rename toggle to flag #final ([#7146](https://github.com/Unleash/unleash/issues/7146))

- Edge active tokens cache flag removal ([#7094](https://github.com/Unleash/unleash/issues/7094))

- Remove deprecated legacy features endpoint ([#7129](https://github.com/Unleash/unleash/issues/7129))

- Remove toggle reference apart from existing links ([#7148](https://github.com/Unleash/unleash/issues/7148))

- [**breaking**] [v6] remove error.description in error messages ([#7157](https://github.com/Unleash/unleash/issues/7157))

- Update illustrations for unleash anatomy ([#7163](https://github.com/Unleash/unleash/issues/7163))

- New create project dialog UI fixes ([#7167](https://github.com/Unleash/unleash/issues/7167))

- Fix create project form environment selector button width ([#7175](https://github.com/Unleash/unleash/issues/7175))

- Rename component to match file name and american spelling ([#7174](https://github.com/Unleash/unleash/issues/7174))

- Switch insights ui flag to kill switch ([#7166](https://github.com/Unleash/unleash/issues/7166))

- Update unleash banner in readme ([#7178](https://github.com/Unleash/unleash/issues/7178))

- Upgrade edge banner version ([#7180](https://github.com/Unleash/unleash/issues/7180))

- Removed edge bulk metrics endpoint ([#7161](https://github.com/Unleash/unleash/issues/7161))

- Allow CR selection when no envs are enabled ([#7183](https://github.com/Unleash/unleash/issues/7183))

- Deprecate custom strategies ([#7186](https://github.com/Unleash/unleash/issues/7186))

- New project dialog code cleanup 1 ([#7113](https://github.com/Unleash/unleash/issues/7113))

- Remove state service ([#7184](https://github.com/Unleash/unleash/issues/7184))

- Code cleanup for new project form pt 2 ([#7190](https://github.com/Unleash/unleash/issues/7190))

- Remove unused artillery scripts referencing state api ([#7194](https://github.com/Unleash/unleash/issues/7194))

- Additional removal notices of state api/service ([#7197](https://github.com/Unleash/unleash/issues/7197))

- Fix button design on narrow screens for new project form ([#7195](https://github.com/Unleash/unleash/issues/7195))

- Remove unused and deprecated methods in feature toggle legacy controller and in feature toggle service ([#7199](https://github.com/Unleash/unleash/issues/7199))

- Removed passport from docker package.json file ([#7159](https://github.com/Unleash/unleash/issues/7159))

- Sync user groups is a system action ([#7214](https://github.com/Unleash/unleash/issues/7214))

- Added dependency review ([#7206](https://github.com/Unleash/unleash/issues/7206))

- Mark deprecations with version ([#7218](https://github.com/Unleash/unleash/issues/7218))

- Remove project list split feature flags ([#7224](https://github.com/Unleash/unleash/issues/7224))

- Remove flag for new project cards ([#7225](https://github.com/Unleash/unleash/issues/7225))

- Bump node 20 version in docker image ([#7221](https://github.com/Unleash/unleash/issues/7221))

- Make ip mandatory ([#7220](https://github.com/Unleash/unleash/issues/7220))

- Change deny list to allow list ([#7242](https://github.com/Unleash/unleash/issues/7242))

- Change to fs/promises and add an import from file e2e test ([#7240](https://github.com/Unleash/unleash/issues/7240))

- Upgrade deps ([#7245](https://github.com/Unleash/unleash/issues/7245))

- Bump version to 5.12.5+main

- Bump version to 5.12.6+main

- Readded resolutions for our docker package file ([#7253](https://github.com/Unleash/unleash/issues/7253))

- Update project overview to flags ([#7247](https://github.com/Unleash/unleash/issues/7247))

- Bump version to 5.12.7+main

- Add a flag+ui flag for commandBarUI ([#7264](https://github.com/Unleash/unleash/issues/7264))

- Backport changed made in the workflow ([#7255](https://github.com/Unleash/unleash/issues/7255))

- Upgraded semver dependency (and biome) ([#7272](https://github.com/Unleash/unleash/issues/7272))

- Regenerate orval with new changes ([#7283](https://github.com/Unleash/unleash/issues/7283))


### Refactor

- Extract feature lifecycle component ([#7023](https://github.com/Unleash/unleash/issues/7023))

- Replace useProject with useProjectOverview ([#7087](https://github.com/Unleash/unleash/issues/7087))

- Navigation sidebar ([#7171](https://github.com/Unleash/unleash/issues/7171))


### Testing

- Move import test from cypress to RTL to make it less flaky ([#6982](https://github.com/Unleash/unleash/issues/6982))

- Move 2 table tests from cypress to rtl ([#6984](https://github.com/Unleash/unleash/issues/6984))

- Move tests from cypress to rtl ([#6987](https://github.com/Unleash/unleash/issues/6987))

- Test how the project form deals with project envs and cr env interaction ([#6997](https://github.com/Unleash/unleash/issues/6997))

- Fix flaky lifecycle test ([#7093](https://github.com/Unleash/unleash/issues/7093))

- Navigation sidebar ([#7172](https://github.com/Unleash/unleash/issues/7172))


### Poc

- Many strategies pagination ([#7011](https://github.com/Unleash/unleash/issues/7011))


## [5.6.0] - 2023-10-26

### Bug Fixes

- Account for array length ([#4849](https://github.com/Unleash/unleash/issues/4849))

- Version checker update needs permissions to write id-token

- Partial index on events announced ([#4856](https://github.com/Unleash/unleash/issues/4856))

- Permissions in the role payload ([#4861](https://github.com/Unleash/unleash/issues/4861))

- Add condition for getting max revision id from store ([#4549](https://github.com/Unleash/unleash/issues/4549))

- Update dependency joi to v17.10.2 ([#4883](https://github.com/Unleash/unleash/issues/4883))

- Update dependency db-migrate-pg to v1.5.2 ([#4894](https://github.com/Unleash/unleash/issues/4894))

- Update docusaurus monorepo to v2.4.3 ([#4895](https://github.com/Unleash/unleash/issues/4895))

- Separate project and project enterprise settings forms ([#4911](https://github.com/Unleash/unleash/issues/4911))

- Yarn lint:fix ([#4917](https://github.com/Unleash/unleash/issues/4917))

- Update potentially-stale status dynamically ([#4905](https://github.com/Unleash/unleash/issues/4905))

- ReportTable status column not updating ([#4924](https://github.com/Unleash/unleash/issues/4924))

- Linting ([#4925](https://github.com/Unleash/unleash/issues/4925))

- Only delete SSO-synced group membership where membership was added by SSO sync ([#4929](https://github.com/Unleash/unleash/issues/4929))

- Make cypress list length checks more relaxed ([#4933](https://github.com/Unleash/unleash/issues/4933))

- Remove console from FeatureToggleSwitch ([#4928](https://github.com/Unleash/unleash/issues/4928))

- Remove the info from the variants page ([#4937](https://github.com/Unleash/unleash/issues/4937))

- Change broken link to groups documentation ([#4941](https://github.com/Unleash/unleash/issues/4941))

- Local linter did not find formatting error ([#4954](https://github.com/Unleash/unleash/issues/4954))

- Fail when format or lint is incorrect ([#4956](https://github.com/Unleash/unleash/issues/4956))

- Ignore errors on changelog generation and include token ([#4926](https://github.com/Unleash/unleash/issues/4926))

- Typo in enabled event ([#4960](https://github.com/Unleash/unleash/issues/4960))

- Refactor getProjectOverview store method ([#4972](https://github.com/Unleash/unleash/issues/4972))

- Added await to getActiveUsers tests

- Export NotFoundError and ISegmentService in internals.ts ([#4997](https://github.com/Unleash/unleash/issues/4997))

- Missing uiFlag newInviteLink ([#5000](https://github.com/Unleash/unleash/issues/5000))

- Enable segment importing for oss ([#5010](https://github.com/Unleash/unleash/issues/5010))

- Message banner internal link assumption ([#5011](https://github.com/Unleash/unleash/issues/5011))

- Message banner zIndex ([#5015](https://github.com/Unleash/unleash/issues/5015))

- Error icon, add only relevant variants ([#5014](https://github.com/Unleash/unleash/issues/5014))

- Import segment test and fix ([#5017](https://github.com/Unleash/unleash/issues/5017))

- Disable all environments when reviving a feature ([#4999](https://github.com/Unleash/unleash/issues/4999))

- Maintenance banner should show right away when toggled ([#5021](https://github.com/Unleash/unleash/issues/5021))

- Use correct flag name ([#5026](https://github.com/Unleash/unleash/issues/5026))

- Feature flag playground features in new store ([#5013](https://github.com/Unleash/unleash/issues/5013))

- Small adjustments on the new header icons ([#5043](https://github.com/Unleash/unleash/issues/5043))

- Update dependency nodemailer to v6.9.6 ([#5049](https://github.com/Unleash/unleash/issues/5049))

- Extract username from user should not return undefined ([#5061](https://github.com/Unleash/unleash/issues/5061))

- Log diff ([#5072](https://github.com/Unleash/unleash/issues/5072))

- Server-side request forgery in @cypress/request@2.88.12 ([#5077](https://github.com/Unleash/unleash/issues/5077))

- Correctly set baseUriPath in setupAppWithBaseUrl ([#5068](https://github.com/Unleash/unleash/issues/5068))

- Update failing snapshot

- Add sort to deep diff ([#5084](https://github.com/Unleash/unleash/issues/5084))

- Force deletion of archived toggles when deleting a project ([#5080](https://github.com/Unleash/unleash/issues/5080))

- Add project filter to feature-toggle-list-builder ([#5099](https://github.com/Unleash/unleash/issues/5099))

- Remove docusaurus from main package json ([#5107](https://github.com/Unleash/unleash/issues/5107))

- Project overview refactor flag ([#5110](https://github.com/Unleash/unleash/issues/5110))

- Don't clean up settings when optional data is not present ([#5118](https://github.com/Unleash/unleash/issues/5118))

- One of our deps breaks on node 21 ([#5122](https://github.com/Unleash/unleash/issues/5122))

- Draft banner zIndex ([#5124](https://github.com/Unleash/unleash/issues/5124))

- Wait for bulk archive button to become enabled ([#5121](https://github.com/Unleash/unleash/issues/5121))

- Grey out text and icons for disabled strategies in playground ([#5113](https://github.com/Unleash/unleash/issues/5113))

- Read project id in edit project ([#5134](https://github.com/Unleash/unleash/issues/5134))

- Fix copy functionality always being disabled

- Fix linting for copyfeature ([#5138](https://github.com/Unleash/unleash/issues/5138))

- Last seen at rendering logic ([#5136](https://github.com/Unleash/unleash/issues/5136))

- Only get rows for toggles in project ([#5141](https://github.com/Unleash/unleash/issues/5141))

- Project mode can not be set to null anymore ([#5145](https://github.com/Unleash/unleash/issues/5145))

- Fix broken edit project link ([#5147](https://github.com/Unleash/unleash/issues/5147))

- Do not track empty strings in playground token input ([#5159](https://github.com/Unleash/unleash/issues/5159))


### Documentation

- Strategy variants video update ([#4854](https://github.com/Unleash/unleash/issues/4854))

- Add video to SDK overview reference ([#4855](https://github.com/Unleash/unleash/issues/4855))

- Rollback docusaurus upgrade so the docs work ([#4965](https://github.com/Unleash/unleash/issues/4965))

- Make videos bigger ([#4980](https://github.com/Unleash/unleash/issues/4980))

- Add a custom_edit_url for sdks and edge/proxy ([#4985](https://github.com/Unleash/unleash/issues/4985))

- Add feature availability troubleshooting guide ([#4989](https://github.com/Unleash/unleash/issues/4989))

- Updated sidebars and added missing doc ID ([#4993](https://github.com/Unleash/unleash/issues/4993))

- Dependent features ([#5058](https://github.com/Unleash/unleash/issues/5058))

- Added Flutter and Next.js Tutorials


### Feat

### Features

- Enterprise project settings ([#4844](https://github.com/Unleash/unleash/issues/4844))

- Read model for dependent features ([#4846](https://github.com/Unleash/unleash/issues/4846))

- Feature admin API returns dependencies and children ([#4848](https://github.com/Unleash/unleash/issues/4848))

- Display dependencies and parents in project details ([#4859](https://github.com/Unleash/unleash/issues/4859))

- Edit and delete dependencies menu ([#4863](https://github.com/Unleash/unleash/issues/4863))

- Events for dependencies ([#4864](https://github.com/Unleash/unleash/issues/4864))

- Biome lint ([#4853](https://github.com/Unleash/unleash/issues/4853))

- Add more events in integrations ([#4815](https://github.com/Unleash/unleash/issues/4815))

- Parent and child info in feature overview header ([#4901](https://github.com/Unleash/unleash/issues/4901))

- Generate orval types with dependent features ([#4902](https://github.com/Unleash/unleash/issues/4902))

- Biome lint frontend ([#4903](https://github.com/Unleash/unleash/issues/4903))

- Update dependency permission ([#4910](https://github.com/Unleash/unleash/issues/4910))

- Prevent delete and archive on parent feature ([#4913](https://github.com/Unleash/unleash/issues/4913))

- Change project with feature dependencies ([#4915](https://github.com/Unleash/unleash/issues/4915))

- Copy feature with parent ([#4918](https://github.com/Unleash/unleash/issues/4918))

- Flag for clone dependencies ([#4922](https://github.com/Unleash/unleash/issues/4922))

- Dependent features in playground ([#4930](https://github.com/Unleash/unleash/issues/4930))

- Allow defining initial admin user as env variable ([#4927](https://github.com/Unleash/unleash/issues/4927))

- Allow to delete dependencies when no orphans ([#4952](https://github.com/Unleash/unleash/issues/4952))

- Render segments changes in feature strategy update event messages ([#4950](https://github.com/Unleash/unleash/issues/4950))

- Orval types with change request for dependencies ([#4961](https://github.com/Unleash/unleash/issues/4961))

- Change request dependency UI ([#4966](https://github.com/Unleash/unleash/issues/4966))

- Do not allow to manage dependencies directly with cr enabled ([#4971](https://github.com/Unleash/unleash/issues/4971))

- Visualize dependencies managment in change requests ([#4978](https://github.com/Unleash/unleash/issues/4978))

- Generate declaration map ([#4981](https://github.com/Unleash/unleash/issues/4981))

- Feature changes counted in new table ([#4958](https://github.com/Unleash/unleash/issues/4958))

- Delete dependnecy button through change request ([#4983](https://github.com/Unleash/unleash/issues/4983))

- Add internalMessageBanner feature flag ([#4990](https://github.com/Unleash/unleash/issues/4990))

- Re-order message banners ([#4995](https://github.com/Unleash/unleash/issues/4995))

- Make invite link more visible ([#4984](https://github.com/Unleash/unleash/issues/4984))

- Multiple external message banners ([#4998](https://github.com/Unleash/unleash/issues/4998))

- Prevent adding dependency to archived or removed parent ([#4987](https://github.com/Unleash/unleash/issues/4987))

- Protect archive feature ([#5003](https://github.com/Unleash/unleash/issues/5003))

- Export dependent feature toggles ([#5007](https://github.com/Unleash/unleash/issues/5007))

- Dynamic icons by adding material symbols font ([#5008](https://github.com/Unleash/unleash/issues/5008))

- Message banners table migration ([#5009](https://github.com/Unleash/unleash/issues/5009))

- Make maintenance banner sticky ([#5016](https://github.com/Unleash/unleash/issues/5016))

- Validate archive dependent features ([#5019](https://github.com/Unleash/unleash/issues/5019))

- Dependencies import validation ([#5023](https://github.com/Unleash/unleash/issues/5023))

- Header invite link tracking ([#5001](https://github.com/Unleash/unleash/issues/5001))

- Verify archive dependent features UI ([#5024](https://github.com/Unleash/unleash/issues/5024))

- Add a dialog when reviving / batch reviving features ([#4988](https://github.com/Unleash/unleash/issues/4988))

- Adds a new design to the header icons ([#5025](https://github.com/Unleash/unleash/issues/5025))

- Remove dependency on archive ([#5040](https://github.com/Unleash/unleash/issues/5040))

- Make maintenance-related 503s more intuitive ([#5018](https://github.com/Unleash/unleash/issues/5018))

- Track add and remove dependencies ([#5041](https://github.com/Unleash/unleash/issues/5041))

- Add playground imrpovements flag ([#5045](https://github.com/Unleash/unleash/issues/5045))

- Add new message banner events ([#5055](https://github.com/Unleash/unleash/issues/5055))

- Show dependencies only when using pro/enterprise or at least on… ([#5052](https://github.com/Unleash/unleash/issues/5052))

- Import dependencies ([#5044](https://github.com/Unleash/unleash/issues/5044))

- Add option to return disabled strategies ([#5059](https://github.com/Unleash/unleash/issues/5059))

- Warn about sdk update with feature dependencies ([#5065](https://github.com/Unleash/unleash/issues/5065))

- Allow selection of text in strategies for contexts ([#5071](https://github.com/Unleash/unleash/issues/5071))

- Dependent features use new transaction mechanism ([#5073](https://github.com/Unleash/unleash/issues/5073))

- Adds rate limiting to metric POST endpoints ([#5075](https://github.com/Unleash/unleash/issues/5075))

- Show disabled strategies in playground ([#5081](https://github.com/Unleash/unleash/issues/5081))

- Default session id in frontend api ([#5083](https://github.com/Unleash/unleash/issues/5083))

- Add message banner API hooks ([#5078](https://github.com/Unleash/unleash/issues/5078))

- Display internal message banners ([#5079](https://github.com/Unleash/unleash/issues/5079))

- Prevent self dependencies ([#5090](https://github.com/Unleash/unleash/issues/5090))

- Check if child and parent are in the same project ([#5093](https://github.com/Unleash/unleash/issues/5093))

- Detect grandchild dependency ([#5094](https://github.com/Unleash/unleash/issues/5094))

- Ensure at least one owner on remove user/group access ([#5085](https://github.com/Unleash/unleash/issues/5085))

- Add new sticky component to handle stacked stickies ([#5088](https://github.com/Unleash/unleash/issues/5088))

- Show warning about dependencies removed on archive ([#5104](https://github.com/Unleash/unleash/issues/5104))

- Add hasStrategies and hasEnabledStrategies on feature environments ([#5012](https://github.com/Unleash/unleash/issues/5012))

- Promise timeout on lock ([#5108](https://github.com/Unleash/unleash/issues/5108))

- Banners admin page ([#5111](https://github.com/Unleash/unleash/issues/5111))

- Add job that cleans last seen every 24 hours ([#5114](https://github.com/Unleash/unleash/issues/5114))

- Make multiple roles per group/user GA by removing the flag ([#5109](https://github.com/Unleash/unleash/issues/5109))

- Replace gravatar-url with inline function ([#5128](https://github.com/Unleash/unleash/issues/5128))

- Improved has children/has parent indicator ([#5135](https://github.com/Unleash/unleash/issues/5135))

- Banner modal ([#5132](https://github.com/Unleash/unleash/issues/5132))

- Feature search stub ([#5143](https://github.com/Unleash/unleash/issues/5143))

- Use new on/off endpoints in banners toggles ([#5144](https://github.com/Unleash/unleash/issues/5144))

- Create db table for cr schedules ([#5148](https://github.com/Unleash/unleash/issues/5148))

- Add feature search service ([#5149](https://github.com/Unleash/unleash/issues/5149))

- Feature search basic functionality ([#5150](https://github.com/Unleash/unleash/issues/5150))

- Add input for api token in playground ([#5130](https://github.com/Unleash/unleash/issues/5130))

- Banner UI/UX adjustments ([#5151](https://github.com/Unleash/unleash/issues/5151))

- Remove feature flag for datadog json template ([#5105](https://github.com/Unleash/unleash/issues/5105))

- Make all internal rate limits configurable ([#5095](https://github.com/Unleash/unleash/issues/5095))

- Token input improvements ([#5155](https://github.com/Unleash/unleash/issues/5155))

- Playground token input usage tracking ([#5157](https://github.com/Unleash/unleash/issues/5157))

- Filter features by type ([#5160](https://github.com/Unleash/unleash/issues/5160))

- Add scheduledConfigurationChanges flag ([#5161](https://github.com/Unleash/unleash/issues/5161))


### Fix

- Copy feature alert when change requests enabled in any env ([#4964](https://github.com/Unleash/unleash/issues/4964))


### Miscellaneous Tasks

- Bump version to 5.6.0 ([#4847](https://github.com/Unleash/unleash/issues/4847))

- Limit the amount of unannounced events we announce ([#4845](https://github.com/Unleash/unleash/issues/4845))

- Update DATABASE_URL to use the database created via POSTGRES_D… ([#4836](https://github.com/Unleash/unleash/issues/4836))

- Unleash users page ([#4687](https://github.com/Unleash/unleash/issues/4687))

- Adds Biome as a recommended extension for vscode ([#4909](https://github.com/Unleash/unleash/issues/4909))

- Use https://git-cliff.org for changelog ([#4907](https://github.com/Unleash/unleash/issues/4907))

- Automate changelog generation on release branch ([#4914](https://github.com/Unleash/unleash/issues/4914))

- Revamp transactional impl ([#4916](https://github.com/Unleash/unleash/issues/4916))

- Handle transactions already started at the controller layer ([#4953](https://github.com/Unleash/unleash/issues/4953))

- Improve UI Config type ([#4959](https://github.com/Unleash/unleash/issues/4959))

- Improve type on import service ([#4962](https://github.com/Unleash/unleash/issues/4962))

- Rename validate step ([#4969](https://github.com/Unleash/unleash/issues/4969))

- Avoid building frontend if not needed ([#4982](https://github.com/Unleash/unleash/issues/4982))

- Split interfaces for import and export ([#5004](https://github.com/Unleash/unleash/issues/5004))

- Add enterprise event ([#5056](https://github.com/Unleash/unleash/issues/5056))

- GA transactional decorator ([#5020](https://github.com/Unleash/unleash/issues/5020))

- Update node sdk to official ga version with dependent flags ([#5042](https://github.com/Unleash/unleash/issues/5042))

- Introduce type to prevent potential issues ([#5066](https://github.com/Unleash/unleash/issues/5066))

- Generate types ([#5074](https://github.com/Unleash/unleash/issues/5074))

- Add splash screen for oss segments ([#5053](https://github.com/Unleash/unleash/issues/5053))

- Remove storybook ([#5091](https://github.com/Unleash/unleash/issues/5091))

- Force tough-cookie to 4.1.3 due to vulnerability ([#5092](https://github.com/Unleash/unleash/issues/5092))

- Remove ts-ignore and adapt tests ([#5103](https://github.com/Unleash/unleash/issues/5103))

- Remove invite link flag ([#5119](https://github.com/Unleash/unleash/issues/5119))

- Disable fsync in gh action postgres to speed up the tests ([#5139](https://github.com/Unleash/unleash/issues/5139))

- Add CHANGE_REQUEST_SCHEDULED to event types. ([#5162](https://github.com/Unleash/unleash/issues/5162))


### Refactor

- Expicit names in queries ([#4850](https://github.com/Unleash/unleash/issues/4850))

- Prefer eventService.storeEvent methods ([#4830](https://github.com/Unleash/unleash/issues/4830))

- Bubble promise instead of return await ([#4906](https://github.com/Unleash/unleash/issues/4906))

- Custom render should provide container ([#4938](https://github.com/Unleash/unleash/issues/4938))

- Make uiFlags typesafe ([#4996](https://github.com/Unleash/unleash/issues/4996))

- Feature toggle list query ([#5022](https://github.com/Unleash/unleash/issues/5022))

- Add test coverage ([#5046](https://github.com/Unleash/unleash/issues/5046))

- Create builder class for converting rows to avoid duplication ([#5050](https://github.com/Unleash/unleash/issues/5050))

- Add tests for /api/client/features ([#5057](https://github.com/Unleash/unleash/issues/5057))

- Move message banner interface to common file ([#5076](https://github.com/Unleash/unleash/issues/5076))

- Rename message banners to banners ([#5098](https://github.com/Unleash/unleash/issues/5098))

- Rename message banners to banners - events ([#5100](https://github.com/Unleash/unleash/issues/5100))

- Move version service scheduling to scheduler ([#5120](https://github.com/Unleash/unleash/issues/5120))

- Proxy service scheduler ([#5125](https://github.com/Unleash/unleash/issues/5125))

- Move metrics service scheduling ([#5129](https://github.com/Unleash/unleash/issues/5129))

- Slight clean up after GAing multiple roles ([#5133](https://github.com/Unleash/unleash/issues/5133))

- Type query params ([#5153](https://github.com/Unleash/unleash/issues/5153))

- Optimize queries ([#5158](https://github.com/Unleash/unleash/issues/5158))


### Testing

- Makes overview spec less flaky by doing 2 step search ([#4862](https://github.com/Unleash/unleash/issues/4862))

- Playground with dependencies ([#4936](https://github.com/Unleash/unleash/issues/4936))

- Added tests for has strategies and enabled strategies ([#5112](https://github.com/Unleash/unleash/issues/5112))

- Silent migration test ([#5131](https://github.com/Unleash/unleash/issues/5131))

- Speed up the tests ([#5140](https://github.com/Unleash/unleash/issues/5140))


### Bug

- Fix broken links from lychee ([#5127](https://github.com/Unleash/unleash/issues/5127))

- Remove strategies from copy breadcrumbs ([#5137](https://github.com/Unleash/unleash/issues/5137))


### Meta

- Add note to generate openapi docs before starting local dev ([#4976](https://github.com/Unleash/unleash/issues/4976))

## [5.5.7] - 2023-10-20

### Miscellaneous Tasks

- Add splash screen for oss segments (#5053) (#5097)

## [5.5.6] - 2023-10-09

### Bug Fixes

- Only delete SSO-synced group membership where membership was added by SSO sync (#4929)

## [5.5.5] - 2023-10-04

### Bug Fixes

- ReportTable not updating status dynamically (#4923)

## [5.5.4] - 2023-10-04

### Bug Fixes

- Update potentially-stale status dynamically (#4905) (#4920)

### Miscellaneous Tasks

- Automate changelog generation on release branch (#4914)

## [5.5.3] - 2023-09-28

### Bug Fixes

- Permissions in the role payload ([#4861](https://github.com/Unleash/unleash/issues/4861))


## [5.5.2] - 2023-09-28

### Bug Fixes

- Partial index on events announced ([#4856](https://github.com/Unleash/unleash/issues/4856))


## [5.5.1] - 2023-09-27

### Bug Fixes

- Account for array length ([#4849](https://github.com/Unleash/unleash/issues/4849))


### Miscellaneous Tasks

- Limit the amount of unannounced events we announce ([#4845](https://github.com/Unleash/unleash/issues/4845))


## [5.5.0] - 2023-09-27

### 1-1307

- Show info about flag naming patterns before making mistakes ([#4616](https://github.com/Unleash/unleash/issues/4616))


### 1-1315

- Revalidate feature name whenever the project changes ([#4628](https://github.com/Unleash/unleash/issues/4628))


### 1-1319

- Add feature naming pattern descriptions ([#4612](https://github.com/Unleash/unleash/issues/4612))


### 1-1320

- Allow you to update example with no pattern + update state better ([#4623](https://github.com/Unleash/unleash/issues/4623))


### 1-1329

- Return 400 when pattern is empty but example is not ([#4609](https://github.com/Unleash/unleash/issues/4609))


### 1-1333

- Fix type problems ([#4615](https://github.com/Unleash/unleash/issues/4615))


### 1-1342

- Show flag naming pattern info when you copy toggles ([#4629](https://github.com/Unleash/unleash/issues/4629))


### 1-1385

- Hide display of pattern info behind a flag ([#4744](https://github.com/Unleash/unleash/issues/4744))


### Bug Fixes

- Multiline textarea resizing for json input ([#4463](https://github.com/Unleash/unleash/issues/4463))

- Do not allow creation/update of feature toggle with invalid strategy name ([#4555](https://github.com/Unleash/unleash/issues/4555))

- Config snapshot ([#4593](https://github.com/Unleash/unleash/issues/4593))

- Add feature environment variants updated event ([#4598](https://github.com/Unleash/unleash/issues/4598))

- Reset selected toggle after archive or revive ([#4606](https://github.com/Unleash/unleash/issues/4606))

- Group roles assumption, refactor group types ([#4576](https://github.com/Unleash/unleash/issues/4576))

- Prevent 404 on auth settings hook ([#4619](https://github.com/Unleash/unleash/issues/4619))

- Api token schema ([#4633](https://github.com/Unleash/unleash/issues/4633))

- Fix failing group service test ([#4642](https://github.com/Unleash/unleash/issues/4642))

- Addon schema validation ([#4643](https://github.com/Unleash/unleash/issues/4643))

- Multi project roles UI improvements ([#4646](https://github.com/Unleash/unleash/issues/4646))

- Add experimental flag ([#4649](https://github.com/Unleash/unleash/issues/4649))

- Last seen environment remove duplicate entries ([#4663](https://github.com/Unleash/unleash/issues/4663))

- Integrations UI ([#4670](https://github.com/Unleash/unleash/issues/4670))

- API improvements aligning the types to our schemas ([#4650](https://github.com/Unleash/unleash/issues/4650))

- Post global events even when filtering by env ([#4672](https://github.com/Unleash/unleash/issues/4672))

- Validation for variant payload number type ([#4671](https://github.com/Unleash/unleash/issues/4671))

- Add additionalproperties to the sdkContextSchema ([#4682](https://github.com/Unleash/unleash/issues/4682))

- Use postmessage in slack app addon ([#4688](https://github.com/Unleash/unleash/issues/4688))

- Integrations quality updates ([#4677](https://github.com/Unleash/unleash/issues/4677))

- Include tags in variants event ([#4711](https://github.com/Unleash/unleash/issues/4711))

- Env variants event changelog ([#4712](https://github.com/Unleash/unleash/issues/4712))

- Include strategy variants in the event log ([#4716](https://github.com/Unleash/unleash/issues/4716))

- Integrations text review ([#4706](https://github.com/Unleash/unleash/issues/4706))

- Integration multiselector ([#4683](https://github.com/Unleash/unleash/issues/4683))

- Update dependency json-schema-to-ts to v2.9.2 ([#4721](https://github.com/Unleash/unleash/issues/4721))

- Update dependency db-migrate-pg to v1.3.2 ([#4720](https://github.com/Unleash/unleash/issues/4720))

- Disable all errors ([#4707](https://github.com/Unleash/unleash/issues/4707))

- Update dependency pg to v8.11.3 ([#4723](https://github.com/Unleash/unleash/issues/4723))

- Update dependency nodemailer to v6.9.5 ([#4722](https://github.com/Unleash/unleash/issues/4722))

- Variant type number duplicate options ([#4719](https://github.com/Unleash/unleash/issues/4719))

- Update dependency db-migrate to v0.11.14 ([#4724](https://github.com/Unleash/unleash/issues/4724))

- Update dependency db-migrate-pg to v1.4.2 ([#4735](https://github.com/Unleash/unleash/issues/4735))

- Update dependency express-rate-limit to v6.11.0 ([#4736](https://github.com/Unleash/unleash/issues/4736))

- Update dependency joi to v17.10.1 ([#4737](https://github.com/Unleash/unleash/issues/4737))

- Update dependency js-sha256 to ^0.10.0 ([#4740](https://github.com/Unleash/unleash/issues/4740))

- Sort toggleNames before updating last seen ([#4747](https://github.com/Unleash/unleash/issues/4747))

- Point to `useUiFlag` instead of `useUiFlags` ([#4748](https://github.com/Unleash/unleash/issues/4748))

- Round dora metrics ([#4755](https://github.com/Unleash/unleash/issues/4755))

- Misc integration-related fixes and improvements ([#4754](https://github.com/Unleash/unleash/issues/4754))

- Simplify channels logic in slack app integration ([#4756](https://github.com/Unleash/unleash/issues/4756))

- Rename Push to Environment button ([#4759](https://github.com/Unleash/unleash/issues/4759))

- Prevent blur when selecting text ([#4762](https://github.com/Unleash/unleash/issues/4762))

- Update dependency uuid to v9.0.1 ([#4793](https://github.com/Unleash/unleash/issues/4793))

- Force permissions export to only be enterprise in ui ([#4760](https://github.com/Unleash/unleash/issues/4760))

- Datadog addon needs flagResolver ([#4806](https://github.com/Unleash/unleash/issues/4806))

- String-width issue when running docker container ([#4808](https://github.com/Unleash/unleash/issues/4808))

- Project mode count even if no settings exist ([#4825](https://github.com/Unleash/unleash/issues/4825))

- Change check for slider ([#4838](https://github.com/Unleash/unleash/issues/4838))

- Empty object playground ([#4842](https://github.com/Unleash/unleash/issues/4842))

- Project features table initial state ([#4843](https://github.com/Unleash/unleash/issues/4843))


### Documentation

- Strategy variants ruby and dotnet sdk versions ([#4570](https://github.com/Unleash/unleash/issues/4570))

- Troubleshooting guides ([#4592](https://github.com/Unleash/unleash/issues/4592))

- Update compatibility matrix with strategy variants ([#4626](https://github.com/Unleash/unleash/issues/4626))

- Feature flag naming patterns ([#4632](https://github.com/Unleash/unleash/issues/4632))

- Add mention of multiple project roles ([#4648](https://github.com/Unleash/unleash/issues/4648))

- Change addons -> integrations ([#4523](https://github.com/Unleash/unleash/issues/4523))

- Add info on how to troubleshoot and better errors ([#4803](https://github.com/Unleash/unleash/issues/4803))

- Update the bulleted list case in about-the-docs.md ([#4811](https://github.com/Unleash/unleash/issues/4811))

- Create feature-flag-best-practices.md ([#4804](https://github.com/Unleash/unleash/issues/4804))

- Add Feature Flag Migration guide to docs ([#4792](https://github.com/Unleash/unleash/issues/4792))

- Unleash Slack App integration ([#4801](https://github.com/Unleash/unleash/issues/4801))

- Improve datadog integration docs ([#4802](https://github.com/Unleash/unleash/issues/4802))


### Feat

- Add prod guard when toggling envs ([#4774](https://github.com/Unleash/unleash/issues/4774))


### Features

- Import service validate duplicates ([#4558](https://github.com/Unleash/unleash/issues/4558))

- Application usage frontend ([#4561](https://github.com/Unleash/unleash/issues/4561))

- Multiple project roles ([#4512](https://github.com/Unleash/unleash/issues/4512))

- Application usage feature flag and cleanup ([#4568](https://github.com/Unleash/unleash/issues/4568))

- Close dialog when esc is pressed ([#4567](https://github.com/Unleash/unleash/issues/4567))

- Add a setting for toggling requesting additional scopes ([#4551](https://github.com/Unleash/unleash/issues/4551))

- Archive toggles in change request UI ([#4563](https://github.com/Unleash/unleash/issues/4563))

- Change request ui updates ([#4574](https://github.com/Unleash/unleash/issues/4574))

- Update breakpoint from 1260 to 1280 ([#4575](https://github.com/Unleash/unleash/issues/4575))

- DORA metrics lead time to production ([#4589](https://github.com/Unleash/unleash/issues/4589))

- Feature naming patterns ([#4591](https://github.com/Unleash/unleash/issues/4591))

- Search event log by tags ([#4604](https://github.com/Unleash/unleash/issues/4604))

- Search suggestion selectable ([#4610](https://github.com/Unleash/unleash/issues/4610))

- Add request logger env variable ([#4614](https://github.com/Unleash/unleash/issues/4614))

- Search UI improvements ([#4613](https://github.com/Unleash/unleash/issues/4613))

- Clickable search filter options ([#4618](https://github.com/Unleash/unleash/issues/4618))

- Persistent search queries ([#4624](https://github.com/Unleash/unleash/issues/4624))

- Plausible search ([#4625](https://github.com/Unleash/unleash/issues/4625))

- Jira plugin page ([#4627](https://github.com/Unleash/unleash/issues/4627))

- Integration sections ([#4631](https://github.com/Unleash/unleash/issues/4631))

- Official sdks ([#4637](https://github.com/Unleash/unleash/issues/4637))

- Integration urls, ux ([#4640](https://github.com/Unleash/unleash/issues/4640))

- Proxy and edge integration cards ([#4636](https://github.com/Unleash/unleash/issues/4636))

- Link to request integration ([#4634](https://github.com/Unleash/unleash/issues/4634))

- Edge integrations page ([#4639](https://github.com/Unleash/unleash/issues/4639))

- Add plausible to integrations ([#4647](https://github.com/Unleash/unleash/issues/4647))

- UseUiFlag shorthand hook ([#4566](https://github.com/Unleash/unleash/issues/4566))

- Remove newApplicationsList feature flag ([#4653](https://github.com/Unleash/unleash/issues/4653))

- Keyboard navigation in search ([#4651](https://github.com/Unleash/unleash/issues/4651))

- Variant with number payload ([#4654](https://github.com/Unleash/unleash/issues/4654))

- Hide project settings for OSS ([#4662](https://github.com/Unleash/unleash/issues/4662))

- Make import/export work with project patterns ([#4652](https://github.com/Unleash/unleash/issues/4652))

- Check toggle limit on import ([#4665](https://github.com/Unleash/unleash/issues/4665))

- Edge integration page ([#4657](https://github.com/Unleash/unleash/issues/4657))

- Import limit validation ([#4669](https://github.com/Unleash/unleash/issues/4669))

- Update UI to add hints about implicit ^ and $ ([#4667](https://github.com/Unleash/unleash/issues/4667))

- Add implicit surrounding `^` and `$` to patterns ([#4664](https://github.com/Unleash/unleash/issues/4664))

- Limit exclude archived features ([#4680](https://github.com/Unleash/unleash/issues/4680))

- Disallow description when no pattern exists ([#4679](https://github.com/Unleash/unleash/issues/4679))

- Add feature naming pattern tracking ([#4678](https://github.com/Unleash/unleash/issues/4678))

- Stop regexes with whitespace ([#4681](https://github.com/Unleash/unleash/issues/4681))

- Add service method to retrieve group and project access for all users ([#4708](https://github.com/Unleash/unleash/issues/4708))

- Playground custom properties are nested ([#4686](https://github.com/Unleash/unleash/issues/4686))

- Sdk flat context schema ([#4738](https://github.com/Unleash/unleash/issues/4738))

- Add a button to download user access information ([#4746](https://github.com/Unleash/unleash/issues/4746))

- Patch user access query to return projects provided by groups ([#4750](https://github.com/Unleash/unleash/issues/4750))

- Walking skeleton of private projects ([#4753](https://github.com/Unleash/unleash/issues/4753))

- Private project filtering and store implementation ([#4758](https://github.com/Unleash/unleash/issues/4758))

- Add active users statistics to metrics ([#4674](https://github.com/Unleash/unleash/issues/4674))

- Add ids to scheduled jobs ([#4764](https://github.com/Unleash/unleash/issues/4764))

- Stub for create dependent features ([#4769](https://github.com/Unleash/unleash/issues/4769))

- Persist dependent features ([#4772](https://github.com/Unleash/unleash/issues/4772))

- Implement optional json payload and template ([#4752](https://github.com/Unleash/unleash/issues/4752))

- Open-source segments 🚀 ([#4690](https://github.com/Unleash/unleash/issues/4690))

- Move middleware to enterprise ([#4767](https://github.com/Unleash/unleash/issues/4767))

- Make application usage private through project ([#4786](https://github.com/Unleash/unleash/issues/4786))

- Simpler integration filters ([#4766](https://github.com/Unleash/unleash/issues/4766))

- Client api dependent features ([#4778](https://github.com/Unleash/unleash/issues/4778))

- Private projects handle in playground ([#4791](https://github.com/Unleash/unleash/issues/4791))

- Strategy variants on strategy overview ([#4776](https://github.com/Unleash/unleash/issues/4776))

- Optimize private projects for enterprise ([#4812](https://github.com/Unleash/unleash/issues/4812))

- UI stub for adding dependent features ([#4814](https://github.com/Unleash/unleash/issues/4814))

- Add group-deleted event ([#4816](https://github.com/Unleash/unleash/issues/4816))

- Visualize feature variants on cr ([#4809](https://github.com/Unleash/unleash/issues/4809))

- Enforce no transitive parents ([#4818](https://github.com/Unleash/unleash/issues/4818))

- Add project collaboration mode to prometheus ([#4819](https://github.com/Unleash/unleash/issues/4819))

- Context/segment usage private ([#4826](https://github.com/Unleash/unleash/issues/4826))

- Delete dependency api ([#4824](https://github.com/Unleash/unleash/issues/4824))

- Add kill switch for client metrics ([#4829](https://github.com/Unleash/unleash/issues/4829))

- Add dependency dialogue ([#4828](https://github.com/Unleash/unleash/issues/4828))

- Delete all feature dependencies ([#4832](https://github.com/Unleash/unleash/issues/4832))

- Connect add dependency api ([#4831](https://github.com/Unleash/unleash/issues/4831))

- Api to list available parent options ([#4833](https://github.com/Unleash/unleash/issues/4833))

- Enforce one dependency ([#4835](https://github.com/Unleash/unleash/issues/4835))

- Show available parent dependency options ([#4837](https://github.com/Unleash/unleash/issues/4837))

- Add json editor ([#4784](https://github.com/Unleash/unleash/issues/4784))

- Inject project id to dependencies hooks ([#4839](https://github.com/Unleash/unleash/issues/4839))


### Fix

- Integrations form ([#4655](https://github.com/Unleash/unleash/issues/4655))


### Miscellaneous Tasks

- Prepare next release

- Prepare 5.4 release ([#4554](https://github.com/Unleash/unleash/issues/4554))

- Remove configurableFeatureTypeLifetimes flag ([#4569](https://github.com/Unleash/unleash/issues/4569))

- Deps update unleash client ([#4571](https://github.com/Unleash/unleash/issues/4571))

- Remove duplicated tags ([#4580](https://github.com/Unleash/unleash/issues/4580))

- Return 404 when projectid not found ([#4581](https://github.com/Unleash/unleash/issues/4581))

- Change request flags removed ([#4601](https://github.com/Unleash/unleash/issues/4601))

- Strategy variant flag removed ([#4603](https://github.com/Unleash/unleash/issues/4603))

- Token api simplification ([#4600](https://github.com/Unleash/unleash/issues/4600))

- Show short error message when validation fails ([#4617](https://github.com/Unleash/unleash/issues/4617))

- Return 404 when adding environment to project that doesnt exist ([#4635](https://github.com/Unleash/unleash/issues/4635))

- Explain implicit ^ and $ in docs ([#4668](https://github.com/Unleash/unleash/issues/4668))

- Update design for feature naming pattern info ([#4656](https://github.com/Unleash/unleash/issues/4656))

- Dora cleanup ([#4676](https://github.com/Unleash/unleash/issues/4676))

- Merge one of with properties ([#4763](https://github.com/Unleash/unleash/issues/4763))

- Improve access service ([#4689](https://github.com/Unleash/unleash/issues/4689))

- Improve access service iter 2 ([#4779](https://github.com/Unleash/unleash/issues/4779))

- Remove project select ([#4768](https://github.com/Unleash/unleash/issues/4768))

- GA (remove flag) for Slack App integration ([#4765](https://github.com/Unleash/unleash/issues/4765))

- Doc only should skip build ([#4820](https://github.com/Unleash/unleash/issues/4820))

- Pin @swc/core to v1.3.83 ([#4823](https://github.com/Unleash/unleash/issues/4823))

- Revert #4823 and bump @swc/core to 1.3.88 ([#4827](https://github.com/Unleash/unleash/issues/4827))

- Pin node version 18.17.1 ([#4834](https://github.com/Unleash/unleash/issues/4834))


### Refactor

- Clean up some unused imports ([#4597](https://github.com/Unleash/unleash/issues/4597))

- Instance health cleanup ([#4602](https://github.com/Unleash/unleash/issues/4602))

- Use conditionally render instead of && ([#4620](https://github.com/Unleash/unleash/issues/4620))

- Clean up no longer used PAT methods ([#4621](https://github.com/Unleash/unleash/issues/4621))

- Simplify flag naming tooltip ([#4685](https://github.com/Unleash/unleash/issues/4685))

- Remove check for feature naming data object ([#4745](https://github.com/Unleash/unleash/issues/4745))

- Feature oriented architecture for feature dependencies ([#4771](https://github.com/Unleash/unleash/issues/4771))

- Contract event group deleted after #4816 ([#4817](https://github.com/Unleash/unleash/issues/4817))


### Testing

- Enforce behavior via test ([#4701](https://github.com/Unleash/unleash/issues/4701))


### UI

- Make project settings / creation form full-width ([#4675](https://github.com/Unleash/unleash/issues/4675))


### Openapi

- Sort tags file ([#4595](https://github.com/Unleash/unleash/issues/4595))


### Task

- Added workflow for calling update-version-action ([#4805](https://github.com/Unleash/unleash/issues/4805))


## [5.4.4] - 2023-09-15

### Bug Fixes

- Include tags in variants event ([#4711](https://github.com/Unleash/unleash/issues/4711))


## [5.4.3] - 2023-09-12

### Bug Fixes

- Last seen environment remove duplicate entries ([#4663](https://github.com/Unleash/unleash/issues/4663))


## [5.4.2] - 2023-09-04

### Bug Fixes

- Add feature environment variants updated event ([#4598](https://github.com/Unleash/unleash/issues/4598))


## [5.4.1] - 2023-08-25

### Features

- Cherry pick configurableFeatureTypeLifetimes ([#4572](https://github.com/Unleash/unleash/issues/4572))

- Add a setting for toggling requesting additional scopes ([#4551](https://github.com/Unleash/unleash/issues/4551)) ([#4573](https://github.com/Unleash/unleash/issues/4573))


## [5.4.0] - 2023-08-23

### #4209

- Add 'add to draft' button for segments. ([#4400](https://github.com/Unleash/unleash/issues/4400))


### 1-1192

- Track the feature type and the new lifetime ([#4395](https://github.com/Unleash/unleash/issues/4395))


### Bug Fixes

- Default strategy stickiness ([#4340](https://github.com/Unleash/unleash/issues/4340))

- Client metrics name validation ([#4339](https://github.com/Unleash/unleash/issues/4339)) ([#4342](https://github.com/Unleash/unleash/issues/4342))

- Sync enabled and variant status ([#4345](https://github.com/Unleash/unleash/issues/4345))

- Do not split non string values ([#4346](https://github.com/Unleash/unleash/issues/4346))

- Frontend variant weights distribution ([#4347](https://github.com/Unleash/unleash/issues/4347))

- Stable bulk updates ([#4352](https://github.com/Unleash/unleash/issues/4352))

- Update dependency nodemailer to v6.9.4 ([#4362](https://github.com/Unleash/unleash/issues/4362))

- UI improvements on CR reorder strategy ([#4375](https://github.com/Unleash/unleash/issues/4375))

- Update dependency unleash-client to v4.1.0 ([#4373](https://github.com/Unleash/unleash/issues/4373))

- EventStore#getMaxRevisionId can return null ([#4384](https://github.com/Unleash/unleash/issues/4384))

- Password hash is null should yield PasswordMissmatch ([#4392](https://github.com/Unleash/unleash/issues/4392))

- Update dependency express-rate-limit to v6.8.1 ([#4406](https://github.com/Unleash/unleash/issues/4406))

- Environment id missing bug ([#4397](https://github.com/Unleash/unleash/issues/4397))

- Remove lastSeenAt when exporting FeatureEnvironment ([#4416](https://github.com/Unleash/unleash/issues/4416))

- Dot in context fields ([#4434](https://github.com/Unleash/unleash/issues/4434))

- Added cursor pagination to slackapp conversations query ([#4442](https://github.com/Unleash/unleash/issues/4442))

- Deletion validation didnt account for groups ([#4441](https://github.com/Unleash/unleash/issues/4441))

- Performance improvements for demo and docs update ([#4454](https://github.com/Unleash/unleash/issues/4454))

- Demo for old variants ([#4455](https://github.com/Unleash/unleash/issues/4455))

- CR strategy name changes code ([#4449](https://github.com/Unleash/unleash/issues/4449))

- Proper aggregation of strategies ([#4456](https://github.com/Unleash/unleash/issues/4456))

- Disable Edit constraint when context field was deleted ([#4460](https://github.com/Unleash/unleash/issues/4460))

- Plain link for read about ([#4470](https://github.com/Unleash/unleash/issues/4470))

- Remove lastSeenAt from useCollaborateData.tsx staleness check ([#4461](https://github.com/Unleash/unleash/issues/4461))

- Strategy variants in demo link to new variants ([#4477](https://github.com/Unleash/unleash/issues/4477))

- Diff no changes ([#4480](https://github.com/Unleash/unleash/issues/4480))

- Add timezones to timestamps ([#4488](https://github.com/Unleash/unleash/issues/4488))

- Change slackapp to using scheduleMessage ([#4490](https://github.com/Unleash/unleash/issues/4490))

- Update slack-app tests to reflect what we now do

- Update dependency @svgr/webpack to v8 ([#4407](https://github.com/Unleash/unleash/issues/4407))

- Update dependency pg to v8.11.2 ([#4509](https://github.com/Unleash/unleash/issues/4509))

- Update dependency pg-connection-string to v2.6.2 ([#4510](https://github.com/Unleash/unleash/issues/4510))

- Update dependency express-rate-limit to v6.9.0 ([#4516](https://github.com/Unleash/unleash/issues/4516))

- Set css preload to false ([#4524](https://github.com/Unleash/unleash/issues/4524))

- Disallow empty summaries and descriptions ([#4529](https://github.com/Unleash/unleash/issues/4529))

- Highlighter casing ([#4543](https://github.com/Unleash/unleash/issues/4543))

- Import duplicate features ([#4550](https://github.com/Unleash/unleash/issues/4550))

- Diff component for ordering ([#4552](https://github.com/Unleash/unleash/issues/4552))


### Documentation

- Strategy variants ([#4289](https://github.com/Unleash/unleash/issues/4289))

- Strategy variants in 5.4 ([#4372](https://github.com/Unleash/unleash/issues/4372))

- Edge updates for docs/proxy-hosting ([#4275](https://github.com/Unleash/unleash/issues/4275))

- Update strategy variants sdks and add sidebar link ([#4436](https://github.com/Unleash/unleash/issues/4436))

- Custom root roles ([#4451](https://github.com/Unleash/unleash/issues/4451))

- Change requests for segments ([#4476](https://github.com/Unleash/unleash/issues/4476))


### Feat

- Strategy variant slider ([#4344](https://github.com/Unleash/unleash/issues/4344))

- Last seen in feature environment ([#4391](https://github.com/Unleash/unleash/issues/4391))

- Last seen by env UI ([#4439](https://github.com/Unleash/unleash/issues/4439))

- Toggle overview env last seen ([#4445](https://github.com/Unleash/unleash/issues/4445))

- Last seen toggle list ([#4541](https://github.com/Unleash/unleash/issues/4541))


### Features

- Change Request on Reorder UI ([#4249](https://github.com/Unleash/unleash/issues/4249))

- Incrementing sort order for strategies ([#4343](https://github.com/Unleash/unleash/issues/4343))

- Strategy variants infop ([#4348](https://github.com/Unleash/unleash/issues/4348))

- Strategy variants alert ([#4371](https://github.com/Unleash/unleash/issues/4371))

- Segments service DI ([#4376](https://github.com/Unleash/unleash/issues/4376))

- Add last_seen_at column to feature_environments ([#4387](https://github.com/Unleash/unleash/issues/4387))

- Optional change request feature ([#4394](https://github.com/Unleash/unleash/issues/4394))

- Add lastSeenByEnvironment flag ([#4393](https://github.com/Unleash/unleash/issues/4393))

- Allow trust proxy ([#4396](https://github.com/Unleash/unleash/issues/4396))

- Protect segment operations for change requests ([#4417](https://github.com/Unleash/unleash/issues/4417))

- Segments in pending CR screen ([#4420](https://github.com/Unleash/unleash/issues/4420))

- Strategy variants events ([#4430](https://github.com/Unleash/unleash/issues/4430))

- Add prom metric for total custom root roles ([#4435](https://github.com/Unleash/unleash/issues/4435))

- Add prom metric for total custom root roles in use ([#4438](https://github.com/Unleash/unleash/issues/4438))

- Default strategy variant ([#4443](https://github.com/Unleash/unleash/issues/4443))

- Bulk archive usage warning ([#4448](https://github.com/Unleash/unleash/issues/4448))

- Pointer to strategy variants ([#4440](https://github.com/Unleash/unleash/issues/4440))

- Demo for strategy variants ([#4457](https://github.com/Unleash/unleash/issues/4457))

- Cr sidebar segments count ([#4466](https://github.com/Unleash/unleash/issues/4466))

- Count segment changes ([#4468](https://github.com/Unleash/unleash/issues/4468))

- Delete segment from CR ([#4469](https://github.com/Unleash/unleash/issues/4469))

- Segment constraints in UI ([#4472](https://github.com/Unleash/unleash/issues/4472))

- Track read about ([#4478](https://github.com/Unleash/unleash/issues/4478))

- Add margin for segment constraints ([#4481](https://github.com/Unleash/unleash/issues/4481))

- Use update count in cr summary ([#4482](https://github.com/Unleash/unleash/issues/4482))

- Change request rejected event ([#4485](https://github.com/Unleash/unleash/issues/4485))

- Change request rejections db table ([#4486](https://github.com/Unleash/unleash/issues/4486))

- Change request reject UI ([#4489](https://github.com/Unleash/unleash/issues/4489))

- Reject change request dialog ([#4491](https://github.com/Unleash/unleash/issues/4491))

- Do not update every second ([#4492](https://github.com/Unleash/unleash/issues/4492))

- Link to change request configuration ([#4494](https://github.com/Unleash/unleash/issues/4494))

- Enable migration lock by default ([#4495](https://github.com/Unleash/unleash/issues/4495))

- Disable scheduler for tests ([#4496](https://github.com/Unleash/unleash/issues/4496))

- Change request reject docs and step update ([#4493](https://github.com/Unleash/unleash/issues/4493))

- Get api tokens by name ([#4507](https://github.com/Unleash/unleash/issues/4507))

- Review buttons makeover ([#4513](https://github.com/Unleash/unleash/issues/4513))

- Reject timeline state ([#4517](https://github.com/Unleash/unleash/issues/4517))

- Add usage info to project role deletion dialog ([#4464](https://github.com/Unleash/unleash/issues/4464))

- Create client_applications_usage table migration ([#4521](https://github.com/Unleash/unleash/issues/4521))

- Application usage new ui ([#4528](https://github.com/Unleash/unleash/issues/4528))

- Slack-app can now post to both tagged and default channel ([#4520](https://github.com/Unleash/unleash/issues/4520))

- Features overwrite warning ([#4535](https://github.com/Unleash/unleash/issues/4535))

- Persist client application usage ([#4534](https://github.com/Unleash/unleash/issues/4534))

- Last seen for toggles that have an old usage reported ([#4538](https://github.com/Unleash/unleash/issues/4538))

- Last seen per environment health ([#4539](https://github.com/Unleash/unleash/issues/4539))

- Last seen per environment archive ([#4540](https://github.com/Unleash/unleash/issues/4540))

- More powerful project search ([#4542](https://github.com/Unleash/unleash/issues/4542))

- Change request advanced search and filter ([#4544](https://github.com/Unleash/unleash/issues/4544))

- Applicaton usage endpoint ([#4548](https://github.com/Unleash/unleash/issues/4548))


### Miscellaneous Tasks

- Enable strict schema validation by default and fix ([#4355](https://github.com/Unleash/unleash/issues/4355))

- Clean client api flag removed ([#4368](https://github.com/Unleash/unleash/issues/4368))

- Add debug information to slack addon ([#4379](https://github.com/Unleash/unleash/issues/4379))

- Add more debug logs ([#4388](https://github.com/Unleash/unleash/issues/4388))

- Update orval types ([#4402](https://github.com/Unleash/unleash/issues/4402))

- Reduce build time ([#4405](https://github.com/Unleash/unleash/issues/4405))

- Increase max app names to 1000 ([#4421](https://github.com/Unleash/unleash/issues/4421))

- Simplify coverage report ([#4429](https://github.com/Unleash/unleash/issues/4429))

- Update orval with latest change request schema updates ([#4446](https://github.com/Unleash/unleash/issues/4446))

- Remove customRootRoles flag in favor of killswitch ([#4431](https://github.com/Unleash/unleash/issues/4431))

- Fix formatting of openapi description ([#4503](https://github.com/Unleash/unleash/issues/4503))

- Remove `additionalProperterties: true` annotation. ([#4508](https://github.com/Unleash/unleash/issues/4508))

- Remove newProjectLayout flag ([#4536](https://github.com/Unleash/unleash/issues/4536))

- Remove emitPotentiallyStaleEvents flag ([#4537](https://github.com/Unleash/unleash/issues/4537))


### OpenAPI

- Clean up remaining schemas, part 1 ([#4351](https://github.com/Unleash/unleash/issues/4351))

- More schema cleanup ([#4353](https://github.com/Unleash/unleash/issues/4353))

- Remaining schema updates ([#4354](https://github.com/Unleash/unleash/issues/4354))

- Add operation tests: require summaries and descriptions ([#4377](https://github.com/Unleash/unleash/issues/4377))


### Testing

- Default strategy stickiness ([#4341](https://github.com/Unleash/unleash/issues/4341))

- Matching variants ([#4349](https://github.com/Unleash/unleash/issues/4349))

- Fix import and access e2e tests due to recent changes ([#4467](https://github.com/Unleash/unleash/issues/4467))


### Meta

- Add CODEOWNERS and set thomas as docs owner ([#4418](https://github.com/Unleash/unleash/issues/4418))


### Openapi

- Add new tags for API operations. ([#4432](https://github.com/Unleash/unleash/issues/4432))

- Stabilize playground + feature types endpoints ([#4433](https://github.com/Unleash/unleash/issues/4433))


## [5.3.5] - 2023-08-15

### Bug Fixes

- Change slackapp to using scheduleMessage ([#4490](https://github.com/Unleash/unleash/issues/4490))


## [5.3.4] - 2023-08-11

### Bug Fixes

- Added cursor pagination to slackapp conversations query ([#4442](https://github.com/Unleash/unleash/issues/4442))


## [5.3.3] - 2023-08-02

### Bug Fixes

- EventStore#getMaxRevisionId can return null ([#4384](https://github.com/Unleash/unleash/issues/4384))


## [5.3.2] - 2023-07-26

### Bug Fixes

- Playground variants


## [5.3.1] - 2023-07-25

### Bug Fixes

- Default stickiness

- Client metrics name validation ([#4339](https://github.com/Unleash/unleash/issues/4339)) ([#4342](https://github.com/Unleash/unleash/issues/4342))


## [5.3.0] - 2023-07-25

### #4205

- Add flag for emitting potentially stale events ([#4237](https://github.com/Unleash/unleash/issues/4237))

- Update to prepare for emitting potentially stale events ([#4239](https://github.com/Unleash/unleash/issues/4239))

- Activate event emission ([#4240](https://github.com/Unleash/unleash/issues/4240))

- Add openapi definition for the new endpoint ([#4256](https://github.com/Unleash/unleash/issues/4256))


### Bug Fixes

- Default email sender to getunleash.io domain ([#3739](https://github.com/Unleash/unleash/issues/3739))

- Metrics performance patch ([#4108](https://github.com/Unleash/unleash/issues/4108))

- Project 404 ([#4114](https://github.com/Unleash/unleash/issues/4114))

- Default strategy groupId failure ([#4120](https://github.com/Unleash/unleash/issues/4120))

- Demo flow with split strategy button by making step optional ([#4125](https://github.com/Unleash/unleash/issues/4125))

- SERVER_KEEPALIVE_TIMEOUT env variable should be seconds ([#4130](https://github.com/Unleash/unleash/issues/4130))

- Improve users search ([#4131](https://github.com/Unleash/unleash/issues/4131))

- Add resolution for semver

- Change to the proper author ([#4141](https://github.com/Unleash/unleash/issues/4141))

- Hide users list extra searchable columns ([#4142](https://github.com/Unleash/unleash/issues/4142))

- Ensure userId context exists when running demo ([#4144](https://github.com/Unleash/unleash/issues/4144))

- Some security vulnerabilities ([#4143](https://github.com/Unleash/unleash/issues/4143))

- Add resolution for semver

- Disallow deletion of single login history entries ([#4149](https://github.com/Unleash/unleash/issues/4149))

- Avoid expression injection ([#4157](https://github.com/Unleash/unleash/issues/4157))

- Update yarn.lock ([#4160](https://github.com/Unleash/unleash/issues/4160))

- Added service-account events ([#4164](https://github.com/Unleash/unleash/issues/4164))

- Add change-edited event

- Disallow deletion of all login history entries ([#4159](https://github.com/Unleash/unleash/issues/4159))

- Project tokens can now be created with the correct permissions ([#4165](https://github.com/Unleash/unleash/issues/4165))

- Initial playground env ([#4167](https://github.com/Unleash/unleash/issues/4167))

- Resolution for semver in docker as well ([#4168](https://github.com/Unleash/unleash/issues/4168))

- Update dependency pg to v8.11.1 ([#4172](https://github.com/Unleash/unleash/issues/4172))

- Bulk tags will work now with project permissions ([#4177](https://github.com/Unleash/unleash/issues/4177))

- Validate min constraint values in openapi ([#4179](https://github.com/Unleash/unleash/issues/4179))

- Remove dangerouslySetInnerHTML ([#4181](https://github.com/Unleash/unleash/issues/4181))

- Only load if document present

- Do not include rio server-side

- Constraint validation affecting disabled button ([#4183](https://github.com/Unleash/unleash/issues/4183))

- Update dependency pg-connection-string to v2.6.1 ([#4173](https://github.com/Unleash/unleash/issues/4173))

- Delete project dialog cancel redirect ([#4184](https://github.com/Unleash/unleash/issues/4184))

- Add focus style to vertical tabs ([#4186](https://github.com/Unleash/unleash/issues/4186))

- Correct escaping of ui flags for plausible ([#3907](https://github.com/Unleash/unleash/issues/3907))

- Missing flags ([#4214](https://github.com/Unleash/unleash/issues/4214))

- Return 400 on incorrect client metrics input ([#4193](https://github.com/Unleash/unleash/issues/4193))

- Reduce severity of api token middleware errors ([#4216](https://github.com/Unleash/unleash/issues/4216))

- Min items was breaking import ([#4219](https://github.com/Unleash/unleash/issues/4219))

- Existing stickiness value should be available in the dropdown  ([#4228](https://github.com/Unleash/unleash/issues/4228))

- Feature OpenAPI endpoints - project related ([#4212](https://github.com/Unleash/unleash/issues/4212))

- Reactive stickiness strategy variants ([#4255](https://github.com/Unleash/unleash/issues/4255))

- Unwrap create strategy event creation (bug) ([#4264](https://github.com/Unleash/unleash/issues/4264))

- DigitalOcean template ([#4287](https://github.com/Unleash/unleash/issues/4287))

- Update dependency express-rate-limit to v6.7.1 ([#4301](https://github.com/Unleash/unleash/issues/4301))

- Variant table deadlocks ([#4309](https://github.com/Unleash/unleash/issues/4309))

- Update dependency knex to v2.5.1 ([#4322](https://github.com/Unleash/unleash/issues/4322))

- Group cleanup ([#4334](https://github.com/Unleash/unleash/issues/4334))

- Missing events in the event store ([#4335](https://github.com/Unleash/unleash/issues/4335))

- Global role is called root role ([#4336](https://github.com/Unleash/unleash/issues/4336))

- Drop staleness column form features archive ([#4338](https://github.com/Unleash/unleash/issues/4338))

- 404 in dark theme ([#4337](https://github.com/Unleash/unleash/issues/4337))

- Addons toggle ([#4312](https://github.com/Unleash/unleash/issues/4312))


### Chore

- Add configurable feature type lifetimes flag ([#4253](https://github.com/Unleash/unleash/issues/4253))

- Move event types into a separate reference doc. ([#4268](https://github.com/Unleash/unleash/issues/4268))


### Documentation

- Context api tag ([#4117](https://github.com/Unleash/unleash/issues/4117))

- Not on latest unleash with openapi enabeld ([#4024](https://github.com/Unleash/unleash/issues/4024))

- Auth tag ([#4126](https://github.com/Unleash/unleash/issues/4126))

- Documentation around metrics API ([#4134](https://github.com/Unleash/unleash/issues/4134))

- Switch order of api doc sidebar items; put legacy docs under legacy header ([#4135](https://github.com/Unleash/unleash/issues/4135))

- Events tag ([#4152](https://github.com/Unleash/unleash/issues/4152))

- Project overview ([#4176](https://github.com/Unleash/unleash/issues/4176))

- Add description to requests per seconds schemas ([#4182](https://github.com/Unleash/unleash/issues/4182))

- Add descriptions and examples to tag schemas ([#4194](https://github.com/Unleash/unleash/issues/4194))

- Add impression events as supported in the java sdk ([#4213](https://github.com/Unleash/unleash/issues/4213))

- Update proxy hosting to point to Frontend API ([#4191](https://github.com/Unleash/unleash/issues/4191))

- Suggest to use strategy constraints instead of custom strategies ([#4215](https://github.com/Unleash/unleash/issues/4215))

- Highlight unleash edge ([#4229](https://github.com/Unleash/unleash/issues/4229))

- Add description of how to install jira cloud plugin ([#4197](https://github.com/Unleash/unleash/issues/4197))

- Update playground docs to mention advanced features ([#4266](https://github.com/Unleash/unleash/issues/4266))

- Update postgres ssl docs to accurately use ca over key ([#4271](https://github.com/Unleash/unleash/issues/4271))

- Document feature potentially stale on events ([#4278](https://github.com/Unleash/unleash/issues/4278))


### Features

- Responsive strategy icons ([#4121](https://github.com/Unleash/unleash/issues/4121))

- Remove experimental flag for telemetry ([#4123](https://github.com/Unleash/unleash/issues/4123))

- Frontend api openapi spec ([#4133](https://github.com/Unleash/unleash/issues/4133))

- Improve demo welcome screen options ([#4132](https://github.com/Unleash/unleash/issues/4132))

- Advanced playground UI tweaks ([#4136](https://github.com/Unleash/unleash/issues/4136))

- Hovering over feature shows full feature name ([#4138](https://github.com/Unleash/unleash/issues/4138))

- Openapi schema for user admin ([#4146](https://github.com/Unleash/unleash/issues/4146))

- User openapi spec ([#4162](https://github.com/Unleash/unleash/issues/4162))

- No results on playground error ([#4170](https://github.com/Unleash/unleash/issues/4170))

- Show username and email in name column (users tables) ([#4180](https://github.com/Unleash/unleash/issues/4180))

- Project UI rework, move edit and delete buttons deeper ([#4195](https://github.com/Unleash/unleash/issues/4195))

- Strategy variant test UI ([#4199](https://github.com/Unleash/unleash/issues/4199))

- Project feature limit UI ([#4220](https://github.com/Unleash/unleash/issues/4220))

- Sort feature strategies ([#4218](https://github.com/Unleash/unleash/issues/4218))

- Strategy variant migrations ([#4225](https://github.com/Unleash/unleash/issues/4225))

- Add slackAppAddon feature flag ([#4235](https://github.com/Unleash/unleash/issues/4235))

- Feature creation limit crud together with frontend ([#4221](https://github.com/Unleash/unleash/issues/4221))

- Strategy variant schema openapi ([#4232](https://github.com/Unleash/unleash/issues/4232))

- Persist strategy variants ([#4236](https://github.com/Unleash/unleash/issues/4236))

- Slack App addon ([#4238](https://github.com/Unleash/unleash/issues/4238))

- Client api with proper client segments and strategy variants ([#4244](https://github.com/Unleash/unleash/issues/4244))

- Strategy variant UI spike ([#4246](https://github.com/Unleash/unleash/issues/4246))

- Strategy variants stickiness ([#4250](https://github.com/Unleash/unleash/issues/4250))

- AdvancedPlayground flag used only for runtime control ([#4262](https://github.com/Unleash/unleash/issues/4262))

- Group schema updates ([#4258](https://github.com/Unleash/unleash/issues/4258))

- Feature toggle type - edit form ([#4269](https://github.com/Unleash/unleash/issues/4269))

- Improve slack app addon scalability ([#4284](https://github.com/Unleash/unleash/issues/4284))

- Strategy variants in playground ([#4281](https://github.com/Unleash/unleash/issues/4281))

- Feature type lifetime API integration ([#4295](https://github.com/Unleash/unleash/issues/4295))

- Slack app addon default channels ([#4308](https://github.com/Unleash/unleash/issues/4308))


### Fix

- Variants-batch ([#4222](https://github.com/Unleash/unleash/issues/4222))

- Wrap reorder event to strategy variant feature ([#4265](https://github.com/Unleash/unleash/issues/4265))


### Miscellaneous Tasks

- Remove sync to enterprise from release branches ([#4112](https://github.com/Unleash/unleash/issues/4112))

- Remove unused imports from `yarn lint` ([#4082](https://github.com/Unleash/unleash/issues/4082))

- Openapi docs for archive ([#4127](https://github.com/Unleash/unleash/issues/4127))

- Bump semver from 7.5.2 to 7.5.3 in /frontend ([#4088](https://github.com/Unleash/unleash/issues/4088))

- Change request info ([#3971](https://github.com/Unleash/unleash/issues/3971))

- Document endpoint tagged Unstable ([#4118](https://github.com/Unleash/unleash/issues/4118))

- Add debug information ([#4140](https://github.com/Unleash/unleash/issues/4140))

- Avoids code injection through git commit ([#4147](https://github.com/Unleash/unleash/issues/4147))

- Add paths-ignore to more workflows ([#4041](https://github.com/Unleash/unleash/issues/4041))

- Remove group root role toggle ([#4026](https://github.com/Unleash/unleash/issues/4026))

- Remove OpenAPI snapshot tests ([#4153](https://github.com/Unleash/unleash/issues/4153))

- Add reo to docs

- Openapai favorite endpoints ([#4189](https://github.com/Unleash/unleash/issues/4189))

- Datadog addon, ability to include source type name ([#4196](https://github.com/Unleash/unleash/issues/4196))

- Add auto-generated doc index to gitignore ([#4198](https://github.com/Unleash/unleash/issues/4198))

- Mark potentially stale features ([#4217](https://github.com/Unleash/unleash/issues/4217))

- Update demo qr ([#4241](https://github.com/Unleash/unleash/issues/4241))

- Remove context/segment usage flag ([#4242](https://github.com/Unleash/unleash/issues/4242))

- Remove split button strategy flag ([#4245](https://github.com/Unleash/unleash/issues/4245))

- Prepare next release ([#4257](https://github.com/Unleash/unleash/issues/4257))

- Update OpenAPI definitions generated for frontend ([#4283](https://github.com/Unleash/unleash/issues/4283))


### Refactor

- Roles - make better plan assumptions ([#4113](https://github.com/Unleash/unleash/issues/4113))

- Clean up deprecated permissions ([#4124](https://github.com/Unleash/unleash/issues/4124))

- Use `requestType` instead of `isAdmin`, `optionalIncludes` ([#4115](https://github.com/Unleash/unleash/issues/4115))

- Split NoAccessError into ForbiddenError + PermissionError ([#4190](https://github.com/Unleash/unleash/issues/4190))

- Move status codes into classes ([#4200](https://github.com/Unleash/unleash/issues/4200))

- Error param prop ([#4247](https://github.com/Unleash/unleash/issues/4247))


### Testing

- Don't use multiple expect.stringContaining in one statement ([#4158](https://github.com/Unleash/unleash/issues/4158))

- Add some basic tests to the new slack app ([#4259](https://github.com/Unleash/unleash/issues/4259))


### A11y

- Change the playground diff link to be a button. ([#4274](https://github.com/Unleash/unleash/issues/4274))


### Bug

- Mark descriptions on strategies as nullable ([#4156](https://github.com/Unleash/unleash/issues/4156))


### Openapi

- `strategies` tag ([#4116](https://github.com/Unleash/unleash/issues/4116))

- Update API tokens tag ([#4137](https://github.com/Unleash/unleash/issues/4137))

- Update tag description ([#4178](https://github.com/Unleash/unleash/issues/4178))

- Update misc 'features'-tagged endpoints ([#4192](https://github.com/Unleash/unleash/issues/4192))

- Update the splash endpoints and schemas for splash ([#4227](https://github.com/Unleash/unleash/issues/4227))

- Document operations for admin ui feedback ([#4226](https://github.com/Unleash/unleash/issues/4226))

- Update ui-config endpoints ([#4280](https://github.com/Unleash/unleash/issues/4280))

- Remove all the extra data info ([#4277](https://github.com/Unleash/unleash/issues/4277))


### Semver

- Pin at ^7.5.3


### Task

- Add customHeaders as possible parameter. ([#4139](https://github.com/Unleash/unleash/issues/4139))


### Ux

- Return better error message if a segment doesn't exist ([#4122](https://github.com/Unleash/unleash/issues/4122))


## [5.2.9] - 2023-07-25

### Bug Fixes

- Client metrics name validation ([#4339](https://github.com/Unleash/unleash/issues/4339))


## [5.2.8] - 2023-07-12

### Miscellaneous Tasks

- Prepare 5.2 patch ([#4224](https://github.com/Unleash/unleash/issues/4224))


## [5.2.7] - 2023-07-07

### Bug Fixes

- Disable on invalid constraints


## [5.2.6] - 2023-07-07

### Bug Fixes

- Bulk tags will work now with project permissions ([#4177](https://github.com/Unleash/unleash/issues/4177))


## [5.2.5] - 2023-07-06

### Bug Fixes

- Project tokens can now be created with the correct permissions ([#4165](https://github.com/Unleash/unleash/issues/4165))


### Miscellaneous Tasks

- Remove sync to enterprise from release branches ([#4112](https://github.com/Unleash/unleash/issues/4112))


## [5.2.4] - 2023-07-06

### Bug Fixes

- Update yarn.lock ([#4160](https://github.com/Unleash/unleash/issues/4160))


## [5.2.3] - 2023-07-06

### Bug Fixes

- Bump and pin semver to 7.5.3


## [5.2.2] - 2023-06-29

### Bug Fixes

- Project 404 ([#4114](https://github.com/Unleash/unleash/issues/4114))

- Default strategy groupId failure ([#4120](https://github.com/Unleash/unleash/issues/4120))


## [5.2.0] - 2023-06-28

### Bug Fixes

- Misc UI fixes mostly responsiveness related ([#3868](https://github.com/Unleash/unleash/issues/3868))

- Use correct event type for maxRevisionId ([#3870](https://github.com/Unleash/unleash/issues/3870))

- Reject unauthorized client requests ([#3881](https://github.com/Unleash/unleash/issues/3881))

- Remove consecutive slashes ([#3882](https://github.com/Unleash/unleash/issues/3882))

- Update dependency pg to v8.11.0 ([#3867](https://github.com/Unleash/unleash/issues/3867))

- Update dependency openapi-types to v12.1.1 ([#3885](https://github.com/Unleash/unleash/issues/3885))

- Update dependency pg-connection-string to v2.6.0 ([#3886](https://github.com/Unleash/unleash/issues/3886))

- Update dependency prom-client to v14.2.0 ([#3887](https://github.com/Unleash/unleash/issues/3887))

- Update dependency semver to v7.5.1 ([#3888](https://github.com/Unleash/unleash/issues/3888))

- Update dependency unleash-proxy-client to v2.5.0 ([#3889](https://github.com/Unleash/unleash/issues/3889))

- Author and email should be for PRs ([#3899](https://github.com/Unleash/unleash/issues/3899))

- Remove repository which is no longer needed ([#3900](https://github.com/Unleash/unleash/issues/3900))

- Remove unneseccary constraint validation request ([#3914](https://github.com/Unleash/unleash/issues/3914))

- Propagate http-errors as they are ([#3922](https://github.com/Unleash/unleash/issues/3922))

- Only show simple tag type if there are no tag types in the server ([#3919](https://github.com/Unleash/unleash/issues/3919))

- Update dependency nodemailer to v6.9.3 ([#3934](https://github.com/Unleash/unleash/issues/3934))

- Fix variant metrics ([#3947](https://github.com/Unleash/unleash/issues/3947))

- Update dependency unleash-client to v3.21.0 ([#3948](https://github.com/Unleash/unleash/issues/3948))

- Add createdAt in projects API response ([#3929](https://github.com/Unleash/unleash/issues/3929))

- Allow empty appName as it may come in the url ([#3953](https://github.com/Unleash/unleash/issues/3953))

- Update dependency json-schema-to-ts to v2.9.1 ([#3945](https://github.com/Unleash/unleash/issues/3945))

- Feature not found in project yields 404 ([#3958](https://github.com/Unleash/unleash/issues/3958))

- Fix sort order for environments ([#3992](https://github.com/Unleash/unleash/issues/3992))

- Table imports ([#3982](https://github.com/Unleash/unleash/issues/3982))

- Show environment reorder handle ([#3990](https://github.com/Unleash/unleash/issues/3990))

- Column initial state for project features ([#3983](https://github.com/Unleash/unleash/issues/3983))

- Add trial expired warning for enterprise ([#3997](https://github.com/Unleash/unleash/issues/3997))

- Can review CR with skip change request ([#3998](https://github.com/Unleash/unleash/issues/3998))

- Demo to use new query param ([#4000](https://github.com/Unleash/unleash/issues/4000))

- Usage of default strategy ([#3995](https://github.com/Unleash/unleash/issues/3995))

- Filter out usage for export ([#4006](https://github.com/Unleash/unleash/issues/4006))

- Specific actions for enterprise trial messages ([#4001](https://github.com/Unleash/unleash/issues/4001))

- Playground link ([#4008](https://github.com/Unleash/unleash/issues/4008))

- Reject API admin tokens when importing features ([#4016](https://github.com/Unleash/unleash/issues/4016))

- Infinite playground rendering ([#4031](https://github.com/Unleash/unleash/issues/4031))

- Creating groups should work without users ([#4033](https://github.com/Unleash/unleash/issues/4033))

- Consider ADMIN in API tokens fetch permissions ([#4032](https://github.com/Unleash/unleash/issues/4032))

- Default segments should only be selected when using default stra… ([#4040](https://github.com/Unleash/unleash/issues/4040))

- Multi env select should always have an environment selected ([#4061](https://github.com/Unleash/unleash/issues/4061))

- Disallow empty list of envs and invalid env names in advanced playground ([#4060](https://github.com/Unleash/unleash/issues/4060))

- Autocomplete bug when changing context field ([#4064](https://github.com/Unleash/unleash/issues/4064))

- Add admin guard to groups ([#4069](https://github.com/Unleash/unleash/issues/4069))

- Fetching user root roles include custom ones ([#4068](https://github.com/Unleash/unleash/issues/4068))

- Update roles permission guard ([#4070](https://github.com/Unleash/unleash/issues/4070))

- Remove playground results flip ([#4076](https://github.com/Unleash/unleash/issues/4076))

- Add strategy bug when strategySplittedButton flag is on ([#4071](https://github.com/Unleash/unleash/issues/4071))

- Set max height for add/replace button ([#4085](https://github.com/Unleash/unleash/issues/4085))

- Update dependency semver to v7.5.2 ([#4087](https://github.com/Unleash/unleash/issues/4087))

- Add timestamp to feature toggle metrics ([#4094](https://github.com/Unleash/unleash/issues/4094))

- Break toggle description niceley ([#4093](https://github.com/Unleash/unleash/issues/4093))

- Max revision query order ([#4096](https://github.com/Unleash/unleash/issues/4096))

- Allow roles to be selected when adding user to project ([#4102](https://github.com/Unleash/unleash/issues/4102))


### Docs

- Update stickiness docs ([#3928](https://github.com/Unleash/unleash/issues/3928))


### Documentation

- ADR: Separation of Request and Response schemas ([#3869](https://github.com/Unleash/unleash/issues/3869))

- Health check endpoint ([#3959](https://github.com/Unleash/unleash/issues/3959))

- Instance admin  ([#3961](https://github.com/Unleash/unleash/issues/3961))

- How to synchronize unleash instances ([#3977](https://github.com/Unleash/unleash/issues/3977))

- OpenAPI Client tag ([#3979](https://github.com/Unleash/unleash/issues/3979))

- Mark 'yes' and `no` as required, add more details to variants ([#3984](https://github.com/Unleash/unleash/issues/3984))

- Angular unleash proxy client ([#3897](https://github.com/Unleash/unleash/issues/3897))

- Encourage feedback for sync ([#4003](https://github.com/Unleash/unleash/issues/4003))

- Document how and why we collect data when using Unleash ([#4020](https://github.com/Unleash/unleash/issues/4020))

- Add note about how to handle more than 150 groups in Azure SSO ([#4044](https://github.com/Unleash/unleash/issues/4044))

- Add reference to Haskell SDK ([#3752](https://github.com/Unleash/unleash/issues/3752))


### Features

- Add usage of segment in list ([#3853](https://github.com/Unleash/unleash/issues/3853))

- Segment usage ui test ([#3872](https://github.com/Unleash/unleash/issues/3872))

- Disable notifications flag ([#3874](https://github.com/Unleash/unleash/issues/3874))

- Autocomplete off on login password ([#3901](https://github.com/Unleash/unleash/issues/3901))

- Change own password confirmation ([#3894](https://github.com/Unleash/unleash/issues/3894))

- Usage on context fields in list ([#3906](https://github.com/Unleash/unleash/issues/3906))

- Display strategy title and type ([#3908](https://github.com/Unleash/unleash/issues/3908))

- Generate object combinations ([#3920](https://github.com/Unleash/unleash/issues/3920))

- Context field usage backend ([#3921](https://github.com/Unleash/unleash/issues/3921))

- Context field usage frontend ([#3938](https://github.com/Unleash/unleash/issues/3938))

- Walking skeleton of the advanced playground ([#3949](https://github.com/Unleash/unleash/issues/3949))

- Context/segment usage plausible ([#3956](https://github.com/Unleash/unleash/issues/3956))

- Draft branch playground evaluation ([#3967](https://github.com/Unleash/unleash/issues/3967))

- Add instance stats to version check ([#3835](https://github.com/Unleash/unleash/issues/3835))

- Update predefined strategies tooltip ([#3964](https://github.com/Unleash/unleash/issues/3964))

- Split strategies table into two with new design ([#3969](https://github.com/Unleash/unleash/issues/3969))

- Advanced playground openapi ([#3972](https://github.com/Unleash/unleash/issues/3972))

- Custom root roles ([#3975](https://github.com/Unleash/unleash/issues/3975))

- Playground environment table ([#3985](https://github.com/Unleash/unleash/issues/3985))

- Add max order to environments ([#3988](https://github.com/Unleash/unleash/issues/3988))

- Advanced playground table ([#3978](https://github.com/Unleash/unleash/issues/3978))

- Strategy tooltip grouping and default ([#3986](https://github.com/Unleash/unleash/issues/3986))

- Virtualized table with parent ref ([#3993](https://github.com/Unleash/unleash/issues/3993))

- Add support for turning telemetry off with environment variable ([#3987](https://github.com/Unleash/unleash/issues/3987))

- Roles unification ([#3999](https://github.com/Unleash/unleash/issues/3999))

- Playground environment diff table ([#4002](https://github.com/Unleash/unleash/issues/4002))

- Change CR strategy title and name behaviour ([#4004](https://github.com/Unleash/unleash/issues/4004))

- Implement better roles sub-tabs ([#4009](https://github.com/Unleash/unleash/issues/4009))

- Environment diff ([#4007](https://github.com/Unleash/unleash/issues/4007))

- Store playground settings in local storage ([#4012](https://github.com/Unleash/unleash/issues/4012))

- Separate api token roles ([#4019](https://github.com/Unleash/unleash/issues/4019))

- Query complexity validation ([#4017](https://github.com/Unleash/unleash/issues/4017))

- Enable oas by default ([#4021](https://github.com/Unleash/unleash/issues/4021))

- Use new role components in project access ([#4018](https://github.com/Unleash/unleash/issues/4018))

- Initial scroll trigger ([#4036](https://github.com/Unleash/unleash/issues/4036))

- Configurable playground limit ([#4047](https://github.com/Unleash/unleash/issues/4047))

- Add "edit" link to playground strategies ([#4027](https://github.com/Unleash/unleash/issues/4027))

- Advanced playground multi value context fields ([#4053](https://github.com/Unleash/unleash/issues/4053))

- Ui tweaks for playground ([#4058](https://github.com/Unleash/unleash/issues/4058))

- Plausible for new strategy flow ([#4057](https://github.com/Unleash/unleash/issues/4057))

- Execution plan diff table ([#4065](https://github.com/Unleash/unleash/issues/4065))

- Link to strategy edit screens from playground strategy results ([#4063](https://github.com/Unleash/unleash/issues/4063))

- Count number of combinations from playground ([#4077](https://github.com/Unleash/unleash/issues/4077))

- Expose kapi as part of docs ([#3996](https://github.com/Unleash/unleash/issues/3996))

- Upgrade AdminAlert to PermissionGuard ([#4074](https://github.com/Unleash/unleash/issues/4074))


### Fix

- Laggy toggles ([#3873](https://github.com/Unleash/unleash/issues/3873))


### Miscellaneous Tasks

- Name and email convention ([#3871](https://github.com/Unleash/unleash/issues/3871))

- Simplify workflows ([#3902](https://github.com/Unleash/unleash/issues/3902))

- Remove unnecessary build ([#3910](https://github.com/Unleash/unleash/issues/3910))

- Lower log-level for unexpected errors ([#3837](https://github.com/Unleash/unleash/issues/3837))

- Improve joi errors ([#3836](https://github.com/Unleash/unleash/issues/3836))

- Clarify error logs ([#3915](https://github.com/Unleash/unleash/issues/3915))

- Avoid building frontend twice ([#3918](https://github.com/Unleash/unleash/issues/3918))

- Optimize docker build oss ([#3951](https://github.com/Unleash/unleash/issues/3951))

- Rename version to reflect next candidate ([#3944](https://github.com/Unleash/unleash/issues/3944))

- Set unleash version to be either the enterprise version or OSS ([#3974](https://github.com/Unleash/unleash/issues/3974))

- Upgrade orval types ([#3981](https://github.com/Unleash/unleash/issues/3981))

- Add advanced playground table test ([#4005](https://github.com/Unleash/unleash/issues/4005))

- Remove variant metrics flag ([#4042](https://github.com/Unleash/unleash/issues/4042))

- Update orval models ([#4062](https://github.com/Unleash/unleash/issues/4062))

- Document default strategy ([#4010](https://github.com/Unleash/unleash/issues/4010))

- Remove unused values to stop linter complaining ([#4078](https://github.com/Unleash/unleash/issues/4078))

- Filter out deprecated permissions ([#4083](https://github.com/Unleash/unleash/issues/4083))

- Remove strategyImprovements flag ([#4043](https://github.com/Unleash/unleash/issues/4043))


### Refactor

- Playground in feature oriented architecture ([#3942](https://github.com/Unleash/unleash/issues/3942))

- Read project ids in memory ([#3965](https://github.com/Unleash/unleash/issues/3965))

- Extract playground steps ([#3966](https://github.com/Unleash/unleash/issues/3966))

- Address custom root roles PR comments ([#3994](https://github.com/Unleash/unleash/issues/3994))

- Misc cleanups ([#4022](https://github.com/Unleash/unleash/issues/4022))

- Token permissions, drop admin-like permissions ([#4050](https://github.com/Unleash/unleash/issues/4050))


### Testing

- Advanced playground ([#3968](https://github.com/Unleash/unleash/issues/3968))

- Meta schema rules should not check description on ref ([#3980](https://github.com/Unleash/unleash/issues/3980))

- Playground env table display ([#3989](https://github.com/Unleash/unleash/issues/3989))

- Advanced playground error ([#4023](https://github.com/Unleash/unleash/issues/4023))


### Security

- Reject multiple successive slashes in path ([#3880](https://github.com/Unleash/unleash/issues/3880))


### Task

- Make keepalive configurable via an environment variable ([#4015](https://github.com/Unleash/unleash/issues/4015))


## [5.1.9] - 2023-06-16

### Bug Fixes

- Add createdAt in projects API response ([#3929](https://github.com/Unleash/unleash/issues/3929))

- Can review CR with skip change request ([#3998](https://github.com/Unleash/unleash/issues/3998))


## [5.1.8] - 2023-06-12

### Bug Fixes

- Fix variant metrics ([#3947](https://github.com/Unleash/unleash/issues/3947)) ([#3950](https://github.com/Unleash/unleash/issues/3950))


## [5.1.6] - 2023-06-07

### Miscellaneous Tasks

- Clarify error logs ([#3915](https://github.com/Unleash/unleash/issues/3915))


## [5.1.5] - 2023-05-27

### Bug Fixes

- Remove consecutive slashes ([#3882](https://github.com/Unleash/unleash/issues/3882))


## [5.1.4] - 2023-05-27

### Bug Fixes

- Reject unauthorized client requests ([#3881](https://github.com/Unleash/unleash/issues/3881))


## [5.1.3] - 2023-05-27

### Security

- Reject multiple successive slashes in path ([#3880](https://github.com/Unleash/unleash/issues/3880))


## [5.1.2] - 2023-05-26

### Fix

- Laggy toggles ([#3873](https://github.com/Unleash/unleash/issues/3873))


## [5.1.1] - 2023-05-26

### Bug Fixes

- Use correct event type for maxRevisionId ([#3870](https://github.com/Unleash/unleash/issues/3870))


## [5.1.0] - 2023-05-25

### Bug Fixes

- Allow null checker to not fail if it gets no output ([#3779](https://github.com/Unleash/unleash/issues/3779))

- Block adding a root role to a group with a project role ([#3775](https://github.com/Unleash/unleash/issues/3775))

- Change commit hash step name ([#3784](https://github.com/Unleash/unleash/issues/3784))

- Prevent variant name from containing extra whitespace ([#3777](https://github.com/Unleash/unleash/issues/3777))

- Demo QR code ([#3793](https://github.com/Unleash/unleash/issues/3793))

- Fix deleting feature from global archive ([#3786](https://github.com/Unleash/unleash/issues/3786))

- Strategy remove menu ([#3807](https://github.com/Unleash/unleash/issues/3807))

- Properly handle flag resolver variants ([#3808](https://github.com/Unleash/unleash/issues/3808))

- Move title at the top in default strategy ([#3812](https://github.com/Unleash/unleash/issues/3812))

- Laggy switch ([#3814](https://github.com/Unleash/unleash/issues/3814))

- Update dependency helmet to v6.2.0 ([#3824](https://github.com/Unleash/unleash/issues/3824))

- Update dependency joi to v17.9.2 ([#3825](https://github.com/Unleash/unleash/issues/3825))

- Make area behind bulk actions clickable ([#3838](https://github.com/Unleash/unleash/issues/3838))

- Use the correct actor ([#3842](https://github.com/Unleash/unleash/issues/3842))

- Only show names as changed when titles have changed. ([#3843](https://github.com/Unleash/unleash/issues/3843))

- Default strategy screen not loading when no default strategy ([#3840](https://github.com/Unleash/unleash/issues/3840))

- New workflow name ([#3845](https://github.com/Unleash/unleash/issues/3845))

- Update dependency json-schema-to-ts to v2.8.2 ([#3844](https://github.com/Unleash/unleash/issues/3844))

- Move application logic to service ([#3846](https://github.com/Unleash/unleash/issues/3846))

- Add confirmation to disable password login ([#3829](https://github.com/Unleash/unleash/issues/3829))

- Update dependency log4js to v6.9.1 ([#3847](https://github.com/Unleash/unleash/issues/3847))

- Workflow was moved ([#3852](https://github.com/Unleash/unleash/issues/3852))

- Hide password login when it's disabled ([#3851](https://github.com/Unleash/unleash/issues/3851))

- Profile should wait for loaded state before rendering ([#3855](https://github.com/Unleash/unleash/issues/3855))

- Change password alert when password based login is disabled ([#3856](https://github.com/Unleash/unleash/issues/3856))

- Default strategy screen not loading ([#3857](https://github.com/Unleash/unleash/issues/3857))

- Rollout not reflected correctly for default strategy ([#3859](https://github.com/Unleash/unleash/issues/3859))

- Update dependency make-fetch-happen to v11.1.1 ([#3863](https://github.com/Unleash/unleash/issues/3863))

- Update dependency nodemailer to v6.9.2 ([#3865](https://github.com/Unleash/unleash/issues/3865))


### Documentation

- Extend group documentation to include information on setting root roles ([#3696](https://github.com/Unleash/unleash/issues/3696))

- Openapi schema specifications for Projects tag ([#3571](https://github.com/Unleash/unleash/issues/3571))

- Maintanance mode impact ([#3858](https://github.com/Unleash/unleash/issues/3858))

- Azure sso guide ([#3431](https://github.com/Unleash/unleash/issues/3431))

- Remove "docs under restructuring note" ([#3864](https://github.com/Unleash/unleash/issues/3864))


### Features

- Release inputs added to dispatcher ([#3756](https://github.com/Unleash/unleash/issues/3756))

- New notify enterprise workflow ([#3781](https://github.com/Unleash/unleash/issues/3781))

- Set commit hash as static asset version ([#3783](https://github.com/Unleash/unleash/issues/3783))

- Base path support for openapi ([#3780](https://github.com/Unleash/unleash/issues/3780))

- Create stubs for bulk toggle ([#3792](https://github.com/Unleash/unleash/issues/3792))

- Basic bulk update implementation ([#3794](https://github.com/Unleash/unleash/issues/3794))

- Remove icons to prepare space for bulk toggle ([#3796](https://github.com/Unleash/unleash/issues/3796))

- Bulk enabled disable ([#3797](https://github.com/Unleash/unleash/issues/3797))

- Message banner (variants) ([#3788](https://github.com/Unleash/unleash/issues/3788))

- Bulk enable disable change requests ([#3801](https://github.com/Unleash/unleash/issues/3801))

- Bulk enable hints ([#3802](https://github.com/Unleash/unleash/issues/3802))

- Transactional bulk update ([#3806](https://github.com/Unleash/unleash/issues/3806))

- Change requests UI for activate disabled strategies ([#3787](https://github.com/Unleash/unleash/issues/3787))

- Disable bulk toggles flag ([#3827](https://github.com/Unleash/unleash/issues/3827))

- Disable bulk update env var ([#3828](https://github.com/Unleash/unleash/issues/3828))

- Maintenance mode disables scheduler ([#3854](https://github.com/Unleash/unleash/issues/3854))


### Miscellaneous Tasks

- Use concurrently to run parallel builds ([#3785](https://github.com/Unleash/unleash/issues/3785))

- Disable null checks until we have time to fix this ([#3830](https://github.com/Unleash/unleash/issues/3830))

- Delay static asset generation ([#3848](https://github.com/Unleash/unleash/issues/3848))

- Add Unit test result check task ([#3695](https://github.com/Unleash/unleash/issues/3695))


### Refactor

- Rename demo img assets ([#3795](https://github.com/Unleash/unleash/issues/3795))

- Change plausible events to be more specific at the top level ([#3810](https://github.com/Unleash/unleash/issues/3810))


### Testing

- Bulk enable display ([#3803](https://github.com/Unleash/unleash/issues/3803))

- Add debug logs ([#3841](https://github.com/Unleash/unleash/issues/3841))


## [5.0.11] - 2023-06-07

### Miscellaneous Tasks

- Clarify error logs ([#3915](https://github.com/Unleash/unleash/issues/3915))


## [5.0.10] - 2023-05-27

### Bug Fixes

- Remove consecutive slashes ([#3882](https://github.com/Unleash/unleash/issues/3882))


## [5.0.9] - 2023-05-27

### Bug Fixes

- Reject unauthorized client requests ([#3881](https://github.com/Unleash/unleash/issues/3881))


## [5.0.8] - 2023-05-27

### Bug Fixes

- Use username instead of tokenName

- Hard code not found error to 404 in app


### Security

- Reject multiple successive slashes in path ([#3880](https://github.com/Unleash/unleash/issues/3880))


## [5.0.7] - 2023-05-26

### Bug Fixes

- Anonymise PII fields in user access if flag is set ([#3773](https://github.com/Unleash/unleash/issues/3773))

- Use correct event type for maxRevisionId ([#3870](https://github.com/Unleash/unleash/issues/3870))


## [5.0.6] - 2023-05-12

### Bug Fixes

- Log missing user at warn level ([#3735](https://github.com/Unleash/unleash/issues/3735))


## [5.0.5] - 2023-05-11

### Miscellaneous Tasks

- Tmp 5.0.5 ([#3746](https://github.com/Unleash/unleash/issues/3746))


## [5.0.2] - 2023-05-08

### Bug Fixes

- Anonymize email in event payload ([#3672](https://github.com/Unleash/unleash/issues/3672))


## [5.0.1] - 2023-04-28

### Bug Fixes

- Correct error for missing context field ([#3647](https://github.com/Unleash/unleash/issues/3647))


## [4.23.4] - 2023-06-05

### Bug Fixes

- Remove consecutive slashes


## [4.23.3] - 2023-05-10

### Bug Fixes

- Project tokens type bug fix ([#3734](https://github.com/Unleash/unleash/issues/3734))


## [4.23.2] - 2023-05-08

### Bug Fixes

- Import tags ([#3709](https://github.com/Unleash/unleash/issues/3709))


## [4.22.9] - 2023-06-06

### Bug Fixes

- Remove consecutive slashes


## [4.22.8] - 2023-04-26

### Bug Fixes

- Migration failure when sessionId exists ([#3624](https://github.com/Unleash/unleash/issues/3624))


## [4.22.7] - 2023-04-25

### Miscellaneous Tasks

- Patch 4.22.7 ([#3618](https://github.com/Unleash/unleash/issues/3618))


## [4.22.6] - 2023-04-25

### Miscellaneous Tasks

- Patch 4.22.6 ([#3603](https://github.com/Unleash/unleash/issues/3603))


## [4.22.3] - 2023-04-06

### Bug Fixes

- Stickiness ([#3471](https://github.com/Unleash/unleash/issues/3471))


## [4.22.1] - 2023-04-05

### Bug Fixes

- Concurrency issue when running multiple requests ([#3442](https://github.com/Unleash/unleash/issues/3442))


### Features

- Add PAT kill switch ([#3454](https://github.com/Unleash/unleash/issues/3454))


## [4.21.3] - 2023-06-06

### Bug Fixes

- Remove consecutive slashes


## [4.21.2] - 2023-03-29

### Bug Fixes

- Hide project stats behind flag and backport to 4.21 ([#3419](https://github.com/Unleash/unleash/issues/3419))


## [4.21.1] - 2023-03-22

### Bug Fixes

- Properly escaping app names ([#3368](https://github.com/Unleash/unleash/issues/3368))


## [4.21.0] - 2023-02-22

### Documentation

- Mention env var options for auth config ([#3169](https://github.com/Unleash/unleash/issues/3169))


## [4.20.6] - 2023-06-06

### Bug Fixes

- Remove consecutive slashes


## [4.20.5] - 2023-02-09

### Bug Fixes

- Make sure we have a user in event store


## [4.20.4] - 2023-02-02

### Bug Fixes

- Latest changes in network overview


## [4.20.3] - 2023-02-01

### Bug Fixes

- When app count is zero because it just started ([#3029](https://github.com/Unleash/unleash/issues/3029))


## [4.20.2] - 2023-01-30

### Bug Fixes

- List projects with all archived toggles ([#3020](https://github.com/Unleash/unleash/issues/3020))


## [4.20.0] - 2023-01-26

### Bug Fixes

- Prevent deleting the last variable variant on the ui ([#2964](https://github.com/Unleash/unleash/issues/2964))

- Preload error ([#2980](https://github.com/Unleash/unleash/issues/2980))

- Redirect only happening on root path with replace ([#2981](https://github.com/Unleash/unleash/issues/2981))

- Project table overflow ([#2987](https://github.com/Unleash/unleash/issues/2987))

- Revert table virtualization in variants per env ([#2990](https://github.com/Unleash/unleash/issues/2990))

- Small fixes on variants push to env UI ([#2991](https://github.com/Unleash/unleash/issues/2991))

- Check is flag enabled! ([#2993](https://github.com/Unleash/unleash/issues/2993))

- Project without potential actions health items separation


### Docs

- Fix typo in front-end api url


### Documentation

- Add front-end API setup to the quickstart guide ([#2984](https://github.com/Unleash/unleash/issues/2984))

- Generate client-side SDK docs from readme ([#2949](https://github.com/Unleash/unleash/issues/2949))


### Features

- Add push to all button to UI ([#2969](https://github.com/Unleash/unleash/issues/2969))

- Visualize variants diff in CR ([#2979](https://github.com/Unleash/unleash/issues/2979))

- Back transition from validate to configure ([#2982](https://github.com/Unleash/unleash/issues/2982))

- Import stage ([#2985](https://github.com/Unleash/unleash/issues/2985))

- Adds CR to variants per env UI ([#2989](https://github.com/Unleash/unleash/issues/2989))


### Miscellaneous Tasks

- Increase max number of environments from 15 to 50 ([#2968](https://github.com/Unleash/unleash/issues/2968))

- Ignore Twitter link from being checked ([#2971](https://github.com/Unleash/unleash/issues/2971))


### Task

- Changing variants blocked by cr ([#2966](https://github.com/Unleash/unleash/issues/2966))


## [4.19.5] - 2023-06-06

### Bug Fixes

- Remove consecutive slashes


## [4.19.4] - 2023-01-13

### Bug Fixes

- Found an edge case exporting variants ([#2900](https://github.com/Unleash/unleash/issues/2900))


## [4.19.3] - 2023-01-12

### Bug Fixes

- Export features with variants event when feature is disabled ([#2824](https://github.com/Unleash/unleash/issues/2824))


## [4.19.2] - 2023-01-11

### Bug Fixes

- Dots in env name accessor


## [4.19.0] - 2022-12-15

### Bug Fixes

- Allow publish-new-version action to run from branch ([#2698](https://github.com/Unleash/unleash/issues/2698))

- Disable networkView for dev, fail more gracefully ([#2701](https://github.com/Unleash/unleash/issues/2701))


### Docs

- Update availability notice for sso keycloak group sync


### Features

- First draft of chart for instance traffic in frontend ([#2670](https://github.com/Unleash/unleash/issues/2670))


## [4.18.9] - 2022-12-14

### Bug Fixes

- Background frontend settings should not crash tests


## [4.18.8] - 2022-12-12

### Bug Fixes

- Move docker-compose to this repo ([#2666](https://github.com/Unleash/unleash/issues/2666))


## [4.18.7] - 2022-12-09

### Bug Fixes

- Bump qs from 6.5.2 to 6.5.3 ([#2613](https://github.com/Unleash/unleash/issues/2613))

- IsPro check on change request configuration ([#2610](https://github.com/Unleash/unleash/issues/2610))

- Update vercel proxy paths ([#2623](https://github.com/Unleash/unleash/issues/2623))

- Update package json and remove empty exports ([#2625](https://github.com/Unleash/unleash/issues/2625))

- Add resulution for qs dep

- Tags endpoint returning 404 when featureId is not set ([#2621](https://github.com/Unleash/unleash/issues/2621))

- Update dependency docusaurus-plugin-openapi-docs to v1.4.7 ([#2646](https://github.com/Unleash/unleash/issues/2646))


### Features

- Add plan checks to uiconfig ([#2600](https://github.com/Unleash/unleash/issues/2600))

- Add capability to write heap snapshot. ([#2611](https://github.com/Unleash/unleash/issues/2611))


### POC

- Integration tests ([#2422](https://github.com/Unleash/unleash/issues/2422))


## [4.18.6] - 2022-12-06

### Bug Fixes

- Upgrade express to v4.18.2

- Json-schema-to-ts is a dev-dependency


## [4.18.5] - 2022-12-06

### Bug Fixes

- Add resulution for 'decode-uri-component'

- Favorites column visibility ([#2605](https://github.com/Unleash/unleash/issues/2605))


### Docs

- Add more (missing) redirects, fix links ([#2592](https://github.com/Unleash/unleash/issues/2592))


## [4.18.4] - 2022-12-06

### Bug Fixes

- Allow import @server ([#2601](https://github.com/Unleash/unleash/issues/2601))


## [4.17.3] - 2022-11-23

### Bug Fixes

- Broken UI after import ([#2447](https://github.com/Unleash/unleash/issues/2447))


## [4.17.1] - 2022-11-08

### Bug Fixes

- Merge order for UI config


## [4.17.0] - 2022-11-04

### Bug Fixes

- Clone environment creating token everytime ([#2335](https://github.com/Unleash/unleash/issues/2335))


## [4.16.4] - 2022-10-21

### Bug Fixes

- Respect environment if set on context ([#2206](https://github.com/Unleash/unleash/issues/2206))


## [4.16.3] - 2022-10-18

### Bug Fixes

- Should only require CREATE_ADDON when creating addon ([#2204](https://github.com/Unleash/unleash/issues/2204))


## [4.16.2] - 2022-10-17

### Bug Fixes

- Filter empty metrics before we collect last seen toggles. ([#2172](https://github.com/Unleash/unleash/issues/2172))

- CORS options path ([#2165](https://github.com/Unleash/unleash/issues/2165))


## [4.16.1] - 2022-10-06

### Bug Fixes

- Equality check on feature strategy ([#2145](https://github.com/Unleash/unleash/issues/2145))


## [4.16.0] - 2022-10-03

### Bug Fixes

- Add env and project labels to feature updated metrics. ([#2043](https://github.com/Unleash/unleash/issues/2043))

- Do not call store function in constructor

- Update SDK matrix

- S/Never logged/Never/g in frontend ([#2075](https://github.com/Unleash/unleash/issues/2075))

- Deletes all sessions for user on logout ([#2071](https://github.com/Unleash/unleash/issues/2071))

- Revert breaking change for incoming token creation reqs ([#2084](https://github.com/Unleash/unleash/issues/2084))

- Make unit test target work ([#2082](https://github.com/Unleash/unleash/issues/2082))

- Client registration events are on eventStore ([#2093](https://github.com/Unleash/unleash/issues/2093))

- Support coverage reports on external PRs ([#2087](https://github.com/Unleash/unleash/issues/2087))

- Update UI labeling: custom constraint -> (strategy) constraint ([#2101](https://github.com/Unleash/unleash/issues/2101))

- Typo in strategy-constraints.md ([#2115](https://github.com/Unleash/unleash/issues/2115))

- Add appName to http response time metrics ([#2117](https://github.com/Unleash/unleash/issues/2117))

- Url encode application name in links ([#2121](https://github.com/Unleash/unleash/issues/2121))

- Updated develper guide to force UTC timezone for test db

- Update coverage


### Docs

- Update API access for new token type ([#1958](https://github.com/Unleash/unleash/issues/1958))

- Update docusaurus deploy command to generate openapi docs

- Fix typo: Unlash -> Unleash


### Documentation

- Update link for symfony sdk ([#2048](https://github.com/Unleash/unleash/issues/2048))

- Test broken links in website ([#1912](https://github.com/Unleash/unleash/issues/1912))

- Update images using latest UI screenshots ([#1992](https://github.com/Unleash/unleash/issues/1992))

- Fix broken link to how-to-create-API token guide ([#2073](https://github.com/Unleash/unleash/issues/2073))

- Move user groups section to after permissions section ([#2081](https://github.com/Unleash/unleash/issues/2081))

- Fix broken link to front-end API tokens ([#2094](https://github.com/Unleash/unleash/issues/2094))


### Features

- Add method for migrating proxies without environment validation ([#2056](https://github.com/Unleash/unleash/issues/2056))

- Update to pull_request_target ([#2059](https://github.com/Unleash/unleash/issues/2059))

- Open-Source Strategy Constraints ([#2112](https://github.com/Unleash/unleash/issues/2112))

- New profile page and PATs front-end ([#2109](https://github.com/Unleash/unleash/issues/2109))


### Fix

- Prevent password reset email flooding ([#2076](https://github.com/Unleash/unleash/issues/2076))


### Miscellaneous Tasks

- Add generated doc cleaning script ([#2077](https://github.com/Unleash/unleash/issues/2077))

- Improve validation testing ([#2058](https://github.com/Unleash/unleash/issues/2058))


## [4.15.5] - 2022-10-03

### Bug Fixes

- Correct path for login

- Add env and project labels to feature updated metrics. ([#2043](https://github.com/Unleash/unleash/issues/2043))


## [4.15.4] - 2022-09-19

### Bug Fixes

- Update snapshot to new version

- Updated snapshot to not include api version


## [4.15.2] - 2022-09-12

### Features

- Add method for migrating proxies without environment validation ([#2056](https://github.com/Unleash/unleash/issues/2056))


## [4.14.5] - 2022-08-18

### Miscellaneous Tasks

- Update frontend version


## [4.14.4] - 2022-08-16

### Bug Fixes

- Default to an empty array in mapFeaturesForBootstrap


### Miscellaneous Tasks

- Update frontend


## [4.14.3] - 2022-08-15

### Bug Fixes

- Check variants before mapping


### Miscellaneous Tasks

- Update unleash-frontend


## [4.14.2] - 2022-08-08

### Features

- Add new standard errors ([#1890](https://github.com/Unleash/unleash/issues/1890))

- Change log level for OpenAPI to debug ([#1895](https://github.com/Unleash/unleash/issues/1895))

- Change log level for OpenAPI to debug ([#1895](https://github.com/Unleash/unleash/issues/1895))


## [4.14.1] - 2022-08-05

### Bug Fixes

- Update docusaurus monorepo to v2.0.1 ([#1871](https://github.com/Unleash/unleash/issues/1871))

- Add missing client variant schema fields ([#1880](https://github.com/Unleash/unleash/issues/1880))

- Update dependency unleash-frontend to v4.14.3 ([#1888](https://github.com/Unleash/unleash/issues/1888))

- Add missing client variant schema fields ([#1880](https://github.com/Unleash/unleash/issues/1880))


### Docs

- Fix formatting of docusaurus admonitions


### Features

- Return detailed information on feature toggle evaluation ([#1839](https://github.com/Unleash/unleash/issues/1839))


## [4.14.0] - 2022-07-28

### Bug Fixes

- Make additionalProperties true ([#1861](https://github.com/Unleash/unleash/issues/1861))

- Update dependency unleash-proxy-client to v2.0.3 ([#1841](https://github.com/Unleash/unleash/issues/1841))

- Fix broken OpenAPI spec ([#1846](https://github.com/Unleash/unleash/issues/1846))

- Remove unneeded ts-expect-error now that types in knex are in sync ([#1866](https://github.com/Unleash/unleash/issues/1866))

- Update dependency json-schema-to-ts to v2.5.5 ([#1865](https://github.com/Unleash/unleash/issues/1865))

- SortOrder updates needs to be async


### Task

- Bump unleash-frontend to 4.14.1


## [4.13.1] - 2022-07-14

### Bug Fixes

- Use left join for segments to avoid nullmapping


## [4.13.0] - 2022-06-29

### Miscellaneous Tasks

- Bump front end to 4.13.0


## [4.12.6] - 2022-06-14

### Bug Fixes

- Update `multer` ([#1649](https://github.com/Unleash/unleash/issues/1649))


### Task

- Update frontend to 4.12.4


## [4.12.5] - 2022-06-01

### Miscellaneous Tasks

- Update frontend


## [4.12.4] - 2022-06-01

### Miscellaneous Tasks

- Update unleash-frontend


## [4.12.3] - 2022-05-31

### Bug Fixes

- Update dependency unleash-frontend to v4.12.1


## [4.12.2] - 2022-05-31

### Bug Fixes

- Flag for anonymising user search


## [4.12.1] - 2022-05-30

### Bug Fixes

- Add flag to annomise event log


## [4.12.0] - 2022-05-27

### Bug Fixes

- Require equal environments when moving toggles ([#1595](https://github.com/Unleash/unleash/issues/1595))

- The replaceGroupId field should be optional ([#1608](https://github.com/Unleash/unleash/issues/1608))

- Include jest coverage files (POC)

- Specify coverage files to use for jest pr action (poc)

- Only specify base-cov-file for jest action (poc)

- Add debug step

- Remove parametersSchema maxLength requirement ([#1616](https://github.com/Unleash/unleash/issues/1616))

- More debug

- More debugigng to jest coverage action (POC)

- Do not ignore coverage/report.json

- Failing test

- Auto-push coverage

- Coverage build for main should be a seperate workflow

- Coverage action

- Add gh creds to coverage action

- Coverage action need username

- Switch gh token for coverage action

- Inline coverage action script commands

- Coverage action

- Do not produce report.json in coverage action for now

- Update dependency unleash-frontend to v4.11.0 ([#1597](https://github.com/Unleash/unleash/issues/1597))

- Project environments order ([#1599](https://github.com/Unleash/unleash/issues/1599))

- Update dependency unleash-frontend to v4.11.2

- Upgrade multer to v1.4.4

- Allow project roles to be changed when the relevant user has a root role ([#1632](https://github.com/Unleash/unleash/issues/1632))


### Documentation

- Add "how to run for development" to CONTRIBUTING.md ([#1600](https://github.com/Unleash/unleash/issues/1600))

- Switch all slack links to slack.unleash.run ([#1613](https://github.com/Unleash/unleash/issues/1613))

- Update import to use named export instead of default ([#1609](https://github.com/Unleash/unleash/issues/1609))

- Use named export instead of default ([#1614](https://github.com/Unleash/unleash/issues/1614))

- Use named export instead of default ([#1615](https://github.com/Unleash/unleash/issues/1615))


### Miscellaneous Tasks

- Fix coverage badge

- Update coverage

- Update coverage reports

- Test


### Refactor

- Add regression test for long parameter values ([#1617](https://github.com/Unleash/unleash/issues/1617))

- Improve OpenAPI refs ([#1620](https://github.com/Unleash/unleash/issues/1620))


### Meta

- Add external PRs to project board


## [4.11.2] - 2022-05-23

### Miscellaneous Tasks

- Update unleash frontend to 4.11.2


## [4.11.1] - 2022-05-20

### Bug Fixes

- Remove parametersSchema maxLength requirement ([#1616](https://github.com/Unleash/unleash/issues/1616))

- Failing test


### Miscellaneous Tasks

- Update snapshot test since the cherry-pick is not clean


## [4.11.0] - 2022-05-18

### Features

- Bump unleash frontend to 4.11.0


## [4.10.5] - 2022-05-11

### Bug Fixes

- Correct patch for feature project id


## [4.10.4] - 2022-05-11

### Bug Fixes

- Repair feature strategies with broken project ids ([#1593](https://github.com/Unleash/unleash/issues/1593))


## [4.10.3] - 2022-05-11

### Miscellaneous Tasks

- Upgrade frontend


## [4.10.2] - 2022-05-10

### Bug Fixes

- Upgrade unleash-frontend to v4.10.2


## [4.10.1] - 2022-05-10

### Bug Fixes

- Update dependency unleash-frontend to v4.10.1

- Set favicon icon to CDN if prefix is set ([#1553](https://github.com/Unleash/unleash/issues/1553))

- Remove console.log from test

- Correct types used in addon.ts


## [4.10.0] - 2022-04-29

### Bug Fixes

- Update react monorepo to v18.1.0

- Update dependency unleash-proxy-client to v2.0.1

- Update dependency unleash-frontend to v4.10.0-beta.8 ([#1545](https://github.com/Unleash/unleash/issues/1545))

- Pr-build use pull_request_target event


### Documentation

- Remove deprecation notices for tags.

- Add more Api information + add disable toggle info

- Link to the correct new endpoints in the features v2 API

- Add docs for vue and svelte clients ([#1541](https://github.com/Unleash/unleash/issues/1541))

- Update compat table with custom stickiness for go ([#1544](https://github.com/Unleash/unleash/issues/1544))

- Change the remoteAddress description ([#1539](https://github.com/Unleash/unleash/issues/1539))

- Correct custom activation strategies param types ([#1547](https://github.com/Unleash/unleash/issues/1547))


### Features

- Update ApiRequest to accept POST w/o payloads

- Bump frontend to 4.10.0


### Miscellaneous Tasks

- Remove code leftover code


### Refactor

- Fix a few eslint module boundary type overrides ([#1542](https://github.com/Unleash/unleash/issues/1542))

- Disallow additionalProperties in response schemas ([#1543](https://github.com/Unleash/unleash/issues/1543))


### Task

- Use make-fetch-happen ([#1500](https://github.com/Unleash/unleash/issues/1500))


## [4.9.1] - 2022-03-23

### Documentation

- Add more content around database connections

- Add code samples, move db configuration to separate section

- Remove duplicate db connection options description

- PR feedback: configure db url, db url file, precedence

- Sort options alphabetically in example object.

- Add note about PHP crashing if it doesn't recognize the op

- List v1.3.1 of the PHP sdk as first compatible w/adv constr.


### Features

- Upgrade unleash-frontend to 4.9.0


## [4.9.0] - 2022-03-23

### Bug Fixes

- Remove placeholder comment

- Mark .NET sdk as not having `currentTime` context field

- Delete empty table row

- Remove empty ruleset

- Make sure customer type is included in the payload.

- Update dependency unleash-frontend to v4.9.0-beta.1

- Update dependency knex to v1.0.4

- Update config tests for enabled environments

- Update dependency unleash-frontend to v4.9.0-beta.2

- Update dependency unleash-frontend to v4.9.0-beta.3


### Documentation

- Minor rewording and clarification around strategy impl/eval

- Start scaffolding out new constraint operator info

- Add description of each of the strat constraint operators.

- Update "constraint structure" section

- Add availability note, finish first draft of constraint ops

- Finish first draft of new strat constraints doc.

- Add unleash context and compat table updates

- Remove 'introduced in' column in Unleash Context table.

- Move string operator case sensitivity note to table

- Update SemVer section: clarify what requirements we have

- Update description of `currentTime` in the Unleash context.

- Add note about how invalid context field values are handled

- Update semver format after discussion and alignment

- Merge `currentTime` with "advanced constraints" row

- Document how to get SEMVER_GTE/LTE functionality

- Add a note saying passord is password for Norwegian

- Create initial outline for how to schedule feature releases

- Describe details of enabled_environments in unleash config docs

- Add more placeholder / structural content.

- Create first draft of schedule how-to

- Bold important text

- Add note to strategy constraints about undefined behavior

- Add screenies and update descriptions accordingly

- Clear up that constraints are available to pro customers too

- Add note saying that some SDKs will crash with new operators.

- Note the minimum SDK versions necessary for adv constraints

- Add php support version for advanced constraints

- Add more comprehensive overview of sdk incompatibilities

- Change spec to specification, add link to spec

- Update min versions for node, python, ruby

- Only list feature versions for constraint ops inclusion

- Link to strategy constraints from the schedule how-to guide

- Add a link to the SDK incompatibility section


### Features

- Add data: "was the form opened manually" and "current page"

- Validate strategies ([#1429](https://github.com/Unleash/unleash/issues/1429))

- Add environment variable to set override enabled environments

- Enabled environments override now also moves projects and toggles to new environments


### Miscellaneous Tasks

- Merge main ->  this branch

- Extend tests for enabled environments


### Refactor

- Always add values to constraints ([#1448](https://github.com/Unleash/unleash/issues/1448))


## [4.8.2] - 2022-03-01

### Bug Fixes

- Configure user endpoint when AuthType is NONE ([#1403](https://github.com/Unleash/unleash/issues/1403))


## [4.8.1] - 2022-02-25

### Bug Fixes

- Readd orderBy statement to project query ([#1394](https://github.com/Unleash/unleash/issues/1394))


### Documentation

- Remove "future enhancements" section of environments doc


## [4.8.0] - 2022-02-24

### Bug Fixes

- Update dependency unleash-frontend to v4.8.0-beta.10
- Correct oas for creating feature toggle
- Update dependency unleash-frontend to v4.8.0
- Add migration patch
- Remove project column from roles if exists

### Documentation

- Mark PHP as advanced constraint compatible in compatibility table
- Update docs for Go SDK because wait until initialized already exists

## [4.7.5] - 2022-04-21

### Bug Fixes

- Add release script
- Cleanup migrations after the 3.13.0 bug

## [4.7.4] - 2022-03-30

### Features

- Move front end to v4.7.3

## [4.7.3] - 2022-03-02

### Bug Fixes

- Configure user endpoint when AuthType is NONE ([#1403](https://github.com/Unleash/unleash/issues/1403))

## [4.7.2] - 2022-02-10

### Bug Fixes

- Upgrade unleash-frontend to v4.7.2

## [4.7.1] - 2022-02-09

### Bug Fixes

- Update dependency unleash-frontend to v4.7.1
- Typo ([#1346](https://github.com/Unleash/unleash/issues/1346))

### Documentation

- Use `some-secret` instead of `some-public-key`
- Fix delete call for deleting feature toggles
- Hide 'back-to-main-menu' entry in narrow menu
- Add docs for impression data ([#1328](https://github.com/Unleash/unleash/issues/1328))
- Change API how-tos label from "API" to "API how-tos"
- Add "sendEmail" field to user-admin.md ([#1329](https://github.com/Unleash/unleash/issues/1329))
- Update compatibility matrix
- Fix contrast issues with dark theme link color.
- Move light-specific theme changes to 'light-theme' css
- Dark mode fix contrast in sidebar and with vid comp
- Use a purple color for primary theme color
- Remove 'documentation' link in na bar.
- Fix issues with transparent pngs; add borders, centering
- Use ifm variable for border width.

### Miscellaneous Tasks

- Fix broken link to community sdks section
- Remove trailing full stop.

## [4.7.0] - 2022-02-03

### Bug Fixes

- Update dependency knex to v1.0.2
- Jest-coverage-report-action disable annotations

### Miscellaneous Tasks

- Update frontend

## [4.6.8] - 2022-04-21

### Bug Fixes

- Add release script
- Cleanup migrations after the 3.13.0 bug

## [4.6.7] - 2022-03-30

### Features

- Upgrade frontend to v4.6.5

## [4.6.6] - 2022-03-02

### Bug Fixes

- Configure user endpoint when AuthType is NONE (#1403)

## [4.6.5] - 2022-02-01

### Miscellaneous Tasks

- Update frontend

## [4.6.4] - 2022-02-01

### Bug Fixes

- Rbac should pick up projectId from path if available
- Upgrade unleash-frontend to v4.6.3

## [4.6.3] - 2022-02-01

### Bug Fixes

- Update dependency unleash-frontend to v4.6.2

### Documentation

- Fix link to addons page
- Fix link to getting started page
- Link directly to the markdown file
- Link directly to the markdown file
- Fix markdown file name

## [4.6.1] - 2022-01-31

### Bug Fixes

- Set migration for feedbacK (#1315)

## [4.6.0] - 2022-01-31

### Bug Fixes

- Convert simple-password-provider.test.js to ts
- GoogleAnalytics for docusaurus to new format (#1306)
- Pin dependency @docusaurus/plugin-google-analytics to 2.0.0-beta.15 (#1307)
- Readme.md
- Remove test subcat from sidebar
- Welcome-email should not include password-link when disabled (#1302)
- Update dependency unleash-frontend to v4.6.0
- Update dependency @svgr/webpack to v6.2.1
- Metric counters should use bigint (#1313)
- Upgrade unleash-frontend to v4.6.1

### Documentation

- Remove role 'alert' from availability notice.
- Update how-to for cprs with new video element.
- Finish v1 of the video content element.
- Remove redundant video heading and commented-out content.
- Remove container query polyfill

### Miscellaneous Tasks

- Make docs sidebar hover and active color same unleash grey.

## [4.5.3] - 2022-04-21

### Bug Fixes

- Add release script
- Cleanup migrations after the 3.13.0 bug

## [4.5.2] - 2022-03-31

### Features

- Upgrade front end to 4.4.2

## [4.5.1] - 2022-01-06

### Bug Fixes

- Pin dependency @docusaurus/remark-plugin-npm2yarn to 2.0.0-beta.14 (#1224)
- Expose ApiUser out of Unleash
- Update dependency helmet to v5 (#1215)
- Correct format for API tokens
- Downgrade faker to 5.5.3
- Update dependency unleash-frontend to v4.4.1
- Should not remove variants when updating feature toggle metadata (#1234)
- Update yarn.lock

### Documentation

- Add steps for running the proxy in node with custom strats.
- Indent code block properly.
- Highlight `customStrategies` option.
- Fix comparison operator from `>` to `<`
- Pluralize SDK -> SDKs
- Add `npm2yarn` annotation to all npm commands
- Remove spacing, change 'node' -> Node.js
- Minor language improvements
- Add description of `open-source` authentication type.
- Add difference between `initApiTokens` and env var option.
- Add information on using env vars for startup imports.
- Change wording slightly.

### Features

- Add init api tokens option (#1181)
- Add support for cdnPrefix for static assets (#1191)

## [4.4.8] - 2022-03-31

### Features

- Move frontend to v4.4.2
- Move frontend to 4.4.2

## [4.4.7] - 2022-02-23

### Bug Fixes

- Cleanup data from v3.13.0-bug
- Connect admin user with admin role

## [4.4.6] - 2022-02-22

### Bug Fixes

- Adding missing project column to roles

## [4.4.5] - 2022-01-03

### Bug Fixes

- Adds feature-variant-updated event. (#1189)
- Adjust feature-variant-updated event
- Update dependency knex to v0.95.15
- Fix broken link to how-to guide.
- Align code and highlight indentation.
- Realign indentation of code and comments
- Update updateUser code to reject empty emails (#1210)

### Documentation

- Gradual rollout: custom stickiness -> point to SDK table
- Update doc; add how-to make custom context fields.
- Add custom stickiness header.
- Add note about custom stickiness being in beta.
- Fix quickstart image not being displayed.
- Add custom stickiness section to context docs.
- Add img of legal values' effect on the UI.
- Reference the SDK compat table in stickiness docs
- Rough draft of how to create custom context fields.
- Full draft for how to create custom context fields.
- Add note to context docs re: creating and updating.
- Spilt strat constraints into ref and how-to.
- Add note about creating standard context fields.
- Update strat constraints with SDK info.
- Add link to how-to guide for strat constraints.
- Update how-to doc title for strat constraints.
- Update availability notes for custom context fields.
- Adjust heading levels, add ideas.
- Separate reference and how-to
- Add note about unimplemented strats.
- Semi-scaffold how-to section
- Start filling in how-to for custom strats
- Add steps for custom strats with proxy.
- Add note to proxy docs about custom strats.
- Describe using custom strats when proxy is not docker.
- Mention required params
- Update param type overview
- Update docker commands to start containers in detached mode
- Fix list numbers

### Miscellaneous Tasks

- Remove unnecessary escape sequences.
- Format table
- Correct compatibility matrix for server SDKs

## [4.4.4] - 2021-12-17

### Bug Fixes

- Adds feature-variant-updated event. (#1189)
- Adjust feature-variant-updated event

## [4.4.1] - 2021-12-15

### Bug Fixes

- Update dependency unleash-frontend to v4.4.0
- Update dependency @svgr/webpack to v6.1.2

### Documentation

- Add discussion topic on a/b testing
- First draft of a/b testing discussion
- Rename A/B testing file
- Rename 'discussion' -> 'concepts'
- Add a first iteration of the compatibility table.
- Flesh out descriptions
- Add links to concepts in table.
- Add slack link to text
- Add .net gradual rollout custom stickiness
- Center icons in table
- Link to sdks in table headers, use human strat names.
- Rename 'concepts' -> 'topics'
- Delete env strat constraint image, rewrite paragraph.
- Update strategy constraints documentation.
- Update variants screenshot
- Update archive page.
- Update audit log chapter.
- Update API access document.
- Update environments section.
- Update project images.
- Update text (and add alt text) in projects document.
- Update control-rollout document.
- Update the custom strategy documentation.
- Update tech debt section.

### Miscellaneous Tasks

- Format compat table.
- Unhyphenate kebab-menu -> kebab menu
- Lowercase <br/> tag

## [4.4.0] - 2021-12-10

### Bug Fixes

- Remove unused dep
- Remove lastUpdate from fieldToRow
- Rename last_update to updated_at
- Add timestamp on project creation for update_at column
- Bump unleash-frontend to v4.3.0
- Update dependency @svgr/webpack to v6.1.1
- Open validate endpoint (#1162)
- Updated API docs to reflect v4.3
- Update frontend
- Rename metrics-service to client-instance service
- Move toggle-counters to metrics service
- Lint
- Rename services
- Drop client_metrics table
- Uintroduce call to update last_seen on client-instance

### Documentation

- Adjust variant outline; add rough ideas.
- Explain what the proxy configuration variables are.
- JS proxy client: explain client keys
- Android SDK: reformat and add more details on client secrets
- React proxy sdk: explain clientKey and other config vars.
- IOS proxy: add info about client keys and environments.
- Start documenting variant properties and weights
- Finish variant weight reference documentation
- Document variant payloads.
- Add some first info on overrides.
- Stickiness, disabled variant.
- Conflicting overrides; rm usage
- Clarify weight distribution

### Features

- Remove old metrics service
- Upgrade unleash-frontend to v4.4.0

### Miscellaneous Tasks

- Require json-schema 0.4.0 or higher
- Fix syntax highlighting for a json code snippet.
- (docs) keep list styling (internally) consistent

## [4.3.4] - 2022-04-21

### Bug Fixes

- Add release script
- Cleanup migrations after the 3.13.0 bug

## [4.3.3] - 2022-03-31

### Bug Fixes

- Updated API docs to reflect v4.3

### Features

- Move front end to 4.3.2

## [4.3.2] - 2021-12-06

### Bug Fixes

- Remove unused dep
- Remove lastUpdate from fieldToRow
- Rename last_update to updated_at
- Add timestamp on project creation for update_at column
- Bump unleash-frontend to v4.3.0
- Update dependency @svgr/webpack to v6.1.1
- Open validate endpoint (#1162)
- Updated API docs to reflect v4.3
- Update frontend

### Documentation

- Explain what the proxy configuration variables are.
- JS proxy client: explain client keys
- Android SDK: reformat and add more details on client secrets
- React proxy sdk: explain clientKey and other config vars.
- IOS proxy: add info about client keys and environments.

### Miscellaneous Tasks

- Require json-schema 0.4.0 or higher
- Fix syntax highlighting for a json code snippet.
- (docs) keep list styling (internally) consistent

## [4.3.1] - 2021-12-03

### Bug Fixes

- Bump unleash-frontend to v4.3.0

## [4.3.0] - 2021-12-03

### Bug Fixes

- Add migration
- Styling
- Remove record splash and update sql query in add-splash-entry
- Update sql query in add-splash-entry
- Update e2e test for splash
- Remove req.body from the splash object when update
- Add cascade query inside create table for splash
- Return be object instead of array
- Update dependency db-migrate to v0.11.13
- Image inclusion and alt text syntax was wrong.
- Make new variant api validate name uniqueness (#1126)
- Stop healthrating from including archived (#1128)
- Metrics v2 should await for the clearer (#1114)
- Require json-schema v0.4.0 or later (#1135)
- Correct version number for unleash-frontend
- Cleanup old user permissions (#1150)
- Upgrade unleash-frontend to v4.3.0-beta.1
- Always require permission for POST, PATCH, PUT, DELETE (#1152)
- Update dependency @svgr/webpack to v6 (#1136)

### Docs

- Update feature-toggles-api.md (#1105)
- Add a tip about docker names having to be unique.

### Documentation

- Add docs for Jira server plugin
- Mark Jira Cloud plugin as not recommended
- Added screenshot successful install
- Improve readability of jira server installation plugin slightly
- Remove jira cloud plugin docs for now (#1118)
- Add initial (untested) steps on how to run the proxy locally.
- Fix up docker commands to have consistent formatting.
- Add always pull to docker commands
- Add always pull to getting started
- First pass at updating the feature toggle types entry.
- Fix internal links.
- Link to feature-flag-types from important concepts.
- Touch up the section on deprecating feature toggles.
- Add initial outline id for custom stickiness.
- Add basic info to stickiness.
- Update reference to gradual rollout (was 'flexible rollout')
- Add stickiness document to advanced section.
- Remove link to old activation strategies document.
- Delete old activation strategies file.
- Delete old unleash-context doc.
- Add image for custom stickiness.
- Update stickiness docs.
- Fix a typo in activation strategies: use -> user
- Fix links to old versions of pages; link to new versions.
- Remove link to non-existing page about sdk capabilities.
- Use internal links for linking to other doc pages.
- Add note about Unleash using MurmurHash for stickiness.
- Clarify that health rating is only updated once an hour.
- Add environments post to side bar.
- Remove references to environments being a beta feature.
- Typo; change "metics" -> "metrics"
- Add section on (potentially) stale toggles to tech debt
- Describe the shape of the data returned by the Unleash proxy

### Miscellaneous Tasks

- Upped postgres version for Heroku. (#1112)
- Update frontend
- Update frontend
- Require json-schema 0.4.0 or higher

### Task

- Add a workflow that validates docs for PRs (#1123)
- Add link to FCC video (#1127)
- Ban changes to variants through feature (#1130)
- Sort variants by name (#1132)

## [4.2.4] - 2022-04-21

### Bug Fixes

- Add release script
- Cleanup migrations after the 3.13.0 bug

## [4.2.3] - 2021-11-12

### Bug Fixes

- Update dependency knex to v0.95.14
- Prevent deadlock for batchinserting usage metrics (#1100)
- Refactor client-metrics list and ttl-list to TypeScript (#1080)
- Upgrade unleash-frontend to v4.2.13

### Documentation

- Clarify that the proxy does not expose disabled flags (#1094)
- Add syntax highlighting to react-sdk
- Polish text on environments.
- Simplify language + pre-configure -> preconfigure
- Add paragraph to intro: things will still work (default env)
- Add notes about users having to add strats to enable envs.
- Updated maven coordinates for java sdk

### Features

- Clean up events (#1089)

## [4.2.2] - 2021-11-04

### Bug Fixes

- Convert iso-strings from db to date object

## [4.2.1] - 2021-11-04

### Bug Fixes

- Be explicit when specifying time & replace moment with date-fns (#1072)
- Update docusaurus monorepo to v2.0.0-beta.9 (#1081)
- Update mime library method signature to 2.X (#1078)
- Update dependency knex to v0.95.13
- Update dependency unleash-frontend to v4.2.12
- Disable projects (#1085)

## 4.2.0

- ix: add default sort order for built in envs (#1076)
- chore: mute expected test errors
- feat: Disable password based login (#1046)
- chore: remove console.error for tests expecting error
- fix: lint
- fix: legacy feature stale on/off needs to return full toggle
- fix: bump unleash-frontend to v4.2.11
- fix: add endpoint for fetching a single user (#1074)
- fix: reuse message formatter for addons (#1058)
- fix(deps): update dependency knex to v0.95.12
- chore(deps): update dependency lint-staged to v11.2.6
- fix: demo-auth should use /auth path
- chore(deps): update metcalfc/changelog-generator action to v2 (#1062)
- fix: use date-fns for date/time maths instead of (wrong) Date#setHours (#1070)
- chore: pool min 1, max 4 DB connections & limit Jest workers to 4 (#1069)
- chore(deps): update dependency lint-staged to v11.2.5
- docs: minor typo
- chore: add video to environments
- fix: rename websitev2 to website
- fix: Environments documentation
- fix: place dollar sign before amount (#1066)
- chore(deps): update typescript-eslint monorepo to v5.2.0
- fix: removing a strategy from a toggle should only require UPDATE_FEATURE permission
- chore(deps): update dependency lint-staged to v11.2.4
- Chore: rework docker-postgres.sh to be cross-platform (#1037)
- chore(deps): update dependency eslint to v8.1.0
- chore(deps): update dependency @types/js-yaml to v4.0.4
- chore(deps): update dependency ts-node to v10.4.0
- fix: bump unleash-frontend to 4.2.10
- Update feature-toggle-types.md
- fix: bump unleash-frontend to 4.2.9
- fix: Only trigger environment enabled/disabled events if different f… (#1053)
- chore(deps): update dependency eslint to v8 (#1012)
- fix: simplify how we update projects
- fix: Remove duplicate FEATURE_METADATA_UPDATED from events list for webhook addon (#1052)
- fix: only send FEATURE_UPDATED for legacy (#1054)
- fix(deps): update docusaurus monorepo to v2.0.0-beta.8 (#1057)
- chore(deps): update dependency ts-node to v10.3.1
- fix: bump unleash-frontend to 4.2.8
- chore(deps): update typescript-eslint monorepo to v5 (#1018)
- fix: add constraint for changing project. (#1049)
- fix: only add project environments if enabled (#1050)
- chore(deps): update dependency husky to v7.0.4
- fix: bump unleash-frontend to 4.2.7
- fix: Create a apiuser for demo auth. (#1045)
- add try-catch to demo auth middleware (#1044)
- chore(deps): update dependency jest to v27.3.1
- fix: make hasPermission call handle api tokens (#1041)
- Fix/feature strategies needs project update (#1040)
- chore(deps): update dependency jest to v27.3.0
- chore(deps): update node.js to v14.18.1
- chore(node-version): move node spec to .node-version (#1034)
- docs: add reference to developer-guide (#1035)
- chore(deps): update dependency ts-jest to v27.0.7
- chore(deps): update dependency @types/faker to v5.5.9
- fix: event-log
- Update developer-guide.md
- fix(deps): update docusaurus monorepo to v2.0.0-beta.7
- fix: bump unleash-frontend to 4.2.6
- chore(deps): update dependency ts-jest to v27.0.6
- fix: bump unleash-forntend to 4.2.5
- fix: update context field does not await the response (#1027)
- fix(deps): update dependency unleash-frontend to v4.2.4
- fix: add support for experimental flags (#1025)
- fix: feature_strategies paramter column should not be null (#1024)
- chore(deps): update dependency eslint-plugin-import to v2.25.2
- chore(deps): update dependency typescript to v4.4.4
- docs: typo fix (#1021)
- docs: grammatical error (#1022)
- fix: create admin users if enabled and zero users already
- fix: upgrade unleash-frontend to version 4.2.3
- chore(deps): update metcalfc/changelog-generator action to v1.0.1
- Make Appinstance registration include environment (#1014)
- chore(deps): update dependency ts-node to v10.3.0
- Update node.md (#1016)
- Docs: Update python.md (#1015)
- Trigger STALE events when patching stale field
- chore(deps): update dependency lint-staged to v11.2.3
- chore(deps): update dependency lint-staged to v11.2.2
- chore(deps): update dependency lint-staged to v11.2.1
- chore(deps): update dependency jest to v27.2.5
- chore(deps): update dependency eslint-config-airbnb-typescript to v14.0.1
- feat/metricsV2 (#1005)
- feat: clone feature toggle API (#1006)
- feat: add new more specific feature/environment events to addons (#994)
- fix: modify actions for PRs
- fix: custom test-script for yart coverage reporter action
- fix: custom test-script for yart coverage reporter action
- fix: adjust test-script for jest-coverage action
- chore: add jest coverage action for pr builds (#997)
- fix: add sort order to environments (#1004)
- task: Disables feature_environments without strategies (#1003)
- docs: Mention php sdk as supporting variants (#1001)
- docs: Update php documentation to include context provider (#1000)
- chore(deps): update typescript-eslint monorepo to v4.33.0
- chore(deps): update dependency lint-staged to v11.2.0
- chore(deps): update dependency eslint-plugin-prettier to v4 (#980)
- chore(deps): update typescript-eslint monorepo to v4.32.0 (#983)
- fix(deps): update dependency prom-client to v14 (#987)
- chore(deps): update dependency glob-parent to v6 (#981)
- chore(deps): update actions/setup-node action to v2 (#977)
- chore(deps): update dependency tsc-watch to v4.5.0 (#975)
- fix(deps): update dependency unleash-frontend to v4.2.0 (#976)
- fix: allow renovate-bot to autmerge minor and patch
- chore(deps): update dependency ts-node to v10.2.1 (#973)
- chore(deps): update dependency prettier to v2.4.1 (#974)
- task: Adds FEATURE_ENVIRONMENT_{ENABLED,DISABLED} events (#970)
- chore(deps): update dependency supertest to v6.1.6 (#969)
- chore(deps): update typescript-eslint monorepo to v4.31.2 (#972)
- chore(deps): update dependency typescript to v4.4.3 (#971)
- chore: security resolutions
- chore(deps): update dependency eslint-plugin-import to v2.24.2 (#960)
- fix(deps): update docusaurus monorepo to v2.0.0-beta.6 (#968)
- fix(deps): update dependency knex to v0.95.11 (#967)
- chore(deps): update dependency eslint-plugin-prettier to v3.4.1 (#961)
- chore(deps): update dependency husky to v7.0.2 (#965)
- chore(deps): update dependency source-map-support to v0.5.20 (#966)
- chore(deps): update dependency jest to v27.2.2 (#962)
- chore(deps): update dependency trim to v1 (#963)
- chore(deps): update dependency ts-jest to v27.0.5 (#964)
- chore(deps): update dependency @types/jest to v27.0.2 (#958)
- fix(deps): pin dependencies (#957)
- chore: Add renovate.json (#956)
- docs: minor adjustments.
- fix: environments should have type
- feat: rename :global: env to "default" (#947)
- Fixed the react link appearance
- fix: Enforce non-nullability of environment type (#950)
- Add UPDATE and DELETE TAG_TYPE permissions (#951)
- fix: don't include archived feature strategies (#955)
- removed the --save from npm command
- removed the --save flag
- docs: Readme update dashboard screenshot (#953)
- docs: remove the conflict between docker steps and docker-compose (#952)
- chore(deps): bump prismjs from 1.24.1 to 1.25.0 in /websitev2 (#946)
- chore(deps): bump tmpl from 1.0.4 to 1.0.5 (#949)
- fix: correct test verifications
- fix: Added displayName to feature environments
- Add type to environments
- Merge pull request #948 from Unleash/documentation-update
- update the advanced part
- update the docs with the new screenshots
- chore: set transitive resolutions
- fix: upgrade connect-session-knex to version 2.1.0
- added tests and exports for 3.17, 4.0 and 4.1 (#944)
- feat: add project and environment columns to events (#942)
- Respect sort order when displaying strategies (#943)
- Feat/api key scoping (#941)
- fix: lint error
- fix: convert schemas to typescript
- fix: convert more tests to typescript
- fix: convert api-def.js to typescript
- fix: convert xtract-user.js to typescript
- fix: convert event-hook.test.js to typescript
- fix: convert files to typescript
- fix: convert feature-schema.test.js to typescript

## 4.1.4

- feat: Move environments to enterprise (#935)
- fix: correct failing feature toggle test
- fix: Cleanup new features API with env support (#929)

## 4.1.3

- fix: Added indices and primary key to feature_tag (#936)
- fix: failing test
- fix: add resetDb to migrator
- Set default SMTP port to 587 instead of 567
- docs: add react-sdk to proxy docs.
- Update README.md

## 4.1.2

- chore: update frontend
- fix: fine tune db-config based on experience
- chore: trigger docs generation
- fix: set DEPLOYMENT_BRANCH for docusaurus
- fix: upgrade docusaurus to 2.0.0-beta.5
- fix: addon-service should only trigger enabled addons
- fix: improve performance for fetching active api tokens
- Fix/sso docs (#931)
- chore(deps): bump tar from 6.1.7 to 6.1.11 (#930)

## 4.1.1

- chore: update frontend
- fix: set correct projects count in metrics

## 4.1.0

- docs: Added mikefrancis/laravel-unleash (#927)


## 4.1.0-beta.15

- chore: update frontend
- fix: make sure exising projects get :global: env automatically
- docs: cleanup unleash-hosted refereces

## 4.1.0-beta.14

- fix: upgrade unleash-frontend to v4.1.0-beta.10
- fix: correct data format for FEATURE_CREATED event

##  4.1.0-beta.13

- chore: update frontend

##  4.1.0-beta.12

- chore: update frontend
- fix: oas docs on root
- Revert "fix: oas being overriden"
- fix: oas being overriden
- fix: only add strategies to addon texts when available
- fix: add user and project counters
- fix: import schema needs to understand :global: env
- fix: import should not drop built-in strategies

## 4.1.0-beta.11

- fix: bump unleash-frontend to 4.1.0-beta.7
- Update index.md
- Update feature-toggles-archive-api.md
- Update configuring-unleash.md

## 4.1.0-beta.10

- chore: update yarn.lock
- Fix/feature events (#924)
- fix: getFeatureToggleAdmin should include project

## 4.1.0-beta.9

- fix: upgrade unleash-frontend to version 4.1.0-beta.5

## 4.1.0-beta.8

- chore: update unleash-frontend
- Update README.md
- Update README.md
- Fix/switch project endpoint (#923)
- fix: only update name if not undefined

## 4.1.0-beta.7

- feat: sync fields when logging in via SSO (#916)
 
## 4.1.0-beta.6

- fix: bump unleash-frontend to 4.1.0-beta.3,
- fix: add php syntax highlighting to docs (#921)
- fix: add properties to legacy endpoints (#919)
- docs: Add official php documentation (#920)
- fix: add member and toggle count to project list (#918)
- Fix the custom activation strategy example (#913)
- chore: update yarn.lock
- Fix typo in sample (#917)
- Fix Common Grammar Error in ReadMe (#914)
- WIP: Feat/quickstart oss (#912)

## 4.1.0-beta.5

- fix: adjust logo in emails
- Revert "fix: uri encode smtp connection string (#901)"
- 
## 4.1.0-beta.4

- fix: Clean up exported types even more

## 4.1.0-beta.3

- fix: exported types x2

## 4.1.0-beta.2
- fix: export types from main entry

## 4.1.0-beta.1
- fix: upgrade unleash-fronendt to 4.1.0.beta.2
- docs: Update Unleash Proxy docker pull instructions (#911)
- feat: Adds sendEmail flag to body of create user request (#894)
- fix: Controller wraps handler with try/catch (#909)
- fix: upgrade husky to 7.0.1
- Revert "fix: upgrade js-yaml to 4.1.0"
- fix: upgrade js-yaml to 4.1.0
- fix: bump eslint-plugin-import to 2.24.0
- chore: remove resolution
- fix: update supertest to version 6.1.5
- fix: bump @types
- fix: update ts-node to 10.2.0
- fix: bump unleash-frontend to v4.0.10
- fix: uri encode smtp connection string (#901)
- fix: Stores as typescript and with interfaces.  (#902)
- fix: add node v16 as build target
- docs: update footer
- docs: update link to unleash-proxy-client-js
- doc: add import query params in doc (#673) (#903)
- fix: yarn.lock resolution for website docs
- fix: update yarn.lock file
- fix: failing tests
- fix: clean dist folder on build
- chore: document password requirements
- doc: Remove link to laravel php sdk
- fix: only import feature_tags for imported features
- Use absolute url to api-token doc


## 4.1.0-beta.0

- fix: Use 4.0.9 of frontend
- Fix typo (#899)
- fix: Update node.md (#896)
- fix: remove public.pem (unused)
- fix: logout-controller should support logoutUrl override (#881)
- fix: Remove trailing backslash (#892)
- fix link to proxy-javascript (#889)
- fix curl health call (#888)
- fix: always add global environment to new projects
- fix: return empty array if no features are found for project
- doc: Add rikudou/unleash-sdk to community clients (#885)

## 4.0.6-beta.1

- feat: Wip/environments (#880)
- Fixed typo (#884)
- Fix contextProvider not being in code block (#883)
- Fix link to unleash-client-go (#876)
- fix: digital ocean specs
- fix: deploy.template.yaml to follow specs
- fix: digitalocean deploy template
- fix: Added cascade to user_feedback foreign key
- fix: refactor code
- fix: add option for graceful shutdown (#872)
- docs: Added api key for algolia
- fix: Do gracefull shutdown of Unleash on 'SIGINT' & 'SIGTERM' (#870)
- docs: improve introduction section
- docs: improve introduction section
- docs: fix wrong grafana query
- chore: update readme
- docs: fix typo and remember to note that the slack addon needs Unleash URL
- chore(deps): bump ws from 6.2.1 to 6.2.2 in /websitev2 (#869)
- doc: redirects for external links

## 4.0.4

- fix: userFeedback should not be allowed to throw
- fix: make sure routes/user handles api calls

## 4.0.3

- feat: pnps feedback (#862)
- fix: upgrade unleash-frontend to v4.0.4
- chore: docs updates

## 4.0.2

- fix: upgrade unleash-frontend to version 4.0.1
- fix: projects needs at least one owner

## 4.0.1

- fix: create config should allow all options params
- fix: a lot of minor docs improvements

## 4.0.0

- fix: upgrade unleash-frontend to version 4.0.0
- fix: add migration (#847)
- fix: Refactor/update email (#848)
- chore(deps): bump hosted-git-info from 2.8.8 to 2.8.9 in /website (#843)
- Add explanation of how to run multiple instances of Unleash to the Getting Started doc (#845

## 4.0.0-beta.6

- fix: Upgrade unleash-frontend to version 4.0.0-beta.5
- fix: Update docs to prepare for version 4

## 4.0.0-beta.5

- fix: upgrade to unleash-frontend 4.0.0-beta.4
- fix: versionInfo as part of ui-config
- fix: misunderstanding node URL api
- fix: demo auth type should support api token

## 4.0.0-beta.4

- upgrade unleash-frontend to version 4.0.0-beta.3
- fix: convert to typescript
- fix: report email as not sent to fe if it throws (#844)

## 4.0.0-beta.3

- chore: update changelog
- fix: reset-token-service should use unleashUrl
- chore: expose an endpoint to really delete a toggle (#808)
- fix: upgrade unleash-frontend to version 4.0.0-beta.2

## 4.0.0-beta.1

- fix: upgrade unleash-frontend to version 4.0.0-beta.0
- fix: rbac now checks permission for both projects (#838)
- fix: an hour is 3600000 seconds not 60000 seconds
- fix: readd support for DATABASE_URL_FILE

## 4.0.0-beta.0

- fix: reload of admin/api page yields 404

## 4.0.0-alpha.8

- feat: global events requires admin role
- fix: remove toast info from bootstrap controller (#834)
- feat: add migration (#832)
- fix: set name type to be min 1 character (#833)
- fix: bum unleash-frontend to version 4.0.0-alpha.14
- fix: /api/admin/user should not allow caching
- fix: match bootstrap uiConfig with expected data format (#830)
- feat: Datadog integration (#820)
- fix: regular users are not API users
- Feat: format base path (#828)

## 4.0.0-alpha.7

- fix: more types
- fix: move permission to types
- fix: bump unleash-frontend to version 4.0.0-alpha.12
- fix: catch all route only for baseUriPath (#825)
- Feat/serve frontend with baseuri (#824)
- fix: define root role by setting the name of the role (#823)
- feat: automatically add all existing users as owners to all existing … (#818)
- fix: project store was wrongly typing its id field as number (#822)

## 4.0.0-alpha.6

- feat: Teams addon for messaging on Microsoft teams (#814)
- feat: add user create/update/delete events (#807)
- fix: upgrade unleash-frontend to version 4.0.0-alpha.11
- fix: Authentication required options is optional
- fix: default custom auth hook now denies all requests to api endpoints (#811)
- fix: deletes sessions for user when user is removed (#810)
- fix: import statements for type/events
- fix: refactor event types
- fix: move AuthenticationRequired to types
- fix: migrate only users without any role
- fix: migration to create root roles for users with permissions (#816)
- fix: set default DATABASE_SSL to not rejectUnauthorized (#817)
- fix: handle password being undefined when validating (#809)
- fix: active sessions are now destroyed if auth/reset and auth/validate endpoints are used (#806)
- fix: send email on process.nextTick (#805)
- fix: add hosted auth option
- fix: fix test data
- fix: correct test data
- fix: migration should call cb on down
- fix: change default admin password
- fix: add types for node-fetch

## 4.0.0-alpha.5

- chore: update frontend

## 4.0.0-alpha.4

- feat: add option for LOG_LEVEL (#803)
- fix: make users emails case-insensitive (#804)
- fix: update unleash-frontend
- fix: emailservice now just returns if email was configured
- fix: simplify isConfigured check
- fix: loading of emailtemplates

## 4.0.0-alpha.3

- fix: should allow revive toggles
- fix: hasPermission should not throw
- fix: Added enterpriseVersion to root of IUnleashConfig/IUnleashOptions
- feat: add new user email (#793)
- fix: User should require a ID field set (#799)
- fix: introduce settingService
- fix: migration rollback use DROP for column
- fix: skipLocked when updating lastSeen for toggles
- feat: Add change-password endpoint to user-controller (#800)
- fix: convert AUTH_TYPE to uppercase (#797)
- Fix: strategies sort order (#798)
- fix: only ADMIN can list all users
- fix: enable demo-authentication (#796)
- fix: default db SSL to undefined
- fix: use db config with schema for db-migrate
- feat: options need types (#794)
- feat: add ui-bootstrap endpoint (#790)
- feat: add ui-bootstrap endpoint (#790)
- feat: expose user permissions (#791)
- feat: Reset token (#786)
- fix: rename rbac roles. (#788)
- fix: remove unused import
- fix: fully remove enableLegacyRoutes option
- fix: failing tests
- fix: expose auth-type in ui-config

## 4.0.0-alpha.2

- feat: Email service (#757)
- feat: unleash v4 will require node 14 or higher (#784)
- feat: Add username/password authentication (#777)
- fix: should only do checkRbac if it exists
- fix: docs transitive dependencies
- chore: typos in migration-guide
- fix: remove enableLegacyRoutes option from v2
- fix: upgrade unleash-frontend to latest alpha
- fix: migrate all permissions to rbac (#782)
- fix: add default empty array to strategies from db (#781)
- feat: added basic email-service (#780)
- fix: Clear-Site-Data header needs to be double quoted

## 4.0.0-alpha.1

- chore: upgrade frontend 4.0.0-alpha.1

## 4.0.0-alpha.0

- chore(deps): bump y18n from 4.0.0 to 4.0.1 (#775)
- Feat: Api-Tokens (#774)

## 3.17.6

- fix: skipLocked when updating lastSeen for toggles (second attempt)

## 3.17.5

- fix: skipLocked when updating lastSeen for toggles

## 3.17.4

- fix: version-checker must have instanceId
- fix: ensure createdBy is not empty

## 3.17.3

- feat: upgrade unleash-frontend to version 3.14.1
- fix: make sure CREATE_APPLICATION events are only sent once per application

## 3.17.2

- fix: make sure applying unique constraint on client_instances works

## 3.17.1

- fix: initial event.tags should be array type
- fix: always set instanceId in ui-config

## 3.17.0

- fix: upgrade docusaurus
- feat: upgrade unleash-frontend to version 3.14.0
- Add import/export for tags and projects (#754)
- feat: Default roles and RBAC permission checker. (#735) (experimental)
- feat: upgrade unleash-frontend to version 3.14.0

## 3.16.1

- fix: make sure applying unique constraint on client_instances works

## 3.16.0

- fix: projectId must follow nameType in query
- fix: publish events about unannounced applications
- fix: messages to slack for archived toggles (#750)
- fix: makes event-store emit id and createdAt (#746)
- fix: don't use hardcoded timestamps as default values (#745)
- feat/return feature on create (#742)
- fix: incorrect sql syntax in migration.
- feat: add support for bulk operations on client apps/instance registr<E2><80><A6> (#744)
- fix: add unit test for addon-retry
- fix: add strategy constraints

## 3.15.0

Began work on a technical debt dashboard on the frontend. The first iteration of this dashboard is included in this release.

- fix: not crash if addon http post throws (#738)
- fix: update unleash-frontend dependency (#736)
- fix: project id should be validated correctly on create
- fix: upgrade unleash-frontend to version 3.13.1

## 3.14.0

- feat: upgrade unleash-frontend to version 3.13.0
- feat: make client features endpoint memoizable (#734)
- feat: Add instance id to ui-config endpoint
- fix: make sure test-data is urlsafe

## 3.13.0

- feat: check latest version
- feat: expose current and latest version to ui-config
- feat: Use express-session backed by postgres
- feat: update unleash-frontend to version 3.12.0
- feat: Handle database connection errors with 500 (#725)
- feat: Introduce specific "feature stale" events (#727)
- fix: generate uuid in js migration instead of from db
- fix: Don't check version when starting up in dev mode
- fix: TypeScript should be a dev dependency (#730)
- fix: make sure static site includes CNAME
- fix: gh-720 Use express path templates for prometheus metrics (#724)

## 3.12.0

- feat: setup typescript
- fix: refactor context to use service pattern
- feat: allow stickiness on context-fields
- fix: add middleware verifying content type
- chore: Remove git add from husky

## 3.11.2

- fix: update unleash-frontend to version 3.11.4

## 3.11.1

- fix: upgrade unleash-frontend to version 3.11.3

## 3.11.0

- feat: Add support for filtering toggles on tags, projects or namePrefix (#690)
- feat: Introduce addon framework
- feat: Added tags to events table and emitted events
- fix: upgrade prom-client from 12.0.0 to 13.1.0
- fix: upgrade unleash-frontend to version 3.11.2
- fix: Add a test for validation of empty params
- fix: add docs for addons
- fix: Add validation of required parameters
- fix: add unleashUrl option
- fix: Addons should support sensitive params
- fix: should wait for seen apps
- fix: typo in message in simple-authentication.js (#707)
- fix: even-store should not block on emit
- fix: Added the ability to specify db-schema via ENV (#702)
- fix: Strategy schema should allow deprecated field (#700)
- docs: update getting started guide with docker options (#697)
- fix typo in /api/client/features docs (#694)
- fix: website: require immer 8.0.1 or higher
- fix: Add support for configuring database pool size (#705)
- feat: Set default min dbpool size to 0
- feat: Set default max dbpool size to 4

## 3.10.1

- fix: remove fields from /api/client/features respnse (#692)

## 3.10.0

- feat: add tags (#655)
- feat: add tag-types (#655)
- feat: Added servicelayer (#685)
- feat: Allow deprecation of strategies (#682)
- feat: add lastSeenAt for feature toggles
- fix: upgrade knex to 0.21.15
- fix: Updated docs about event-types (#684)
- fix: Add application-created event (#595)

## 3.9.0

- fix: stateService undefined
- fix: this.timer merge conflict
- feat: add stop() method to gracefully terminate unleash (#665)

## 3.8.0

- feat: First draft of admin Open API specification (OAS) (#652)
- feat: upgrade unleash-frontend to version 3.8.2
- fix: OpenApi - Added Client API calls (#667)
- fix: run build also for external PRs
- fix: eslint ignorePatterns for OAS
- fix: typo in OAS servers
- fix: add support for basic auth with simple-auth (#659)
- fix: remove unused github action
- fix: add heroku server to openapi servers
- fix: add import options as part of environment variables
- fix: bump dev-deps for security
- fix: Replace travis with GitHub Actions
- fix: disable david-dm

## 3.7.0

- feat: Add support for explicitly set database version. (#654)
- feat: stateServices only exposed via services object
- feat: upgrade unleash-frontend to 3.7.0
- feat: Add technical support for projects
- chore(docs): Fix url typo in docs
- chore(docs): Fix url typo
- chore(docs): Add clojure client to doc (#649)
- chore(docs): Add clojure client to doc (#648)
- chore(docs): Add clojure client library reference (#647)
- fix: upgrade to unleash-frontend 3.5.6
- fix: Allow spaces/special chars in application names
- chore(docs): update sidebar
- feat: Allow migration style import (#645)
- fix: Variants missing from client API docs
- fix: constriants must have at least one value defined
- fix(docs): wrong id for feature-types
- fix: do not allow empty ('') constrain values.
- chore(deps): bump dot-prop from 4.2.0 to 4.2.1 in /website (#644)
- fix: clarify PostgreSQL version support
- fix: update list of SDKs supporting variants
- fix: add docs for disabled variant
- fix: Add api documentation for strategy constraints.
- fix: join link to slack in help section
- chore: fix typo in docs

## 3.6.1

- fix: update unleash-frontend to version 3.6.4
- fix: upgradde unleash-frontend to version 3.6.3
- fix: context legalValues should be at max 100 chars
- fix: enable trust-proxy
- fix: upgrade cookie-session library
- fix: default maxAge for session set to two days
- fix: add TTL to sessions
- fix: use validated and stripped data when updating
- fix: should use stripped update data for featureToggle
- fix: set clear-site-data on logout
- fix: use secure proxy to session cookie
- fix: add secureHeaders option for HSTS
- fix: stickness parmeters for stickiness is camelCase (doc)

## 3.6.0

- feat: Remove applications (#635)
- feat: upgrade unleash-frontend to version 3.6.2. Notable changes:
  - feat: add search for applications
  - feat: Should be possible to remove applications
  - fix: make sure application is updated on edit
  - fix: list parameters should be trimmed
  - fix: show notification when app updates
  - fix: show notification when app updates
- feat: upgrade knex to version 0.21.5
- fix: Name conflict should return 409
- fix: improve import/export documentation
- fix: update helmet config
- fix: Heroku Postgres add-on version change (#631)
- fix: Add option via env for ADMIN_AUTHENTICATION
- fix: upgrade yargs to version 16.0.3

## 3.5.4

- fix: helmet wap csp in quotes

## 3.5.3

- fix: lax helmet csp config for styles.

## 3.5.2

- fix: add optional helmet security headers
- fix: The links for Kotlin and PHP clients got mixed up (#623)

## 3.5.1

- fix: upgrade to [unleash-frontend v3.5.1](https://github.com/Unleash/unleash-frontend/blob/master/CHANGELOG.md#351)

## 3.5.0

- feat: add stale property on toggle (#619)
- fix: upgrade joi to version 17.2.0
- feat: Add support for toggle types (#618)
- feat: added time-ago to toggle-list

## 3.4.2

- fix: upgrade unleash-frontend to version 3.4.0
- fix: version should be part of ui-config (#616)
- feat: add weightType as legal property on variant schema (#614)
- Update getting-started.md (#617)
- Update @types/node to the latest version 🚀 (#596)
- fix: upgrade js-yaml to latest
- chore(deps): bump lodash from 4.17.15 to 4.17.19 in /website (#611)
- fix: replace @hapi/joi with joi
- Update getting-started.md
- fix: exporting only feature toggles as yaml should not crash

## 3.4.1

- fix: add keepAliveTimeout option

## 3.4.0

- feat: Adds server.create() (#606)

## 3.3.6

- fix: upgrade unleash-frontend to verson 3.3.5

## 3.3.5

- fix: upgrade unleash-frontend to verson 3.3.3

## 3.3.4

- fix: we now support node 14 :hurray
- fix: upgrade db-migrate-pg to version 1.2.2
- fix: upgrade unleash-frontend to version 3.3.2

## 3.3.3

- chore: add a few more community client SDKs
- fix: add user-store (#590)
- fix: upgrade unleash-frontend to 3.3.1
- fix: license year and company
- chore: add dart sdk details
- fix: pg dependency for db-migrate as well
- fix: support node 14 by upgrading pg to 8.0.3
- fix: we are not ready for node 14
- fix: remove Procfile for Heroku

## 3.3.2

- fix: stop measure responsetime for unknown paths (#591)
- fix: expose evaluated config and permissions object
- fix: user should not crash if email is missing

## 3.3.1

- fix: Support proper SSL settings using `DATABASE_SSL` (#585)
- fix: upgrade unleash-frontend to version 3.2.21
- fix: add users-table to store user details (#586)
- fix: disable ssl for local postgres in dev
- fix: use airbnb lint rules directly (#583)
- chore: reduce log-level for metrics

## 3.3.0

- feat: Update "enableLegacyRoutes" to false (#580)
- feat: require node >= 12
- feat: move secrets to settings (#577)
- fix: Update unleash-frontend to version 3.2.20 (#582)
- fix: Logout should not be xhr call (#576)
- fix: Update pg to the latest version 🚀 (#578)
- fix: upgrade eslint to verson 6.8.0
- fix: upgrade ava to version 3.7.0
- chore: update getting-started guide
- Fix: typo webpage (#579)
- fix(readme): improve heroku 1 click deploy behavior (#575)
- chore: Fix typo in gogole-auth-hook example (#572)
- fix: bump acorn from 7.0.0 to 7.1.1 (#571)

## 3.2.30

- fix: upgrade unleash-frontend to version 3.2.19

## 3.2.29

- fix: lock knex to version 0.20.10
- fix: upgrade unleash-frontend to version 3.2.18

## 3.2.28

- fix: more metrics
- fix: upgrade unleash-frontend to version 3.2.17
- fix: add settings column to postgres
- feat: api supports context fields (#564)
- fix: failing user.test on gravatar url
- fix: use gravatar-url instead of gravatar dep
- fix: upgrade lint-staged to latest
- fix: upgrade @hapi/joi to version 17.1.0
- fix: upgrade husky to version 4.2.3

## 3.2.27

- fix: remove prometheus-gc-stats dependency

## 3.2.26

- fix: Update prom-client to the latest version 🚀 (#562)
- chore: update lolex to latest version
- fix: variant weights can be up to 1000

## 3.2.25

- fix: upgrade unleash-frontend to version 3.2.15

## 3.2.24

- fix: upgrade unleash-frontend to version 3.2.13

## 3.2.23

- fix: upgrade to @hapi/joi to version 16.1.8
- fix: Upgrade unleash-frontend to version 3.2.11
- fix: update yargs to version 15.1.0

## 3.2.22

- fix: add appName as label in usage metrics

## 3.2.21

- fix: missing strategy makes the toggle-configure crash

## 3.2.20

- fix: update @types/node to latest
- fix: constraints should be part of toggle schema
- fix: Update yargs to to version 15.0.1
- fix: Update log4js to the latest version 🚀 (#524)
- fix: Add option to disable database migrations #526 (#52

## 3.2.19

- fix: update knex to version 0.20.0
- fix: Update unleash-frontend to 3.2.9

## 3.2.18

- feat: Add new Flexible Rollout Strategy (#517)

## 3.2.17

- fix: bump knex from 0.19.4 to 0.19.5 (secutiry-fix)

## 3.2.16

- fix: Update unleash-frontend to version 3.2.7
- fix: lint error
- fix: Add admin api for context-field definitions
- fix: Update lolex to the latest version 🚀 (#508)
- fix: Only use set-value 2.0.1
- chore: Added static context props in docs (#507)
- fix: Update dev-dependencies
- fix: upgrade prettier to version 1.18.2
- fix: Upgrade express to version 4.17.1
- fix: update eslint to version 6.5.1
- fix: update @passport-next/passport to version 3.0.1
- fix: remove unused dependency: commander
- chore: Add details about Larvel (php) SDK
- chore: Added unleash-client-core as official sdk (#505)
- fix: e2e tests should only set up one database per test file (#504)
- chore: Added reference to official client implementation in .Net (#503)
- fix(deps): bump mixin-deep from 1.3.1 to 1.3.2 (#487)
- fix: do not destroy db on startup
- fix: remove old test-setup hacks
- fix: upgrade knex to version 0.19.4
- fix: upgrade @types/node to version 12.7.9
- fix: upgrade lint-staged to version 9.4.1
- fix: add more logging if test-db destroy fails
- fix: upgrade async to version 3.1.0
- fix: upgrade supertest to version 4.0.2
- chore: upgrade ava to version 2.4.0
- fix: remove unused depenency yallist
- fix: Bump yargs to version 14.0.0
- fix: bump husky to version 3.0.8
- chore: Updated slack invite token (#501)
- fix: Upgrade log4js to version 5.1.0
- chore: increase test-logging
- chore: see if travis is hapy with serial tests
- Revert "fix: build on node 10 and 12"
- fix: build on node 10 and 12
- fix: bump pg to 7.12.1
- fix: only build with node v10 for now
- fix: build on node 10 and 12
- Fix asset paths (#486)
- chore: fix broken links
- chore: Add Elixir Unleash Library to README (#480)
- fix: update keycloak example (#478)
- fix(package): update commander to version 3.0.0

## 3.2.15

- feat: add db query latency metrics
- fix: fix: update knex to version 0.19.1
- fix: remove unused dependency install
- fix: Upgrade lint-staged to version 9.2.1
- fix: Upgrade husky to version 3.0.1
- fix: upgrade eslint to version 6.1.0
- fix: Update unleash-frontend to version 3.2.6
- fix: upgrade ava to 2.2.0
- fix: Update @passport-next/passport to the latest version rocket (#469)
- chore: Add guide for how to use eventHook to send updates to Slack

## 3.2.14

- fix: Unleash bin should allow databaseUrl to be defined in env.

## 3.2.13

- feat: add option and functionality that allows a user to hook into feature mutations (#457)
- chore: add budgets as a company using unleash (#456)
- fix: Add DATABASE_URL_FILE for loading a db url from a file (#455)
- fix: Upgrade knex to version 0.17.5
- chore: Update db-migrate-pg to version 1.0.0

## 3.2.12

- fix: none authentication should have a mock user (#449)
- fix: Update commander to version 2.20.0
- chore: Update docusaurus to version 1.11.0
- chore: Update ava to version 2.0.0
- chore: Update async to the latest version

## 3.2.11

- feat: Separate DATABASE*URL to multiple DATABASE*\* variable (#437)

## 3.2.10

- fix: Strategies should not be required for updateding application details
- feat: boolean strategy paramters

## 3.2.9

- fix: should be more allow about empty metrics

## 3.2.8

- fix: Bump unleash-frontend to 3.2.4
- chore(package): update @types/node to version 12.0.0
- fix: LogProvider as option injected to unleash.

## 3.2.7

- fix: Session cookie should set path to baseUriPath

## 3.2.6

- Fix: Add support for IPC connections.
- fix(package): update mime to version 2.4.1
- chore(package): update nyc to version 14.0.0
- chore(package): update lockfile yarn.lock
- chore(package): update lolex to version 4.0.1
- chore(package): update lockfile yarn.lock
- chore(package): update husky to version 2.0.0
- chore(package): update lockfile yarn.lock
- chore(package): update superagent to version 5.0.2

## 3.2.5

- fix: Bump unleash-frontend to version 3.2.3
- fix: Minor logout cleanup
- feat: Added import & export through stateService (#395)

## 3.2.4

- feat: Customizable ui via ui-config

## 3.2.3

- fix: Metrics poller should start even if inital fetch fails.
- fix: SimpleAuthentication should work with custom basePaths
- fix: Add explicit endpoints for toggle on/off
- fix: Application list should be alphabetically sorted

## 3.2.2

- fix: Bump unleash-frontend to version 3.2.1

## 3.2.1

- fix: Variants should be allowed to be 'null'

## 3.2.0

- feat: Add beta support for toggle variants

## 3.1.7

- fix: Critical bugfix 'databaseSchema' not defaulting to 'public'

## 3.1.6

- fix: Database migrator does use the databaseSchema option.

## 3.1.5

- feat(permission): Implement beta support for permissions.
- chore(package): Upgrade a lot of dependencies

## 3.1.4

- chore(package): Upgrade ava to version 1.0.1
- chore(modernize): Clean up internal structure
- chore(modernize): Use joi for all validations
- chore(package): Upgrade moment to version 2.23.0
- chore(package): Upgrade deep-diff to version 1.0.2
- chore(package): Upgrade prom-client to version 11.2.0
- chore(package): Upgrade joi to version 14.3.0
- chore(package): Upgrade pg to version 7.7.1
- chore(package): Upgrade various dev-dependecies

## 3.1.3

- fix(metrics): Add prometheus compatible feature metrics endpoint

## 3.1.2

- fix(clientApi): Add namePrefix paramter to /api/client/features

## 3.1.1

- fix(gzip): Add gzip support
- fix(package): update unleash-frontend to version 3.1.3

## 3.1.0

- fix(package): update unleash-frontend to version 3.1.1

## 3.0.6

- fix(log4js): Upgrade log4js to version 3.0.3 and fix default log configuration

## 3.0.5

- fix(package): update log4js to version 3.0.2
- fix(package): update knex to version 0.15.2
- fix(package): update yargs to version 12.0.1
- chore(readme): Update documentation
- fix(package): update install to version 0.12.0
- fix(revive): Include user information on revive
- chore(package): update eslint to version 5.0.0
- chore(package): update nyc to version 12.0.1

## 3.0.4

- feat(metrics): Expose toggle updates to prometheus
- chore(package.json): Bump serve-favicon to 2.5.0
- chore(package.json): Bump joi to 13.0.3
- chore(package.json): bump express
- chore(package.json): Bump log4js to 2.6.0
- chore(package.json): Bump moment to 2.22.1
- chore(package.json): Bump @types/node to 10.0.8
- chore(package.json): Bump pg to 7.4.3
- chore(package.json): Bump knex to 0.14.6
- chore(package.json): Bump commander to 2.15.1

## 3.0.3

- feat(bind): Added option to bind to specific http address
- fix(migration): Unleash should not start if migration fails.

## 3.0.2

- fix(package): Update unleash-frontend to version 3.0.1

## 3.0.1

- fix(package): Update db-migrate-pg to version 0.4.0
- fix(package): update prom-client to version 11.0.0
- refactor: use body-parser bundled with express
- fix(package): update express-validator to version 5.0.0

## 3.0.0 (10.02.2018)

- All changes in all 3.0.0 alpha-releases is included in this version
- fix(package): Upgrade unleash-frontend to version 3.0.0

## 3.0.0-alpha.10

- chore(package.json): Bump unleash-frontend to 3.0.0-alpha.7
- fix(store): DB should not override createdAt if set.

## 3.0.0-alpha.9

- Bugfix: more informative name validation errors ([#292](https://github.com/Unleash/unleash/pull/292))

## 3.0.0-alpha.8

- [Auth] User-provider ([#261](https://github.com/Unleash/unleash/issues/261))
- [Auth] Document how to secure Unleash ([#234](https://github.com/Unleash/unleash/issues/234))
- [Auth] Admin UI should handle 401 ([#232](https://github.com/Unleash/unleash/issues/232))
- [Auth] Client API authentication ([#231](https://github.com/Unleash/unleash/issues/231))
- [Auth] Handle 403 (Forbidden) with custom auth.
- [Auth] Support sign out ([#288](https://github.com/Unleash/unleash/issues/288))

## 3.0.0-alpha.7

- Bugfix: Should not allow creation of archived toggle #284

## 3.0.0-alpha.6

- Expose vresion number in /api and in user interface.
- Housekeeping: Upgrading a lot of dependencies

## 3.0.0-alpha.3

- Bump unleash-frontend

## 3.0.0-alpha.2

- Add sdkVersion in client registration
- disable edit of built-in strategies
- Strip uknown fields in client requests.
- Disable x-powered-by header
- Add posibility to inject custom logger provider

## 3.0.0-alpha.1

- upgrade unleash-frontend to 3.0.0-alpha.1
- moved api endpoints to /api/admin/_ and /api/client/_
- refactored all routes to use a standalone router per file
- removed v.1 legacy data support
- removed v.1 legacy /features endpoint
- added prettier and upgraded eslint

## 2.2.0

- Expose hooks in main export #223

## 2.1.7

- Bump unleash-frontend to 2.2.6

## 2.1.6

- Added strategies validation when updating feature toggle
- Allow node newer than 6 to run the app

## 2.1.4

- Bump unleash-fronted to 2.2.4

## 2.1.3

- Bugfix for db: timestamps should be with time zone.
- Bump unleash-fronted to 2.2.3

## 2.1.2

- Bugfix for migration: avoid multiple calls on same callback.

## 2.1.0

- Provide a set of pre-defined activation strategies. These will automatically be defined by the migrator as long as they don't exist already.
  - applicationHostname
  - gradualRolloutRandom
  - gradualRolloutSessionId
  - gradualRolloutUserId
  - remoteAddress
  - userWithId

## 2.0.4

- bump unleash-frontend which includes a lot of UI improvements and bug-fixes.
- Fix error message when trying to create a archived feature toggle.

## 2.0.0 (January 2017)

- Support multiple strategies. This makes it easy to use multiple activation strategies in combination.
- Client metrics. Gives details about what toggles a specific client application uses, how many times a toggle was evaluated to true / false. Everything presented in the UI.
- Client registration. This gives insight about connected clients, instances, strategies they support.
- Client Application overview. Based on metrics and client registrations.
- Database-migration done internally by Unleash, no external migration step required.
- Publish unleash-server to npm.
- Provide Prometheus endpoint for service metrics (response times, memory usage, etc).
- A lot of bug-fixes (check commit history and issues for reference)
- Unleash-frontend as a separate repo: https://github.com/Unleash/unleash-frontend. Total rewrite of UI using react + redux + material Design.
- Unleash moved to it’s own organization: https://github.com/Unleash making it more open and allow everyone to contribute.
- Unleash-docker as a separate module: https://github.com/Unleash/unleash-docker
- Unleash binary, making it easy to install and use Unleash as a service.
- Removed all config/tuning that was specific to FINN.no usage of Unleash.

**If you are migrating from 1.0.0 to 2.0.0 we recommend reading [the migration guide](https://github.com/Unleash/unleash/blob/master/docs/migration-guide.md)**

## 1.0.0 (January 2015)

- Initial public release<|MERGE_RESOLUTION|>--- conflicted
+++ resolved
@@ -2,8 +2,6 @@
 
 All notable changes to this project will be documented in this file.
 
-<<<<<<< HEAD
-=======
 ## [6.1.5] - 2024-08-13
 
 ### Bug Fixes
@@ -11,7 +9,6 @@
 - SCIM UI flag removal ([#7856](https://github.com/Unleash/unleash/issues/7856))
 
 
->>>>>>> 4738d4a6
 ## [6.1.4] - 2024-08-13
 
 ### Bug Fixes
