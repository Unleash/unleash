# Change Log
All notable changes to this project will be documented in this file.

The format is based on [Keep a Changelog](http://keepachangelog.com/)
and this project adheres to [Semantic Versioning](http://semver.org/).

The latest version of this document is always available in
[releases][releases-url].

<<<<<<< HEAD
## [Unrelesed]
- fix(package): Upgrade react to version 16.2.0
=======
## [3.0.0]
- Nothing new, just locking down the version.
>>>>>>> 5e545765

## [3.0.0-alpha.8]
- feat(timestamps): Make formatting of timestamps configurable. 
- fix(package): Update react-mdl to version 1.11.0
- fix(package): update normalize.css to version 8.0.0

## [3.0.0-alpha.7] 
- Move metrics poller to seperate class
- Bugfix: CreatedAt set when creating new toggle
- chore(lint): Added propTypes to all components

## [3.0.0-alpha.6]
- Bugfix: actions should always throw errors
- Bugfix: filter regex should never throw. 

## [3.0.0-alpha.5]
- Add support for simple builtin authentication provider
- Add support for custom authentication provider (aka Oauth2, etc)

## [3.0.0-alpha.4]
- Added unleash-version details in footer. 
- Some house-keeping

## [3.0.0-alpha.2]
- show sdk version as part of instances details.  
- Bugfix: multiple strategies with list-inputs should work. 

## [3.0.0-alpha.1] - 2017-06-28
- updated paths to use new admin api paths

## [2.2.0] - 2017-01-20
- clean filter/sorting and fabbutton #61
- nicer fallback image for metric progress
- fix switch width issue

## [2.1.0] - 2017-01-20
- Adjust header #51 #52<|MERGE_RESOLUTION|>--- conflicted
+++ resolved
@@ -7,13 +7,12 @@
 The latest version of this document is always available in
 [releases][releases-url].
 
-<<<<<<< HEAD
+
 ## [Unrelesed]
 - fix(package): Upgrade react to version 16.2.0
-=======
+
 ## [3.0.0]
 - Nothing new, just locking down the version.
->>>>>>> 5e545765
 
 ## [3.0.0-alpha.8]
 - feat(timestamps): Make formatting of timestamps configurable. 
