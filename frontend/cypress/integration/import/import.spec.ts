--- conflicted
+++ resolved
@@ -124,11 +124,7 @@
             .should('eq', 'development');
 
         cy.get(
-<<<<<<< HEAD
-            "[data-testid='FEATURE_ENVIRONMENT_ACCORDION_development"
-=======
             '[data-testid="FEATURE_ENVIRONMENT_ACCORDION_development"]'
->>>>>>> 7d991f3a
         ).click();
         cy.contains('50%');
     });
