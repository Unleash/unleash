--- conflicted
+++ resolved
@@ -52,11 +52,7 @@
     "@types/semver": "7.3.12",
     "@uiw/codemirror-theme-duotone": "4.12.4",
     "@uiw/react-codemirror": "4.12.4",
-<<<<<<< HEAD
-    "@vitejs/plugin-react": "2.0.1",
-=======
     "@vitejs/plugin-react": "2.1.0",
->>>>>>> 13ea8730
     "chart.js": "3.9.1",
     "chartjs-adapter-date-fns": "2.0.0",
     "classnames": "2.3.2",
@@ -66,11 +62,7 @@
     "debounce": "1.2.1",
     "deep-diff": "1.0.2",
     "dequal": "2.0.3",
-<<<<<<< HEAD
-    "eslint": "8.23.0",
-=======
     "eslint": "8.25.0",
->>>>>>> 13ea8730
     "eslint-config-react-app": "7.0.1",
     "fast-json-patch": "3.1.1",
     "http-proxy-middleware": "2.0.6",
