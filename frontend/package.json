{
  "name": "unleash-frontend-local",
  "version": "0.0.0",
  "private": true,
  "files": [
    "index.js",
    "build/"
  ],
  "engines": {
    "node": ">=14"
  },
  "scripts": {
    "build": "vite build",
    "lint": "yarn fmt:check",
    "start": "vite",
    "start:heroku": "UNLEASH_API=https://unleash.herokuapp.com yarn run start",
    "start:enterprise": "UNLEASH_API=https://unleash4.herokuapp.com yarn run start",
    "start:demo": "UNLEASH_BASE_PATH=/demo/ yarn start",
    "test": "tsc && vitest run",
    "test:watch": "vitest watch",
    "fmt": "prettier src --write --loglevel warn",
    "fmt:check": "prettier src --check",
    "ts:check": "tsc",
    "e2e": "yarn run cypress open --config baseUrl='http://localhost:3000' --env AUTH_USER=admin,AUTH_PASSWORD=unleash4all",
    "e2e:heroku": "yarn run cypress open --config baseUrl='http://localhost:3000' --env AUTH_USER=example@example.com",
    "prepare": "yarn run build"
  },
  "devDependencies": {
    "@codemirror/lang-json": "6.0.0",
    "@emotion/react": "11.10.4",
    "@emotion/styled": "11.10.4",
    "@mui/icons-material": "5.10.3",
    "@mui/lab": "5.0.0-alpha.97",
    "@mui/material": "5.10.3",
    "@openapitools/openapi-generator-cli": "2.5.2",
    "@testing-library/dom": "8.17.1",
    "@testing-library/jest-dom": "5.16.5",
    "@testing-library/react": "12.1.5",
    "@testing-library/react-hooks": "7.0.2",
    "@testing-library/user-event": "14.4.3",
    "@types/debounce": "1.2.1",
    "@types/deep-diff": "1.0.1",
    "@types/jest": "28.1.8",
    "@types/lodash.clonedeep": "4.5.7",
    "@types/node": "17.0.18",
    "@types/react": "17.0.49",
    "@types/react-dom": "17.0.17",
    "@types/react-router-dom": "5.3.3",
    "@types/react-table": "7.7.12",
    "@types/react-test-renderer": "17.0.2",
    "@types/react-timeago": "4.1.3",
    "@types/semver": "7.3.12",
    "@uiw/codemirror-theme-duotone": "4.11.6",
    "@uiw/react-codemirror": "4.11.6",
    "@vitejs/plugin-react": "2.0.1",
    "chart.js": "3.9.1",
    "chartjs-adapter-date-fns": "2.0.0",
    "classnames": "2.3.1",
    "copy-to-clipboard": "3.3.2",
    "cypress": "9.7.0",
    "date-fns": "2.29.2",
    "debounce": "1.2.1",
    "deep-diff": "1.0.2",
    "dequal": "^2.0.3",
    "eslint": "8.23.0",
    "eslint-config-react-app": "7.0.1",
    "fast-json-patch": "3.1.1",
    "http-proxy-middleware": "2.0.6",
    "immer": "9.0.15",
    "jsdom": "20.0.0",
    "lodash.clonedeep": "4.5.0",
    "msw": "0.46.0",
    "pkginfo": "0.4.1",
    "plausible-tracker": "0.3.8",
    "prettier": "2.7.1",
    "prop-types": "15.8.1",
    "react": "17.0.2",
    "react-chartjs-2": "4.3.1",
    "react-dom": "17.0.2",
    "react-error-boundary": "^3.1.4",
    "react-hooks-global-state": "2.0.0",
    "react-router-dom": "6.3.0",
    "react-table": "7.8.0",
    "react-test-renderer": "17.0.2",
    "react-timeago": "7.1.0",
    "sass": "1.54.8",
    "semver": "7.3.7",
    "swr": "1.3.0",
    "tss-react": "4.0.0",
    "typescript": "4.7.4",
    "vite": "3.0.9",
    "vite-plugin-env-compatible": "1.1.1",
    "vite-plugin-svgr": "2.2.1",
    "vite-tsconfig-paths": "3.5.0",
    "vitest": "0.22.1",
    "whatwg-fetch": "3.6.2"
  },
  "jest": {
    "moduleNameMapper": {
      "\\.(jpg|jpeg|png|gif|eot|otf|webp|ttf|woff|woff2|mp4|webm|wav|mp3|m4a|aac|oga)$": "<rootDir>/src/__mocks__/fileMock.js",
      "\\.svg": "<rootDir>/src/__mocks__/svgMock.js",
      "\\.(css|scss)$": "identity-obj-proxy"
    }
  },
  "browserslist": {
    "production": [
      ">0.2%",
      "not dead",
      "not op_mini all"
    ],
    "development": [
      "last 1 chrome version",
      "last 1 firefox version",
      "last 1 safari version"
    ]
  },
  "eslintConfig": {
    "extends": [
      "react-app",
      "react-app/jest"
    ],
    "parserOptions": {
      "warnOnUnsupportedTypeScriptVersion": false
    },
    "rules": {
      "no-restricted-globals": "off",
      "no-useless-computed-key": "off",
      "import/no-anonymous-default-export": "off"
    },
    "ignorePatterns": [
      "cypress"
    ]
<<<<<<< HEAD
=======
  },
  "dependencies": {
    "dequal": "2.0.3"
>>>>>>> 3ec12414
  }
}<|MERGE_RESOLUTION|>--- conflicted
+++ resolved
@@ -61,7 +61,7 @@
     "date-fns": "2.29.2",
     "debounce": "1.2.1",
     "deep-diff": "1.0.2",
-    "dequal": "^2.0.3",
+    "dequal": "2.0.3",
     "eslint": "8.23.0",
     "eslint-config-react-app": "7.0.1",
     "fast-json-patch": "3.1.1",
@@ -130,11 +130,5 @@
     "ignorePatterns": [
       "cypress"
     ]
-<<<<<<< HEAD
-=======
-  },
-  "dependencies": {
-    "dequal": "2.0.3"
->>>>>>> 3ec12414
   }
 }