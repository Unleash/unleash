--- conflicted
+++ resolved
@@ -33,18 +33,10 @@
     "@codemirror/lang-json": "6.0.1",
     "@emotion/react": "11.10.5",
     "@emotion/styled": "11.10.5",
-<<<<<<< HEAD
     "@mui/icons-material": "5.11.0",
     "@mui/lab": "5.0.0-alpha.112",
     "@mui/material": "5.11.0",
-    "@testing-library/dom": "8.19.0",
-=======
-    "@mui/icons-material": "5.10.15",
-    "@mui/lab": "5.0.0-alpha.109",
-    "@mui/material": "5.10.15",
-    "@openapitools/openapi-generator-cli": "2.5.2",
     "@testing-library/dom": "8.19.1",
->>>>>>> 4643f885
     "@testing-library/jest-dom": "5.16.5",
     "@testing-library/react": "12.1.5",
     "@testing-library/react-hooks": "7.0.2",
