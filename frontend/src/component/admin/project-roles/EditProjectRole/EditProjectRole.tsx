--- conflicted
+++ resolved
@@ -9,17 +9,8 @@
 import { IPermission } from 'interfaces/user';
 import { useParams, useHistory } from 'react-router-dom';
 import useProjectRoleForm from '../hooks/useProjectRoleForm';
-<<<<<<< HEAD
 import ProjectRoleForm from '../ProjectRoleForm/ProjectRoleForm';
-=======
-import useProjectRole from '../../../../hooks/api/getters/useProjectRole/useProjectRole';
-import { IPermission } from '../../../../interfaces/project';
-import useUiConfig from '../../../../hooks/api/getters/useUiConfig/useUiConfig';
-import useToast from '../../../../hooks/useToast';
-import PermissionButton from '../../../common/PermissionButton/PermissionButton';
-import { ADMIN } from '../../../providers/AccessProvider/permissions';
-import { formatUnknownError } from '../../../../utils/format-unknown-error';
->>>>>>> b485a6c9
+import { formatUnknownError } from 'utils/format-unknown-error';
 
 const EditProjectRole = () => {
     const { uiConfig } = useUiConfig();
@@ -131,13 +122,7 @@
                 clearErrors={clearErrors}
                 getRoleKey={getRoleKey}
             >
-<<<<<<< HEAD
                 <UpdateButton permission={ADMIN} />
-=======
-                <PermissionButton permission={ADMIN} type="submit">
-                    Save
-                </PermissionButton>
->>>>>>> b485a6c9
             </ProjectRoleForm>
         </FormTemplate>
     );
