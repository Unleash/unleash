--- conflicted
+++ resolved
@@ -3,7 +3,6 @@
 import useAddUserForm from '../hooks/useAddUserForm';
 import { scrollToTop } from '../../../common/util';
 import { useEffect } from 'react';
-<<<<<<< HEAD
 import { UpdateButton } from 'component/common/UpdateButton/UpdateButton';
 import FormTemplate from 'component/common/FormTemplate/FormTemplate';
 import { ADMIN } from 'component/providers/AccessProvider/permissions';
@@ -12,12 +11,7 @@
 import useUiConfig from 'hooks/api/getters/useUiConfig/useUiConfig';
 import useUserInfo from 'hooks/api/getters/useUserInfo/useUserInfo';
 import useToast from 'hooks/useToast';
-=======
-import PermissionButton from '../../../common/PermissionButton/PermissionButton';
-import { ADMIN } from '../../../providers/AccessProvider/permissions';
-import { EDIT } from '../../../../constants/misc';
-import { formatUnknownError } from '../../../../utils/format-unknown-error';
->>>>>>> b485a6c9
+import { formatUnknownError } from 'utils/format-unknown-error';
 
 const EditUser = () => {
     useEffect(() => {
@@ -101,13 +95,7 @@
                 clearErrors={clearErrors}
                 mode={EDIT}
             >
-<<<<<<< HEAD
                 <UpdateButton permission={ADMIN} />
-=======
-                <PermissionButton permission={ADMIN} type="submit">
-                    Save
-                </PermissionButton>
->>>>>>> b485a6c9
             </UserForm>
         </FormTemplate>
     );
