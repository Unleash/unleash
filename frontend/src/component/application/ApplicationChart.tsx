--- conflicted
+++ resolved
@@ -5,13 +5,9 @@
 import { FC, useLayoutEffect, useRef, useState } from 'react';
 import { ApplicationOverviewSchema } from '../../openapi';
 import { useRequiredPathParam } from '../../hooks/useRequiredPathParam';
-<<<<<<< HEAD
+import { HelpIcon } from '../common/HelpIcon/HelpIcon';
 import { CloudCircle, Flag, WarningAmberRounded } from '@mui/icons-material';
 import TimeAgo from 'react-timeago';
-=======
-import { WarningAmberRounded } from '@mui/icons-material';
-import { HelpIcon } from '../common/HelpIcon/HelpIcon';
->>>>>>> 9a122575
 
 const StyledTable = styled('table')(({ theme }) => ({
     fontSize: theme.fontSizes.smallerBody,
