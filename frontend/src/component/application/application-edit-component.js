--- conflicted
+++ resolved
@@ -117,31 +117,17 @@
                     <h6>{instances.length} Instances registered</h6>
                     <hr />
                     <List>
-<<<<<<< HEAD
-                    {instances.map(({ instanceId, clientIp, lastSeen, sdkVersion }, i) => (
-                        <ListItem key={i} twoLine>
-                            <ListItemContent
-                                icon="timeline"
-                                subtitle={
-                                    <span>{clientIp} last seen at <small>{formatFullDateTime(lastSeen)}</small></span>
-                                }>
-                                {instanceId} {sdkVersion ? `(${sdkVersion})` : ''}
-                            </ListItemContent>
-                        </ListItem>
-                    ))}
-=======
-                        {instances.map(({ instanceId, clientIp, lastSeen }, i) => (
+                        {instances.map(({ instanceId, clientIp, lastSeen, sdkVersion }, i) => (
                             <ListItem key={i} twoLine>
                                 <ListItemContent
                                     icon="timeline"
                                     subtitle={
                                         <span>{clientIp} last seen at <small>{formatFullDateTime(lastSeen)}</small></span>
                                     }>
-                                    {instanceId}
+                                    {instanceId} {sdkVersion ? `(${sdkVersion})` : ''}
                                 </ListItemContent>
                             </ListItem>
                         ))}
->>>>>>> 75ddedc5
                     </List>
                 </Cell>
             </Grid>) : (
