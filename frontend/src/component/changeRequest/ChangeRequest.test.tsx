import { FC } from 'react';
<<<<<<< HEAD
import {
    render,
    screen,
    within,
    fireEvent,
} from '@testing-library/react';
=======
import { render, screen, within, fireEvent } from '@testing-library/react';
>>>>>>> 111dddd7
import { MemoryRouter, Routes, Route } from 'react-router-dom';
import { ThemeProvider } from 'themes/ThemeProvider';
import { MainLayout } from 'component/layout/MainLayout/MainLayout';
import { FeatureView } from '../feature/FeatureView/FeatureView';
import { AccessProvider } from '../providers/AccessProvider/AccessProvider';
import { AnnouncerProvider } from '../common/Announcer/AnnouncerProvider/AnnouncerProvider';
import { testServerRoute, testServerSetup } from '../../utils/testServer';
import { UIProviderContainer } from '../providers/UIProvider/UIProviderContainer';

const server = testServerSetup();

const pendingChangeRequest = (featureName: string) =>
    testServerRoute(
        server,
        'api/admin/projects/default/change-requests/pending',
        [
            {
                id: 156,
                environment: 'production',
                state: 'Draft',
                minApprovals: 1,
                project: 'default',
                createdBy: {
                    id: 1,
                    username: 'admin',
                    imageUrl:
                        'https://gravatar.com/avatar/21232f297a57a5a743894a0e4a801fc3?size=42&default=retro',
                },
                createdAt: '2022-12-02T09:19:12.242Z',
                features: [
                    {
                        name: featureName,
                        changes: [
                            {
                                id: 292,
                                action: 'addStrategy',
                                payload: {
                                    name: 'default',
                                    segments: [],
                                    parameters: {},
                                    constraints: [],
                                },
                                createdAt: '2022-12-02T09:19:12.245Z',
                                createdBy: {
                                    id: 1,
                                    username: 'admin',
                                    imageUrl:
                                        'https://gravatar.com/avatar/21232f297a57a5a743894a0e4a801fc3?size=42&default=retro',
                                },
                            },
                        ],
                    },
                ],
                approvals: [],
                comments: [],
            },
        ]
    );

const changeRequestsEnabledIn = (env: string) =>
    testServerRoute(
        server,
        '/api/admin/projects/default/change-requests/config',
        [
            {
                environment: 'development',
                type: 'development',
                changeRequestEnabled: env === 'development',
            },
            {
                environment: 'production',
                type: 'production',
                changeRequestEnabled: env === 'production',
            },
        ]
    );

const uiConfigForEnterprise = () =>
    testServerRoute(server, '/api/admin/ui-config', {
        environment: 'Open Source',
        flags: {
            changeRequests: true,
        },
        slogan: 'getunleash.io - All rights reserved',
        name: 'Unleash enterprise',
        links: [
            {
                value: 'Documentation',
                icon: 'library_books',
                href: 'https://docs.getunleash.io/docs',
                title: 'User documentation',
            },
            {
                value: 'GitHub',
                icon: 'c_github',
                href: 'https://github.com/Unleash/unleash',
                title: 'Source code on GitHub',
            },
        ],
        version: '4.18.0-beta.5',
        emailEnabled: false,
        unleashUrl: 'http://localhost:4242',
        baseUriPath: '',
        authenticationType: 'enterprise',
        segmentValuesLimit: 100,
        strategySegmentsLimit: 5,
        frontendApiOrigins: ['*'],
        versionInfo: {
            current: { oss: '4.18.0-beta.5', enterprise: '4.17.0-beta.1' },
            latest: {},
            isLatest: true,
            instanceId: 'c7566052-15d7-4e09-9625-9c988e1f2be7',
        },
        disablePasswordAuth: false,
    });

const featureList = (featureName: string) =>
    testServerRoute(server, '/api/admin/projects/default', {
        name: 'Default',
        description: 'Default project',
        health: 100,
        updatedAt: '2022-11-14T10:15:59.228Z',
        environments: ['development', 'production'],
        features: [
            {
                type: 'release',
                name: featureName,
                createdAt: '2022-11-14T08:16:33.338Z',
                lastSeenAt: null,
                stale: false,
                environments: [
                    {
                        name: 'development',
                        enabled: false,
                        type: 'development',
                        sortOrder: 100,
                    },
                    {
                        name: 'production',
                        enabled: false,
                        type: 'production',
                        sortOrder: 200,
                    },
                ],
            },
        ],
        members: 0,
        version: 1,
    });

const feature = ({ name, enabled }: { name: string; enabled: boolean }) =>
    testServerRoute(server, `/api/admin/projects/default/features/${name}`, {
        environments: [
            {
                name: 'development',
                enabled: false,
                type: 'development',
                sortOrder: 100,
                strategies: [],
            },
            {
                name: 'production',
                enabled,
                type: 'production',
                sortOrder: 200,
                strategies: [],
            },
        ],
        name,
        impressionData: false,
        description: '',
        project: 'default',
        stale: false,
        variants: [],
        createdAt: '2022-11-14T08:16:33.338Z',
        lastSeenAt: null,
        type: 'release',
        archived: false,
    });

const otherRequests = (feature: string) => {
    testServerRoute(server, `api/admin/client-metrics/features/${feature}`, {
        version: 1,
        maturity: 'stable',
        featureName: feature,
        lastHourUsage: [],
        seenApplications: [],
    });
    testServerRoute(server, `api/admin/features/${feature}/tags`, {
        version: 1,
        tags: [],
    });
    testServerRoute(server, 'api/admin/user', {
        user: {
            isAPI: false,
            id: 17,
            name: 'Some User',
            email: 'user@example.com',
            imageUrl:
                'https://gravatar.com/avatar/8aa1132e102345f8c79322340e15340?size=42&default=retro',
            seenAt: '2022-11-28T14:55:18.982Z',
            loginAttempts: 0,
            createdAt: '2022-11-23T13:31:17.061Z',
        },
        permissions: [{ permission: 'ADMIN' }],
        feedback: [],
        splash: {},
    });
};

const UnleashUiSetup: FC<{ path: string; pathTemplate: string }> = ({
    children,
    path,
    pathTemplate,
}) => (
    <UIProviderContainer>
        <AccessProvider>
            <MemoryRouter initialEntries={[path]}>
                <ThemeProvider>
                    <AnnouncerProvider>
<<<<<<< HEAD
                        <MainLayout>
                            <Routes>
                                <Route path={pathTemplate} element={children} />
                            </Routes>
                        </MainLayout>
=======
                        <Routes>
                            <Route
                                path={pathTemplate}
                                element={<MainLayout>{children}</MainLayout>}
                            />
                        </Routes>
>>>>>>> 111dddd7
                    </AnnouncerProvider>
                </ThemeProvider>
            </MemoryRouter>
        </AccessProvider>
    </UIProviderContainer>
);

const setupHttpRoutes = ({
    featureName,
    enabled,
}: {
    featureName: string;
    enabled: boolean;
}) => {
    pendingChangeRequest(featureName);
    changeRequestsEnabledIn('production');
    uiConfigForEnterprise();
    featureList(featureName);
    feature({ name: featureName, enabled });
    otherRequests(featureName);
};

const verifyBannerForPendingChangeRequest = async () => {
    return screen.findByText('Change request mode', {}, { timeout: 5000 });
};

const changeToggle = async (environment: string) => {
    const featureToggleStatusBox = screen.getByTestId('feature-toggle-status');
    await within(featureToggleStatusBox).findByText(environment);
    const toggle = screen.getAllByRole('checkbox')[1];
    fireEvent.click(toggle);
};

const verifyChangeRequestDialog = async (bannerMainText: string) => {
    await screen.findByText('Your suggestion:');
    const message = screen.getByTestId('update-enabled-message').textContent;
    expect(message).toBe(bannerMainText);
};

test('add toggle change to pending change request', async () => {
    setupHttpRoutes({ featureName: 'test', enabled: false });

    render(
        <UnleashUiSetup
            pathTemplate="/projects/:projectId/features/:featureId/*"
            path="/projects/default/features/test"
        >
            <FeatureView />
        </UnleashUiSetup>
    );

    await verifyBannerForPendingChangeRequest();

    await changeToggle('production');

    await verifyChangeRequestDialog('Enable feature toggle test in production');
});<|MERGE_RESOLUTION|>--- conflicted
+++ resolved
@@ -1,14 +1,5 @@
 import { FC } from 'react';
-<<<<<<< HEAD
-import {
-    render,
-    screen,
-    within,
-    fireEvent,
-} from '@testing-library/react';
-=======
 import { render, screen, within, fireEvent } from '@testing-library/react';
->>>>>>> 111dddd7
 import { MemoryRouter, Routes, Route } from 'react-router-dom';
 import { ThemeProvider } from 'themes/ThemeProvider';
 import { MainLayout } from 'component/layout/MainLayout/MainLayout';
@@ -229,20 +220,12 @@
             <MemoryRouter initialEntries={[path]}>
                 <ThemeProvider>
                     <AnnouncerProvider>
-<<<<<<< HEAD
-                        <MainLayout>
-                            <Routes>
-                                <Route path={pathTemplate} element={children} />
-                            </Routes>
-                        </MainLayout>
-=======
                         <Routes>
                             <Route
                                 path={pathTemplate}
                                 element={<MainLayout>{children}</MainLayout>}
                             />
                         </Routes>
->>>>>>> 111dddd7
                     </AnnouncerProvider>
                 </ThemeProvider>
             </MemoryRouter>
