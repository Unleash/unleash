--- conflicted
+++ resolved
@@ -7,7 +7,7 @@
 import { useChangeRequestApi } from 'hooks/api/actions/useChangeRequestApi/useChangeRequestApi';
 import { formatUnknownError } from 'utils/formatUnknownError';
 import useToast from 'hooks/useToast';
-<<<<<<< HEAD
+import type { IChangeRequest } from '../changeRequest.types';
 import {
     StrategyAddedChange,
     StrategyDeletedChange,
@@ -18,9 +18,6 @@
     GetFeatureStrategyIcon,
 } from '../../../utils/strategyNames';
 import { IFeatureStrategyPayload } from '../../../interfaces/strategy';
-=======
-import type { IChangeRequest } from '../changeRequest.types';
->>>>>>> 4937b23e
 
 interface IChangeRequestProps {
     changeRequest: IChangeRequest;
@@ -67,14 +64,10 @@
                                 condition={change.action === 'updateEnabled'}
                                 show={
                                     <ToggleStatusChange
-<<<<<<< HEAD
+                                        // @ts-expect-error TODO: fix types
                                         enabled={
                                             (change?.payload as any)?.enabled
                                         }
-=======
-                                        // @ts-expect-error TODO: fix types
-                                        enabled={change?.payload?.enabled}
->>>>>>> 4937b23e
                                         onDiscard={onDiscard(change.id)}
                                     />
                                 }
