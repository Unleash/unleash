--- conflicted
+++ resolved
@@ -235,13 +235,10 @@
 }
 const Scheduled = ({ schedule, onEditClick }: IScheduledProps) => {
     const theme = useTheme();
-<<<<<<< HEAD
-=======
 
     if (!schedule?.scheduledAt) {
         return null;
     }
->>>>>>> b1d7c271
 
     return (
         <>
@@ -269,7 +266,6 @@
                         />
                     }
                 />
-
                 <StyledIconButton onClick={onEditClick}>
                     <StyledEditIcon />
                 </StyledIconButton>
