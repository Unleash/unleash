import { useEffect, useRef, useState } from 'react';
import {
    Box,
    IconButton,
    InputBase,
    Paper,
    styled,
    Tooltip,
} from '@mui/material';
import Close from '@mui/icons-material/Close';
import SearchIcon from '@mui/icons-material/Search';
import { ConditionallyRender } from 'component/common/ConditionallyRender/ConditionallyRender';
import { useKeyboardShortcut } from 'hooks/useKeyboardShortcut';
import { SEARCH_INPUT } from 'utils/testIds';
import { useOnClickOutside } from 'hooks/useOnClickOutside';
import {
    CommandResultGroup,
    type CommandResultGroupItem,
} from './RecentlyVisited/CommandResultGroup';
import { CommandPageSuggestions } from './CommandPageSuggestions';
import { useRoutes } from 'component/layout/MainLayout/NavigationSidebar/useRoutes';
import { useAsyncDebounce } from 'react-table';
import useProjects from 'hooks/api/getters/useProjects/useProjects';
import { CommandFeatures } from './CommandFeatures';
import { usePlausibleTracker } from 'hooks/usePlausibleTracker';
import { CommandRecent } from './CommandRecent';
import { CommandPages } from './CommandPages';
import { CommandBarFeedback } from './CommandBarFeedback';
import { RecentlyVisitedRecorder } from './RecentlyVisitedRecorder';

export const CommandResultsPaper = styled(Paper)(({ theme }) => ({
    position: 'absolute',
    width: '100%',
    left: 0,
    top: '39px',
    zIndex: 4,
    borderTop: theme.spacing(0),
    padding: theme.spacing(1.5, 0, 1.5),
    borderRadius: 0,
    borderBottomLeftRadius: theme.spacing(1),
    borderBottomRightRadius: theme.spacing(1),
    boxShadow: '0px 8px 20px rgba(33, 33, 33, 0.15)',
    fontSize: theme.fontSizes.smallBody,
    color: theme.palette.text.secondary,
    wordBreak: 'break-word',
}));

const StyledContainer = styled('div', {
    shouldForwardProp: (prop) => prop !== 'active',
})<{
    active: boolean | undefined;
}>(({ theme, active }) => ({
    border: `1px solid transparent`,
    display: 'flex',
    flexGrow: 1,
    alignItems: 'center',
    position: 'relative',
    backgroundColor: theme.palette.background.paper,
    maxWidth: active ? '100%' : '400px',
    [theme.breakpoints.down('md')]: {
        marginTop: theme.spacing(1),
        maxWidth: '100%',
    },
}));

const StyledSearch = styled('div')(({ theme }) => ({
    display: 'flex',
    alignItems: 'center',
    backgroundColor: theme.palette.background.elevation1,
    border: `1px solid ${theme.palette.neutral.border}`,
    borderRadius: theme.shape.borderRadiusExtraLarge,
    padding: '3px 5px 3px 12px',
    width: '100%',
    zIndex: 3,
    '&:focus-within': {
        borderBottomLeftRadius: 0,
        borderBottomRightRadius: 0,
        borderBottom: '0px',
    },
}));

const StyledInputBase = styled(InputBase)(({ theme }) => ({
    width: '100%',
    minWidth: '300px',
    backgroundColor: theme.palette.background.elevation1,
}));

const StyledClose = styled(Close)(({ theme }) => ({
    color: theme.palette.neutral.main,
    fontSize: theme.typography.body1.fontSize,
}));

interface IPageRouteInfo {
    path: string;
    route: string;
    title: string;
}

export const CommandBar = () => {
    const { trackEvent } = usePlausibleTracker();
    const searchInputRef = useRef<HTMLInputElement>(null);
    const searchContainerRef = useRef<HTMLInputElement>(null);
    const [showSuggestions, setShowSuggestions] = useState(false);
    const [searchString, setSearchString] = useState(undefined);
    const [searchedProjects, setSearchedProjects] = useState<
        CommandResultGroupItem[]
    >([]);
    const [searchedPages, setSearchedPages] = useState<
        CommandResultGroupItem[]
    >([]);
    const [searchedFlagCount, setSearchedFlagCount] = useState(0);
    const [hasNoResults, setHasNoResults] = useState(false);
    const [value, setValue] = useState<string>('');
    const { routes } = useRoutes();
    const allRoutes: Record<string, IPageRouteInfo> = {};
    for (const route of [
        ...routes.mainNavRoutes,
        ...routes.adminRoutes,
        ...routes.mobileRoutes,
    ]) {
        allRoutes[route.path] = {
            path: route.path,
            route: route.route,
            title: route.title,
        };
    }

    const hideSuggestions = () => {
        setShowSuggestions(false);
    };

    const { projects } = useProjects();

    const debouncedSetSearchState = useAsyncDebounce((query) => {
        setSearchString(query);

        const filteredProjects = projects.filter((project) =>
            project.name.toLowerCase().includes(query.toLowerCase()),
        );

        const mappedProjects = filteredProjects.map((project) => ({
            name: project.name,
            link: `/projects/${project.id}`,
        }));

        setSearchedProjects(mappedProjects);

        const filteredPages = Object.values(allRoutes).filter((route) =>
            route.title.toLowerCase().includes(query.toLowerCase()),
        );
        const mappedPages = filteredPages.map((page) => ({
            name: page.title,
            link: page.path,
        }));
        setSearchedPages(mappedPages);

        const noResultsFound =
            query.length !== 0 &&
            mappedProjects.length === 0 &&
            mappedPages.length === 0 &&
            searchedFlagCount === 0;
        if (noResultsFound) {
            trackEvent('command-bar', {
                props: {
                    eventType: 'no search results found',
                    query: query,
                },
            });
        }
        setHasNoResults(noResultsFound);
    }, 200);

    useEffect(() => {
        debouncedSetSearchState(value);
    }, [searchedFlagCount]);

    const onSearchChange = (value: string) => {
        debouncedSetSearchState(value);
        setValue(value);
    };

    const clearSearchValue = () => {
        onSearchChange('');
        setShowSuggestions(false);
    };

    const hotkey = useKeyboardShortcut(
        {
            modifiers: ['ctrl'],
            key: 'k',
            preventDefault: true,
        },
        () => {
            if (document.activeElement === searchInputRef.current) {
                searchInputRef.current?.blur();
            } else {
                searchInputRef.current?.focus();
            }
        },
    );
    useKeyboardShortcut({ key: 'Escape' }, () => {
        setShowSuggestions(false);
    });
    const placeholder = `Command bar (${hotkey})`;

    useOnClickOutside([searchContainerRef], hideSuggestions);
    const onKeyDown = (event: React.KeyboardEvent) => {
        if (event.key === 'Escape') {
            setShowSuggestions(false);
        } else if (event.keyCode >= 48 && event.keyCode <= 110) {
            searchInputRef.current?.focus();
        }
    };
    return (
        <StyledContainer ref={searchContainerRef} active={showSuggestions}>
            <RecentlyVisitedRecorder />
            <StyledSearch>
                <SearchIcon
                    sx={{
                        mr: 1,
                        color: (theme) => theme.palette.action.disabled,
                    }}
                />
                <StyledInputBase
                    inputRef={searchInputRef}
                    placeholder={placeholder}
                    inputProps={{
                        'aria-label': placeholder,
                        'data-testid': SEARCH_INPUT,
                    }}
                    value={value}
                    onChange={(e) => onSearchChange(e.target.value)}
                    onFocus={() => {
                        setShowSuggestions(true);
                    }}
                />

                <Box sx={{ width: (theme) => theme.spacing(4) }}>
                    <ConditionallyRender
                        condition={Boolean(value)}
                        show={
                            <Tooltip title='Clear search query' arrow>
                                <IconButton
                                    size='small'
                                    onClick={(e) => {
                                        e.stopPropagation();
                                        onSearchChange('');
                                        searchInputRef.current?.focus();
                                    }}
                                    sx={{
                                        padding: (theme) => theme.spacing(1),
                                    }}
                                >
                                    <StyledClose />
                                </IconButton>
                            </Tooltip>
                        }
                    />
                </Box>
            </StyledSearch>

            <ConditionallyRender
                condition={Boolean(value) && showSuggestions}
                show={
                    <CommandResultsPaper onKeyDownCapture={onKeyDown}>
                        {searchString !== undefined && (
                            <CommandFeatures
                                searchString={searchString}
                                setSearchedFlagCount={setSearchedFlagCount}
                                onClick={clearSearchValue}
                            />
                        )}
                        <CommandResultGroup
                            groupName={'Projects'}
                            icon={'flag'}
                            onClick={clearSearchValue}
                            items={searchedProjects}
                        />
                        <CommandPages
                            items={searchedPages}
                            onClick={clearSearchValue}
                        />
                        <ConditionallyRender
                            condition={hasNoResults}
                            show={
                                <CommandBarFeedback
                                    onSubmit={hideSuggestions}
                                />
                            }
                        />
                    </CommandResultsPaper>
                }
                elseShow={
                    showSuggestions && (
<<<<<<< HEAD
                        <CommandResultsPaper>
                            <CommandRecent
                                routes={allRoutes}
                                onClick={clearSearchValue}
                            />
                            <CommandPageSuggestions
                                routes={allRoutes}
                                onClick={clearSearchValue}
                            />
=======
                        <CommandResultsPaper onKeyDownCapture={onKeyDown}>
                            <CommandRecent routes={allRoutes} />
                            <CommandPageSuggestions routes={allRoutes} />
>>>>>>> 85096ba3
                        </CommandResultsPaper>
                    )
                }
            />
        </StyledContainer>
    );
};<|MERGE_RESOLUTION|>--- conflicted
+++ resolved
@@ -292,8 +292,7 @@
                 }
                 elseShow={
                     showSuggestions && (
-<<<<<<< HEAD
-                        <CommandResultsPaper>
+                        <CommandResultsPaper onKeyDownCapture={onKeyDown}>
                             <CommandRecent
                                 routes={allRoutes}
                                 onClick={clearSearchValue}
@@ -302,11 +301,6 @@
                                 routes={allRoutes}
                                 onClick={clearSearchValue}
                             />
-=======
-                        <CommandResultsPaper onKeyDownCapture={onKeyDown}>
-                            <CommandRecent routes={allRoutes} />
-                            <CommandPageSuggestions routes={allRoutes} />
->>>>>>> 85096ba3
                         </CommandResultsPaper>
                     )
                 }
