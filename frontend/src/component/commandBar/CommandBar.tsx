--- conflicted
+++ resolved
@@ -21,13 +21,10 @@
     CommandResultGroup,
     type CommandResultGroupItem,
 } from './RecentlyVisited/CommandResultGroup';
-<<<<<<< HEAD
 import { PageSuggestions } from './PageSuggestions';
 import { useRoutes } from 'component/layout/MainLayout/NavigationSidebar/useRoutes';
-=======
 import { useAsyncDebounce } from 'react-table';
 import useProjects from 'hooks/api/getters/useProjects/useProjects';
->>>>>>> 25947c30
 
 export const CommandResultsPaper = styled(Paper)(({ theme }) => ({
     position: 'absolute',
