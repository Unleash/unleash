import {
    CommandResultGroup,
    RecentlyVisitedFeatureButton,
    RecentlyVisitedPathButton,
    RecentlyVisitedProjectButton,
} from './RecentlyVisited/CommandResultGroup';
import {
    useRecentlyVisited,
    type LastViewedPage,
} from 'hooks/useRecentlyVisited';

const toListItemButton = (
    item: LastViewedPage,
    routes: Record<string, { path: string; route: string; title: string }>,
    index: number,
    onClick: () => void,
) => {
    const key = `recently-visited-${index}`;
    if (item.featureId && item.projectId) {
        return (
            <RecentlyVisitedFeatureButton
                keyName={key}
                key={key}
                featureId={item.featureId}
                projectId={item.projectId}
                onClick={onClick}
            />
        );
    }
    if (item.projectId) {
        return (
            <RecentlyVisitedProjectButton
                keyName={key}
                key={key}
                projectId={item.projectId}
                onClick={onClick}
            />
        );
    }
    if (!item.pathName) return null;
    const name = routes[item.pathName]?.title ?? item.pathName;
    return (
        <RecentlyVisitedPathButton
<<<<<<< HEAD
            keyName={key}
            key={key}
            path={item.pathName}
            name={name}
=======
            key={key}
            path={item.pathName}
            name={name}
            onClick={onClick}
>>>>>>> 990ea1ff
        />
    );
};

export const CommandQuickSuggestions = ({
    routes,
    onClick,
}: {
    onClick: () => void;
    routes: Record<string, { path: string; route: string; title: string }>;
}) => {
    const { lastVisited } = useRecentlyVisited();
    const buttons = lastVisited.map((item, index) =>
        toListItemButton(item, routes, index, onClick),
    );
    return (
        <CommandResultGroup
            icon='default'
            groupName='Quick suggestions'
            onClick={onClick}
        >
            {buttons}
        </CommandResultGroup>
    );
};<|MERGE_RESOLUTION|>--- conflicted
+++ resolved
@@ -41,17 +41,11 @@
     const name = routes[item.pathName]?.title ?? item.pathName;
     return (
         <RecentlyVisitedPathButton
-<<<<<<< HEAD
             keyName={key}
             key={key}
             path={item.pathName}
             name={name}
-=======
-            key={key}
-            path={item.pathName}
-            name={name}
             onClick={onClick}
->>>>>>> 990ea1ff
         />
     );
 };
