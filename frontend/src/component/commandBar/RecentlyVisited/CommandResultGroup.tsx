--- conflicted
+++ resolved
@@ -72,17 +72,13 @@
     keyName,
     path,
     name,
-<<<<<<< HEAD
-}: { keyName: string; path: string; name: string }) => {
-=======
     onClick,
 }: {
     path: string;
-    key: string;
+    keyName: string;
     name: string;
     onClick: () => void;
 }) => {
->>>>>>> 990ea1ff
     const { trackEvent } = usePlausibleTracker();
 
     const onItemClick = () => {
@@ -120,18 +116,13 @@
 
 export const RecentlyVisitedProjectButton = ({
     projectId,
-<<<<<<< HEAD
     keyName,
-}: { projectId: string; keyName: string }) => {
-=======
-    key,
     onClick,
 }: {
     projectId: string;
-    key: string;
-    onClick: () => void;
-}) => {
->>>>>>> 990ea1ff
+    keyName: string;
+    onClick: () => void;
+}) => {
     const { trackEvent } = usePlausibleTracker();
     const { project, loading } = useProjectOverview(projectId);
     const projectDeleted = !project.name && !loading;
