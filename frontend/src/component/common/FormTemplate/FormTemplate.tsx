--- conflicted
+++ resolved
@@ -26,12 +26,8 @@
     loading?: boolean;
     modal?: boolean;
     disablePadding?: boolean;
-<<<<<<< HEAD
-    formatApiCode: () => string;
+    formatApiCode?: () => string;
     footer?: ReactNode;
-=======
-    formatApiCode?: () => string;
->>>>>>> 2be77fb5
 }
 
 const StyledContainer = styled('section', {
