--- conflicted
+++ resolved
@@ -33,15 +33,6 @@
 >(({ constraints, setConstraints }, ref) => {
     const { context } = useUnleashContext();
 
-<<<<<<< HEAD
-    const onDelete = (index: number) => {
-        setConstraints(
-            produce((draft) => {
-                draft.splice(index, 1);
-            }),
-        );
-    };
-=======
     useImperativeHandle(ref, () => ({
         addConstraint(contextName: string) {
             if (setConstraints) {
@@ -51,26 +42,13 @@
         },
     }));
 
-    const onRemove =
-        setConstraints &&
-        ((index: number) => {
-            setConstraints(
-                produce((draft) => {
-                    draft.splice(index, 1);
-                }),
-            );
-        });
-
-    const onSave =
-        setConstraints &&
-        ((index: number, constraint: IConstraint) => {
-            setConstraints(
-                produce((draft) => {
-                    draft[index] = constraint;
-                }),
-            );
-        });
->>>>>>> c8ebaa49
+    const onDelete = (index: number) => {
+        setConstraints(
+            produce((draft) => {
+                draft.splice(index, 1);
+            }),
+        );
+    };
 
     const onAutoSave =
         (id: string | undefined) => (constraint: IConstraint) => {
