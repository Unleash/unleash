--- conflicted
+++ resolved
@@ -42,11 +42,7 @@
 }));
 
 const StyledPaper = styled(Paper)(({ theme }) => ({
-<<<<<<< HEAD
-    minWidth: '420px',
-=======
-    width: '400px',
->>>>>>> 5585a9be
+    width: '420px',
     boxShadow: theme.boxShadows.popup,
     borderRadius: `${theme.shape.borderRadiusLarge}px`,
     position: 'absolute',
