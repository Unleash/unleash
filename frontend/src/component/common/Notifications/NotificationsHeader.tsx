--- conflicted
+++ resolved
@@ -1,8 +1,5 @@
 import { Typography, styled, Box } from '@mui/material';
-<<<<<<< HEAD
-=======
 import { FC } from 'react';
->>>>>>> 2147206b
 
 const StyledOuterContainerBox = styled(Box)(({ theme }) => ({
     padding: theme.spacing(1, 1.5, 1, 3),
@@ -13,14 +10,6 @@
     boxShadow: theme.boxShadows.separator,
 }));
 
-<<<<<<< HEAD
-export const NotificationsHeader: React.FC = ({ children }) => (
-    <StyledOuterContainerBox>
-        <Typography fontWeight="bold">Notifications</Typography>
-        {children}
-    </StyledOuterContainerBox>
-);
-=======
 export const NotificationsHeader: FC = ({ children }) => {
     return (
         <>
@@ -32,5 +21,4 @@
             <StyledInnerBox />
         </>
     );
-};
->>>>>>> 2147206b
+};