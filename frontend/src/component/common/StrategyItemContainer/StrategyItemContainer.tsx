--- conflicted
+++ resolved
@@ -42,17 +42,13 @@
     background: 'inherit',
 });
 
-<<<<<<< HEAD
-const StyledHeader = styled('div', {
-=======
 const StyledTruncator = styled(Truncator)(({ theme }) => ({
     fontSize: theme.typography.body1.fontSize,
     fontWeight: 'normal',
     margin: 0,
 }));
 
-const NewStyledHeader = styled('div', {
->>>>>>> 23852afc
+const StyledHeader = styled('div', {
     shouldForwardProp: (prop) => prop !== 'draggable' && prop !== 'disabled',
 })<{ draggable: boolean; disabled: boolean }>(
     ({ theme, draggable, disabled }) => ({
