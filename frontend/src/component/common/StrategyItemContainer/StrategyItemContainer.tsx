import { DragEventHandler, FC, ReactNode } from 'react';
import { DragIndicator } from '@mui/icons-material';
import { Box, IconButton, styled } from '@mui/material';
import { IFeatureStrategy } from 'interfaces/strategy';
import {
    formatStrategyName,
    getFeatureStrategyIcon,
} from 'utils/strategyNames';
import StringTruncator from 'component/common/StringTruncator/StringTruncator';
import { ConditionallyRender } from 'component/common/ConditionallyRender/ConditionallyRender';
import { PlaygroundStrategySchema } from 'openapi';
import { Badge } from '../Badge/Badge';
import { Link } from 'react-router-dom';

interface IStrategyItemContainerProps {
    strategy: IFeatureStrategy | PlaygroundStrategySchema;
    onDragStart?: DragEventHandler<HTMLButtonElement>;
    onDragEnd?: DragEventHandler<HTMLButtonElement>;
    actions?: ReactNode;
    orderNumber?: number;
    className?: string;
    style?: React.CSSProperties;
    description?: string;
}

const DragIcon = styled(IconButton)({
    padding: 0,
    cursor: 'inherit',
    transition: 'color 0.2s ease-in-out',
});

const StyledIndexLabel = styled('div')(({ theme }) => ({
    fontSize: theme.typography.fontSize,
    color: theme.palette.text.secondary,
    position: 'absolute',
    display: 'none',
    right: 'calc(100% + 6px)',
    top: theme.spacing(2.5),
    [theme.breakpoints.up('md')]: {
        display: 'block',
    },
}));
const StyledDescription = styled('div')(({ theme }) => ({
    fontSize: theme.typography.fontSize,
    fontWeight: 'normal',
    color: theme.palette.text.secondary,
    display: 'none',
    top: theme.spacing(2.5),
    [theme.breakpoints.up('md')]: {
        display: 'block',
    },
}));
const StyledCustomTitle = styled('div')(({ theme }) => ({
    fontWeight: 'normal',
    display: 'none',
    [theme.breakpoints.up('md')]: {
        display: 'block',
    },
}));
const StyledHeaderContainer = styled('div')({
    flexDirection: 'column',
    justifyContent: 'center',
    verticalAlign: 'middle',
});

const StyledContainer = styled(Box, {
    shouldForwardProp: prop => prop !== 'disabled',
})<{ disabled?: boolean }>(({ theme, disabled }) => ({
    borderRadius: theme.shape.borderRadiusMedium,
    border: `1px solid ${theme.palette.divider}`,
    '& + &': {
        marginTop: theme.spacing(2),
    },
    background: disabled
        ? theme.palette.envAccordion.disabled
        : theme.palette.background.paper,
}));

const StyledHeader = styled('div', {
    shouldForwardProp: prop => prop !== 'draggable' && prop !== 'disabled',
})<{ draggable: boolean; disabled: boolean }>(
    ({ theme, draggable, disabled }) => ({
        padding: theme.spacing(0.5, 2),
        display: 'flex',
        gap: theme.spacing(1),
        alignItems: 'center',
        borderBottom: `1px solid ${theme.palette.divider}`,
        fontWeight: theme.typography.fontWeightMedium,
        paddingLeft: draggable ? theme.spacing(1) : theme.spacing(2),
        color: disabled
            ? theme.palette.text.secondary
            : theme.palette.text.primary,
    })
);

export const StrategyItemContainer: FC<IStrategyItemContainerProps> = ({
    strategy,
    onDragStart,
    onDragEnd,
    actions,
    children,
    orderNumber,
    style = {},
    description,
}) => {
    const Icon = getFeatureStrategyIcon(strategy.name);

    const StrategyHeaderLink: React.FC =
        'links' in strategy
            ? ({ children }) => <Link to={strategy.links.edit}>{children}</Link>
            : ({ children }) => <> {children} </>;

    return (
        <Box sx={{ position: 'relative' }}>
            <ConditionallyRender
                condition={orderNumber !== undefined}
                show={<StyledIndexLabel>{orderNumber}</StyledIndexLabel>}
            />
            <StyledContainer
                disabled={strategy?.disabled || false}
                style={style}
            >
                <StyledHeader
                    draggable={Boolean(onDragStart)}
                    disabled={Boolean(strategy?.disabled)}
                >
                    <ConditionallyRender
                        condition={Boolean(onDragStart)}
                        show={() => (
                            <DragIcon
                                draggable
                                disableRipple
                                size="small"
                                onDragStart={onDragStart}
                                onDragEnd={onDragEnd}
                                sx={{ cursor: 'move' }}
                            >
                                <DragIndicator
                                    titleAccess="Drag to reorder"
                                    cursor="grab"
                                    sx={{ color: 'action.active' }}
                                />
                            </DragIcon>
                        )}
                    />
                    <Icon
                        sx={{
                            fill: theme => theme.palette.action.disabled,
                        }}
                    />
                    <StyledHeaderContainer>
<<<<<<< HEAD
                        <StringTruncator
                            maxWidth="400"
                            maxLength={15}
                            text={formatStrategyName(strategy.name)}
                        />
                        <ConditionallyRender
                            condition={Boolean(strategy.title)}
                            show={
                                <StyledCustomTitle>
                                    {formatStrategyName(String(strategy.title))}
                                </StyledCustomTitle>
                            }
                        />
=======
                        <StrategyHeaderLink>
                            <StringTruncator
                                maxWidth="400"
                                maxLength={15}
                                text={formatStrategyName(String(strategy.name))}
                            />
                            <ConditionallyRender
                                condition={
                                    Boolean(
                                        uiConfig?.flags?.strategyImprovements
                                    ) && Boolean(strategy.title)
                                }
                                show={
                                    <StyledCustomTitle>
                                        {formatStrategyName(
                                            String(strategy.title)
                                        )}
                                    </StyledCustomTitle>
                                }
                            />
                        </StrategyHeaderLink>
>>>>>>> e824d83f
                        <ConditionallyRender
                            condition={Boolean(description)}
                            show={
                                <StyledDescription>
                                    {description}
                                </StyledDescription>
                            }
                        />
                    </StyledHeaderContainer>

                    <ConditionallyRender
                        condition={Boolean(strategy?.disabled)}
                        show={() => (
                            <>
                                <Badge color="disabled">Disabled</Badge>
                            </>
                        )}
                    />
                    <Box
                        sx={{
                            marginLeft: 'auto',
                            display: 'flex',
                            minHeight: theme => theme.spacing(6),
                            alignItems: 'center',
                        }}
                    >
                        {actions}
                    </Box>
                </StyledHeader>
                <Box
                    sx={{
                        p: 2,
                        justifyItems: 'center',
                    }}
                >
                    {children}
                </Box>
            </StyledContainer>
        </Box>
    );
};<|MERGE_RESOLUTION|>--- conflicted
+++ resolved
@@ -9,6 +9,7 @@
 import StringTruncator from 'component/common/StringTruncator/StringTruncator';
 import { ConditionallyRender } from 'component/common/ConditionallyRender/ConditionallyRender';
 import { PlaygroundStrategySchema } from 'openapi';
+import useUiConfig from 'hooks/api/getters/useUiConfig/useUiConfig';
 import { Badge } from '../Badge/Badge';
 import { Link } from 'react-router-dom';
 
@@ -104,6 +105,7 @@
     description,
 }) => {
     const Icon = getFeatureStrategyIcon(strategy.name);
+    const { uiConfig } = useUiConfig();
 
     const StrategyHeaderLink: React.FC =
         'links' in strategy
@@ -149,21 +151,6 @@
                         }}
                     />
                     <StyledHeaderContainer>
-<<<<<<< HEAD
-                        <StringTruncator
-                            maxWidth="400"
-                            maxLength={15}
-                            text={formatStrategyName(strategy.name)}
-                        />
-                        <ConditionallyRender
-                            condition={Boolean(strategy.title)}
-                            show={
-                                <StyledCustomTitle>
-                                    {formatStrategyName(String(strategy.title))}
-                                </StyledCustomTitle>
-                            }
-                        />
-=======
                         <StrategyHeaderLink>
                             <StringTruncator
                                 maxWidth="400"
@@ -185,7 +172,6 @@
                                 }
                             />
                         </StrategyHeaderLink>
->>>>>>> e824d83f
                         <ConditionallyRender
                             condition={Boolean(description)}
                             show={
