--- conflicted
+++ resolved
@@ -1,20 +1,8 @@
-<<<<<<< HEAD
 import { RefObject, useMemo } from 'react';
-import { useTheme } from '@mui/material';
-import {
-    SortableTableHeader,
-    Table,
-    TableBody,
-    TableRow,
-    TableCell,
-} from 'component/common/Table';
-=======
-import { useMemo } from 'react';
 import { useTheme, TableBody, TableRow } from '@mui/material';
 import { SortableTableHeader } from 'component/common/Table/SortableTableHeader/SortableTableHeader';
 import { TableCell } from 'component/common/Table/TableCell/TableCell';
 import { Table } from 'component/common/Table/Table/Table';
->>>>>>> 6e374be7
 import { useVirtualizedRange } from 'hooks/useVirtualizedRange';
 import { HeaderGroup, Row } from 'react-table';
 
