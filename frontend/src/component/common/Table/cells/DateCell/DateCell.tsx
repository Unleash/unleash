--- conflicted
+++ resolved
@@ -9,18 +9,9 @@
 }
 
 export const DateCell: VFC<IDateCellProps> = ({ value, getValue }) => {
+    const input = value || getValue?.() || null;
     const { locationSettings } = useLocationSettings();
-<<<<<<< HEAD
-    const input = value || getValue?.();
-
-    const date = input
-        ? input instanceof Date
-            ? formatDateYMD(input, locationSettings.locale)
-            : formatDateYMD(parseISO(input), locationSettings.locale)
-        : undefined;
-=======
-    const date = getLocalizedDateString(value, locationSettings.locale);
->>>>>>> e5c865b7
+    const date = getLocalizedDateString(input, locationSettings.locale);
 
     return <TextCell lineClamp={1}>{date}</TextCell>;
 };