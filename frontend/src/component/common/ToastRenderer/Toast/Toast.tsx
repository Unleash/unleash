--- conflicted
+++ resolved
@@ -7,11 +7,7 @@
 import Close from '@mui/icons-material/Close';
 import type { IToast } from 'interfaces/toast';
 
-<<<<<<< HEAD
-const Toast = ({ text: title, text, type, confetti }: IToast) => {
-=======
-const Toast = ({ title, type }: IToast) => {
->>>>>>> 2f7beceb
+const Toast = ({ text, type }: IToast) => {
     const { setToast } = useContext(UIContext);
 
     const { classes: styles } = useStyles();
@@ -24,7 +20,7 @@
         <div className={classnames(styles.container, 'dropdown-outline')}>
             <CheckMarkBadge type={type} className={styles.checkMark} />
 
-            <h3 className={styles.headerStyles}>{title}</h3>
+            <h3 className={styles.headerStyles}>{text}</h3>
 
             <Tooltip title='Close' arrow>
                 <IconButton
