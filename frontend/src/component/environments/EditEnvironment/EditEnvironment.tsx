--- conflicted
+++ resolved
@@ -86,13 +86,7 @@
                 errors={errors}
                 clearErrors={clearErrors}
             >
-<<<<<<< HEAD
                 <UpdateButton permission={ADMIN} />
-=======
-                <PermissionButton permission={ADMIN} type="submit">
-                    Save
-                </PermissionButton>
->>>>>>> b485a6c9
             </EnvironmentForm>
         </FormTemplate>
     );
