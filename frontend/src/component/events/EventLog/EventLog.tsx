import { Switch, FormControlLabel, useMediaQuery } from '@mui/material';
import EventJson from 'component/events/EventJson/EventJson';
import { PageContent } from 'component/common/PageContent/PageContent';
import { PageHeader } from 'component/common/PageHeader/PageHeader';
import EventCard from 'component/events/EventCard/EventCard';
import { useEventSettings } from 'hooks/useEventSettings';
import { useState, useEffect, useMemo } from 'react';
import { Search } from 'component/common/Search/Search';
import theme from 'themes/theme';
import { useEventSearch } from 'hooks/api/getters/useEventSearch/useEventSearch';
import { ConditionallyRender } from 'component/common/ConditionallyRender/ConditionallyRender';
import { useOnVisible } from 'hooks/useOnVisible';
import { styled } from '@mui/system';
import useUiConfig from 'hooks/api/getters/useUiConfig/useUiConfig';
import { useUiFlag } from 'hooks/useUiFlag';
import { EventLogFilters } from './EventLogFilters';
import type { EventSchema } from 'openapi';

interface IEventLogProps {
    title: string;
    project?: string;
    feature?: string;
}

const StyledEventsList = styled('ul')(({ theme }) => ({
    listStyleType: 'none',
    margin: 0,
    padding: 0,
    display: 'grid',
    gap: theme.spacing(2),
}));

const StyledFilters = styled(EventLogFilters)({
    padding: 0,
});

const EventResultWrapper = styled('div')(({ theme }) => ({
    padding: theme.spacing(2, 4, 4, 4),
    display: 'flex',
    flexFlow: 'column',
    gap: theme.spacing(1),
}));

export const EventLog = ({ title, project, feature }: IEventLogProps) => {
    const [query, setQuery] = useState('');
    const { events, totalEvents, fetchNextPage } = useEventSearch(
        project,
        feature,
        query,
    );
    const fetchNextPageRef = useOnVisible<HTMLDivElement>(fetchNextPage);
    const { eventSettings, setEventSettings } = useEventSettings();
    const isSmallScreen = useMediaQuery(theme.breakpoints.down('md'));
    const { isEnterprise } = useUiConfig();
    const showFilters = useUiFlag('newEventSearch') && isEnterprise();

    // Cache the previous search results so that we can show those while
    // fetching new results for a new search query in the background.
    const [cache, setCache] = useState<EventSchema[]>();
    useEffect(() => events && setCache(events), [events]);

    const onShowData = () => {
        setEventSettings((prev) => ({ showData: !prev.showData }));
    };

    const searchInputField = <Search onChange={setQuery} debounceTime={500} />;

    const showDataSwitch = (
        <FormControlLabel
            label='Full events'
            control={
                <Switch
                    checked={eventSettings.showData}
                    onChange={onShowData}
                    color='primary'
                />
            }
        />
    );

    const count = events?.length || 0;
    const totalCount = totalEvents || 0;
    const countText = `${count} of ${totalCount}`;

<<<<<<< HEAD
    const eventUsers = useMemo(() => {
        // todo: this isn't reliable. Only gives you users that are currently shown. Use users.
        const hasUserId = (
            event: EventSchema,
        ): event is EventSchema & { createdByUserId: number } =>
            Number.isInteger(event.createdByUserId);

        const userDictionary =
            cache?.reduce(
                (dictionary, entry) => {
                    if (
                        hasUserId(entry) &&
                        !(entry.createdByUserId in dictionary)
                    ) {
                        dictionary[entry.createdByUserId] = entry.createdBy;
                    }

                    return dictionary;
                },
                {} as Record<number, string>,
            ) ?? {};

        return Object.entries(userDictionary).map(([id, name]) => ({
            id: Number(id),
            name,
        }));
    }, [cache]);
=======
    const EventResults = (
        <>
            <ConditionallyRender
                condition={Boolean(cache && cache.length === 0)}
                show={<p>No events found.</p>}
            />
            <ConditionallyRender
                condition={Boolean(cache && cache.length > 0)}
                show={
                    <StyledEventsList>
                        {cache?.map((entry) => (
                            <ConditionallyRender
                                key={entry.id}
                                condition={eventSettings.showData}
                                show={() => <EventJson entry={entry} />}
                                elseShow={() => <EventCard entry={entry} />}
                            />
                        ))}
                    </StyledEventsList>
                }
            />
        </>
    );
>>>>>>> ca35ca1b

    return (
        <PageContent
            bodyClass={showFilters ? 'no-padding' : ''}
            header={
                <PageHeader
                    title={`${title} (${countText})`}
                    actions={
                        <>
                            {showDataSwitch}
                            {!isSmallScreen && searchInputField}
                        </>
                    }
                >
                    {isSmallScreen && searchInputField}
                </PageHeader>
            }
        >
            <ConditionallyRender
<<<<<<< HEAD
                condition={isEnterprise() && showFilters}
                show={<EventLogFilters logType={logType} users={eventUsers} />}
            />
            <ConditionallyRender
                condition={Boolean(cache && cache.length === 0)}
                show={<p>No events found.</p>}
            />
            <ConditionallyRender
                condition={Boolean(cache && cache.length > 0)}
=======
                condition={showFilters}
>>>>>>> ca35ca1b
                show={
                    <EventResultWrapper>
                        <StyledFilters
                            logType={
                                project
                                    ? 'project'
                                    : feature
                                      ? 'flag'
                                      : 'global'
                            }
                        />
                        {EventResults}
                    </EventResultWrapper>
                }
                elseShow={EventResults}
            />

            <div ref={fetchNextPageRef} />
        </PageContent>
    );
};<|MERGE_RESOLUTION|>--- conflicted
+++ resolved
@@ -4,7 +4,7 @@
 import { PageHeader } from 'component/common/PageHeader/PageHeader';
 import EventCard from 'component/events/EventCard/EventCard';
 import { useEventSettings } from 'hooks/useEventSettings';
-import { useState, useEffect, useMemo } from 'react';
+import { useState, useEffect } from 'react';
 import { Search } from 'component/common/Search/Search';
 import theme from 'themes/theme';
 import { useEventSearch } from 'hooks/api/getters/useEventSearch/useEventSearch';
@@ -82,35 +82,6 @@
     const totalCount = totalEvents || 0;
     const countText = `${count} of ${totalCount}`;
 
-<<<<<<< HEAD
-    const eventUsers = useMemo(() => {
-        // todo: this isn't reliable. Only gives you users that are currently shown. Use users.
-        const hasUserId = (
-            event: EventSchema,
-        ): event is EventSchema & { createdByUserId: number } =>
-            Number.isInteger(event.createdByUserId);
-
-        const userDictionary =
-            cache?.reduce(
-                (dictionary, entry) => {
-                    if (
-                        hasUserId(entry) &&
-                        !(entry.createdByUserId in dictionary)
-                    ) {
-                        dictionary[entry.createdByUserId] = entry.createdBy;
-                    }
-
-                    return dictionary;
-                },
-                {} as Record<number, string>,
-            ) ?? {};
-
-        return Object.entries(userDictionary).map(([id, name]) => ({
-            id: Number(id),
-            name,
-        }));
-    }, [cache]);
-=======
     const EventResults = (
         <>
             <ConditionallyRender
@@ -134,7 +105,6 @@
             />
         </>
     );
->>>>>>> ca35ca1b
 
     return (
         <PageContent
@@ -154,19 +124,7 @@
             }
         >
             <ConditionallyRender
-<<<<<<< HEAD
-                condition={isEnterprise() && showFilters}
-                show={<EventLogFilters logType={logType} users={eventUsers} />}
-            />
-            <ConditionallyRender
-                condition={Boolean(cache && cache.length === 0)}
-                show={<p>No events found.</p>}
-            />
-            <ConditionallyRender
-                condition={Boolean(cache && cache.length > 0)}
-=======
                 condition={showFilters}
->>>>>>> ca35ca1b
                 show={
                     <EventResultWrapper>
                         <StyledFilters
