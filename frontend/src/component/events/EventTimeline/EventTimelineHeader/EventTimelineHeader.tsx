--- conflicted
+++ resolved
@@ -11,11 +11,8 @@
 import { timeSpanOptions } from '../EventTimelineProvider';
 import CloseIcon from '@mui/icons-material/Close';
 import { useEventTimelineContext } from '../EventTimelineContext';
-<<<<<<< HEAD
 import { usePlausibleTracker } from 'hooks/usePlausibleTracker';
-=======
 import { EventTimelineHeaderTip } from './EventTimelineHeaderTip';
->>>>>>> 836adf52
 
 const StyledCol = styled('div')(({ theme }) => ({
     display: 'flex',
