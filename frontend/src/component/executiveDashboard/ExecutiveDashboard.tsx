import { ComponentProps, useEffect, useMemo, useState, VFC } from 'react';
import {
    Autocomplete,
    Box,
    styled,
    TextField,
    Typography,
    useMediaQuery,
    useTheme,
} from '@mui/material';
import { PageHeader } from 'component/common/PageHeader/PageHeader';
import { UsersChart } from './UsersChart/UsersChart';
import { FlagsChart } from './FlagsChart/FlagsChart';
import { useExecutiveDashboard } from 'hooks/api/getters/useExecutiveSummary/useExecutiveSummary';
import { UserStats } from './UserStats/UserStats';
import { FlagStats } from './FlagStats/FlagStats';
import { Widget } from './Widget/Widget';
import { FlagsProjectChart } from './FlagsProjectChart/FlagsProjectChart';
import { ProjectHealthChart } from './ProjectHealthChart/ProjectHealthChart';
import { TimeToProductionChart } from './TimeToProductionChart/TimeToProductionChart';
import { TimeToProduction } from './TimeToProduction/TimeToProduction';
<<<<<<< HEAD
import { HealthStats } from './HealthStats/HealthStats';
=======
import { ProjectSelect, allOption } from './ProjectSelect/ProjectSelect';
>>>>>>> c3db90d8

const StyledGrid = styled(Box)(({ theme }) => ({
    display: 'grid',
    gridTemplateColumns: `300px 1fr`,
    gridAutoRows: 'auto',
    gap: theme.spacing(2),
}));

const useDashboardGrid = () => {
    const theme = useTheme();
    const isMediumScreen = useMediaQuery(theme.breakpoints.down('lg'));
    const isSmallScreen = useMediaQuery(theme.breakpoints.down('sm'));

    if (isSmallScreen) {
        return {
            gridTemplateColumns: `1fr`,
            chartSpan: 1,
            userTrendsOrder: 3,
            flagStatsOrder: 2,
            largeChartSpan: 1,
        };
    }

    if (isMediumScreen) {
        return {
            gridTemplateColumns: `1fr 1fr`,
            chartSpan: 2,
            userTrendsOrder: 3,
            flagStatsOrder: 2,
            largeChartSpan: 2,
        };
    }

    return {
        gridTemplateColumns: `300px auto`,
        chartSpan: 1,
        userTrendsOrder: 2,
        flagStatsOrder: 3,
        largeChartSpan: 2,
    };
};

export const ExecutiveDashboard: VFC = () => {
    const { executiveDashboardData, loading, error } = useExecutiveDashboard();
    const [projects, setProjects] = useState([allOption.id]);

    const flagPerUsers = useMemo(() => {
        if (
            executiveDashboardData.users.total === 0 ||
            executiveDashboardData.flags.total === 0
        )
            return '0';

        return (
            executiveDashboardData.flags.total /
            executiveDashboardData.users.total
        ).toFixed(1);
    }, [executiveDashboardData]);

    const filteredProjectFlagTrends = useMemo(() => {
        if (projects[0] === allOption.id) {
            return executiveDashboardData.projectFlagTrends;
        }

        return executiveDashboardData.projectFlagTrends.filter((trend) =>
            projects.includes(trend.project),
        );
    }, [executiveDashboardData, projects]);

    const {
        gridTemplateColumns,
        chartSpan,
        userTrendsOrder,
        flagStatsOrder,
        largeChartSpan,
    } = useDashboardGrid();

    return (
        <>
            <Box sx={(theme) => ({ paddingBottom: theme.spacing(4) })}>
                <PageHeader
                    titleElement={
                        <Typography variant='h1' component='span'>
                            Dashboard
                        </Typography>
                    }
                />
            </Box>
            <StyledGrid sx={{ gridTemplateColumns }}>
                <Widget title='Total users' order={1}>
                    <UserStats count={executiveDashboardData.users.total} />
                </Widget>
                <Widget title='Users' order={userTrendsOrder} span={chartSpan}>
                    <UsersChart
                        userTrends={executiveDashboardData.userTrends}
                        isLoading={loading}
                    />
                </Widget>
                <Widget
                    title='Total flags'
                    tooltip='Total flags represent the total ctive flags (not archived) that currently exist across all projects of your application.'
                    order={flagStatsOrder}
                >
                    <FlagStats
                        count={executiveDashboardData.flags.total}
                        flagsPerUser={flagPerUsers}
                    />
                </Widget>
                <Widget title='Number of flags' order={4} span={chartSpan}>
                    <FlagsChart
                        flagTrends={executiveDashboardData.flagTrends}
                        isLoading={loading}
                    />
                </Widget>
            </StyledGrid>
            <ProjectSelect selectedProjects={projects} onChange={setProjects} />
            <StyledGrid>
                <Widget
                    title='Number of flags per project'
                    order={5}
                    span={largeChartSpan}
                >
                    <FlagsProjectChart
                        projectFlagTrends={filteredProjectFlagTrends}
                    />
                </Widget>
                <Widget title='Average health' order={6}>
                    <HealthStats
                        // FIXME: data from API
                        value={90}
                        healthy={50}
                        stale={10}
                        potenciallyStale={5}
                    />
                </Widget>
                <Widget
                    title='Health per project'
                    order={7}
                    span={chartSpan}
                >
                    <ProjectHealthChart
                        projectFlagTrends={filteredProjectFlagTrends}
                    />
                </Widget>
                <Widget title='Average time to production' order={8}>
                    <TimeToProduction
                        //FIXME: data from API
                        daysToProduction={12}
                    />
                </Widget>
                <Widget title='Time to production' order={9} span={chartSpan}>
                    <TimeToProductionChart
                        projectFlagTrends={filteredProjectFlagTrends}
                    />
                </Widget>
            </StyledGrid>
        </>
    );
};<|MERGE_RESOLUTION|>--- conflicted
+++ resolved
@@ -1,9 +1,7 @@
-import { ComponentProps, useEffect, useMemo, useState, VFC } from 'react';
+import { useMemo, useState, VFC } from 'react';
 import {
-    Autocomplete,
     Box,
     styled,
-    TextField,
     Typography,
     useMediaQuery,
     useTheme,
@@ -19,11 +17,8 @@
 import { ProjectHealthChart } from './ProjectHealthChart/ProjectHealthChart';
 import { TimeToProductionChart } from './TimeToProductionChart/TimeToProductionChart';
 import { TimeToProduction } from './TimeToProduction/TimeToProduction';
-<<<<<<< HEAD
+import { ProjectSelect, allOption } from './ProjectSelect/ProjectSelect';
 import { HealthStats } from './HealthStats/HealthStats';
-=======
-import { ProjectSelect, allOption } from './ProjectSelect/ProjectSelect';
->>>>>>> c3db90d8
 
 const StyledGrid = styled(Box)(({ theme }) => ({
     display: 'grid',
