--- conflicted
+++ resolved
@@ -1,6 +1,3 @@
-<<<<<<< HEAD
-import { Box, styled, Typography } from '@mui/material';
-=======
 import { useMemo, VFC } from 'react';
 import {
     Box,
@@ -9,7 +6,6 @@
     useMediaQuery,
     useTheme,
 } from '@mui/material';
->>>>>>> c9ac4916
 import { PageHeader } from 'component/common/PageHeader/PageHeader';
 import { UsersChart } from './UsersChart/UsersChart';
 import { FlagsChart } from './FlagsChart/FlagsChart';
