import { useState, type VFC } from 'react';
import { Box, styled } from '@mui/material';
import { ArrayParam, withDefault } from 'use-query-params';
import { usePersistentTableState } from 'hooks/usePersistentTableState';
import {
    allOption,
    ProjectSelect,
} from 'component/common/ProjectSelect/ProjectSelect';
import { useExecutiveDashboard } from 'hooks/api/getters/useExecutiveSummary/useExecutiveSummary';
import { DashboardHeader } from './components/DashboardHeader/DashboardHeader';
import { ConditionallyRender } from '../common/ConditionallyRender/ConditionallyRender';
import { Widget } from './components/Widget/Widget';
import { UserStats } from './componentsStat/UserStats/UserStats';
import { UsersChart } from './componentsChart/UsersChart/UsersChart';
import { UsersPerProjectChart } from './componentsChart/UsersPerProjectChart/UsersPerProjectChart';
import { FlagStats } from './componentsStat/FlagStats/FlagStats';
import { FlagsChart } from './componentsChart/FlagsChart/FlagsChart';
import { FlagsProjectChart } from './componentsChart/FlagsProjectChart/FlagsProjectChart';
import { HealthStats } from './componentsStat/HealthStats/HealthStats';
import { ProjectHealthChart } from './componentsChart/ProjectHealthChart/ProjectHealthChart';
import { TimeToProduction } from './componentsStat/TimeToProduction/TimeToProduction';
import { TimeToProductionChart } from './componentsChart/TimeToProductionChart/TimeToProductionChart';
import { MetricsSummaryChart } from './componentsChart/MetricsSummaryChart/MetricsSummaryChart';
import { UpdatesPerEnvironmentTypeChart } from './componentsChart/UpdatesPerEnvironmentTypeChart/UpdatesPerEnvironmentTypeChart';
import { useAvgTimeToProduction } from './hooks/useAvgTimeToProduction';
import { useFilteredTrends } from './hooks/useFilteredTrends';
import { useGroupedProjectTrends } from './hooks/useGroupedProjectTrends';
import { useFilteredFlagsSummary } from './hooks/useFilteredFlagsSummary';

const StickyWrapper = styled(Box)<{ scrolled?: boolean }>(
    ({ theme, scrolled }) => ({
        position: 'sticky',
        top: 0,
        zIndex: 1000,
        padding: scrolled ? theme.spacing(2, 0) : theme.spacing(0, 0, 2),
        background: theme.palette.background.application,
        transition: 'padding 0.3s ease',
    }),
);

const StyledGrid = styled(Box)(({ theme }) => ({
    display: 'grid',
    gridTemplateColumns: `repeat(2, 1fr)`,
    gridAutoRows: 'auto',
    gap: theme.spacing(2),
    paddingBottom: theme.spacing(2),
    [theme.breakpoints.up('md')]: {
        gridTemplateColumns: `300px 1fr`,
    },
}));

const ChartWidget = styled(Widget)(({ theme }) => ({
    [theme.breakpoints.down('md')]: {
        gridColumnStart: 'span 2',
        order: 2,
    },
}));

<<<<<<< HEAD
=======
const StickyWrapper = styled(Box, {
    shouldForwardProp: (prop) => prop !== 'scrolled',
})<{ scrolled?: boolean }>(({ theme, scrolled }) => ({
    position: 'sticky',
    top: 0,
    zIndex: 1000,
    padding: scrolled ? theme.spacing(2, 0) : theme.spacing(0, 0, 2),
    background: theme.palette.background.application,
    transition: 'padding 0.3s ease',
}));

>>>>>>> 84005e27
export const ExecutiveDashboard: VFC = () => {
    const [scrolled, setScrolled] = useState(false);
    const { executiveDashboardData, loading, error } = useExecutiveDashboard();
    const stateConfig = {
        projects: withDefault(ArrayParam, [allOption.id]),
    };
    const [state, setState] = usePersistentTableState('insights', stateConfig);
    const setProjects = (projects: string[]) => {
        setState({ projects });
    };
    const projects = state.projects
        ? (state.projects.filter(Boolean) as string[])
        : [];

    const showAllProjects = projects[0] === allOption.id;
    const isOneProjectSelected = projects.length === 1;

    const projectsData = useFilteredTrends(
        executiveDashboardData.projectFlagTrends,
        projects,
    );

    const groupedProjectsData = useGroupedProjectTrends(projectsData);

    const metricsData = useFilteredTrends(
        executiveDashboardData.metricsSummaryTrends,
        projects,
    );
    const groupedMetricsData = useGroupedProjectTrends(metricsData);

    const { users, environmentTypeTrends, flagTrends, userTrends } =
        executiveDashboardData;

    const summary = useFilteredFlagsSummary(projectsData);

    const avgDaysToProduction = useAvgTimeToProduction(groupedProjectsData);

    const handleScroll = () => {
        if (!scrolled && window.scrollY > 0) {
            setScrolled(true);
        } else if (scrolled && window.scrollY === 0) {
            setScrolled(false);
        }
    };

    if (typeof window !== 'undefined') {
        window.addEventListener('scroll', handleScroll);
    }

    return (
        <>
            <StickyWrapper scrolled={scrolled}>
                <DashboardHeader
                    actions={
                        <ProjectSelect
                            selectedProjects={projects}
                            onChange={setProjects}
                            dataTestId={'DASHBOARD_PROJECT_SELECT'}
                            sx={{ flex: 1, maxWidth: '360px', width: '100%' }}
                        />
                    }
                />
            </StickyWrapper>
            <>
                <StyledGrid>
                    <ConditionallyRender
                        condition={showAllProjects}
                        show={
                            <Widget title='Total users'>
                                <UserStats
                                    count={users.total}
                                    active={users.active}
                                    inactive={users.inactive}
                                />
                            </Widget>
                        }
                        elseShow={
                            <Widget
                                title={
                                    isOneProjectSelected
                                        ? 'Users in project'
                                        : 'Users per project on average'
                                }
                            >
                                <UserStats count={summary.averageUsers} />
                            </Widget>
                        }
                    />
                    <ConditionallyRender
                        condition={showAllProjects}
                        show={
                            <ChartWidget title='Users'>
                                <UsersChart
                                    userTrends={userTrends}
                                    isLoading={loading}
                                />
                            </ChartWidget>
                        }
                        elseShow={
                            <ChartWidget title='Users per project'>
                                <UsersPerProjectChart
                                    projectFlagTrends={groupedProjectsData}
                                />
                            </ChartWidget>
                        }
                    />
                    <Widget
                        title='Total flags'
                        tooltip='Active flags (not archived) that currently exist across selected projects.'
                    >
                        <FlagStats
                            count={summary.total}
                            flagsPerUser={
                                showAllProjects
                                    ? (summary.total / users.total).toFixed(2)
                                    : ''
                            }
                        />
                    </Widget>
                    <ConditionallyRender
                        condition={showAllProjects}
                        show={
                            <ChartWidget title='Number of flags'>
                                <FlagsChart
                                    flagTrends={flagTrends}
                                    isLoading={loading}
                                />
                            </ChartWidget>
                        }
                        elseShow={
                            <ChartWidget title='Flags per project'>
                                <FlagsProjectChart
                                    projectFlagTrends={groupedProjectsData}
                                />
                            </ChartWidget>
                        }
                    />
                    <Widget
                        title='Average health'
                        tooltip='Average health is a percentage of flags that are not stale nor potencially stale.'
                    >
                        <HealthStats
                            value={summary.averageHealth}
                            healthy={summary.active}
                            stale={summary.stale}
                            potentiallyStale={summary.potentiallyStale}
                        />
                    </Widget>
                    <ChartWidget
                        title={
                            showAllProjects
                                ? 'Healthy flags'
                                : 'Health per project'
                        }
                        tooltip='How the health changes over time'
                    >
                        <ProjectHealthChart
                            projectFlagTrends={groupedProjectsData}
                            isAggregate={showAllProjects}
                        />
                    </ChartWidget>
                    <Widget
                        title='Average time to production'
                        tooltip='How long did it take on average from a feature toggle was created until it was enabled in an environment of type production. This is calculated only from feature toggles with the type of "release" and averaged across selected projects.  '
                    >
                        <TimeToProduction
                            daysToProduction={avgDaysToProduction}
                        />
                    </Widget>
                    <ChartWidget
                        title={
                            showAllProjects
                                ? 'Time to production'
                                : 'Time to production per project'
                        }
                        tooltip='How the time to production changes over time'
                    >
                        <TimeToProductionChart
                            projectFlagTrends={groupedProjectsData}
                            isAggregate={showAllProjects}
                        />
                    </ChartWidget>
                </StyledGrid>
                <Widget
                    title={showAllProjects ? 'Metrics' : 'Metrics per project'}
                    tooltip='Summary of all flag evaluations reported by SDKs.'
                >
                    <MetricsSummaryChart
                        metricsSummaryTrends={groupedMetricsData}
                        isAggregate={showAllProjects}
                    />
                </Widget>
                <Widget
                    title='Updates per environment type'
                    tooltip='Summary of all configuration updates per environment type'
                    sx={{ mt: (theme) => theme.spacing(2) }}
                >
                    <UpdatesPerEnvironmentTypeChart
                        environmentTypeTrends={environmentTypeTrends}
                        isLoading={loading}
                    />
                </Widget>
            </>
        </>
    );
};<|MERGE_RESOLUTION|>--- conflicted
+++ resolved
@@ -56,8 +56,6 @@
     },
 }));
 
-<<<<<<< HEAD
-=======
 const StickyWrapper = styled(Box, {
     shouldForwardProp: (prop) => prop !== 'scrolled',
 })<{ scrolled?: boolean }>(({ theme, scrolled }) => ({
@@ -69,7 +67,6 @@
     transition: 'padding 0.3s ease',
 }));
 
->>>>>>> 84005e27
 export const ExecutiveDashboard: VFC = () => {
     const [scrolled, setScrolled] = useState(false);
     const { executiveDashboardData, loading, error } = useExecutiveDashboard();
