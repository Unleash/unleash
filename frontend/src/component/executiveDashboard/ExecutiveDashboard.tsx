--- conflicted
+++ resolved
@@ -18,15 +18,12 @@
 import { TimeToProductionChart } from './TimeToProductionChart/TimeToProductionChart';
 import { TimeToProduction } from './TimeToProduction/TimeToProduction';
 import { ProjectSelect, allOption } from './ProjectSelect/ProjectSelect';
-<<<<<<< HEAD
 import { MetricsSummaryChart } from './MetricsSummaryChart/MetricsSummaryChart';
 import {
     ExecutiveSummarySchemaMetricsSummaryTrendsItem,
     ExecutiveSummarySchemaProjectFlagTrendsItem,
 } from '../../openapi';
-=======
 import { HealthStats } from './HealthStats/HealthStats';
->>>>>>> 153c60d3
 
 const StyledGrid = styled(Box)(({ theme }) => ({
     display: 'grid',
