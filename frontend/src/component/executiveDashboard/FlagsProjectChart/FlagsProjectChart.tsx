import { type VFC } from 'react';
import 'chartjs-adapter-date-fns';
import { ExecutiveSummarySchema } from 'openapi';
import { LineChart } from '../LineChart/LineChart';
import { useProjectChartData } from '../useProjectChartData';

interface IFlagsProjectChartProps {
    projectFlagTrends: ExecutiveSummarySchema['projectFlagTrends'];
}

export const FlagsProjectChart: VFC<IFlagsProjectChartProps> = ({
    projectFlagTrends,
}) => {
<<<<<<< HEAD
    const theme = useTheme();
    const data = useMemo(() => {
        const groupedFlagTrends = projectFlagTrends.reduce<
            Record<string, ExecutiveSummarySchemaProjectFlagTrendsItem[]>
        >((groups, item) => {
            if (!groups[item.project]) {
                groups[item.project] = [];
            }
            groups[item.project].push(item);
            return groups;
        }, {});

        const datasets = Object.entries(groupedFlagTrends).map(
            ([project, trends]) => {
                const color = getRandomColor();
                return {
                    label: project,
                    data: trends.map((item) => item.total),
                    borderColor: color,
                    backgroundColor: color,
                };
            },
        );

        return {
            labels: projectFlagTrends.map((item) => item.date),
            datasets,
        };
    }, [theme, projectFlagTrends]);
=======
    const data = useProjectChartData(projectFlagTrends, 'total');
>>>>>>> 7e66a79f

    return <LineChart data={data} />;
};<|MERGE_RESOLUTION|>--- conflicted
+++ resolved
@@ -11,39 +11,7 @@
 export const FlagsProjectChart: VFC<IFlagsProjectChartProps> = ({
     projectFlagTrends,
 }) => {
-<<<<<<< HEAD
-    const theme = useTheme();
-    const data = useMemo(() => {
-        const groupedFlagTrends = projectFlagTrends.reduce<
-            Record<string, ExecutiveSummarySchemaProjectFlagTrendsItem[]>
-        >((groups, item) => {
-            if (!groups[item.project]) {
-                groups[item.project] = [];
-            }
-            groups[item.project].push(item);
-            return groups;
-        }, {});
-
-        const datasets = Object.entries(groupedFlagTrends).map(
-            ([project, trends]) => {
-                const color = getRandomColor();
-                return {
-                    label: project,
-                    data: trends.map((item) => item.total),
-                    borderColor: color,
-                    backgroundColor: color,
-                };
-            },
-        );
-
-        return {
-            labels: projectFlagTrends.map((item) => item.date),
-            datasets,
-        };
-    }, [theme, projectFlagTrends]);
-=======
     const data = useProjectChartData(projectFlagTrends, 'total');
->>>>>>> 7e66a79f
 
     return <LineChart data={data} />;
 };