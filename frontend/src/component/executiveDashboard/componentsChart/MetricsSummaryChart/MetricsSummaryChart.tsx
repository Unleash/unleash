import { useMemo, type VFC } from 'react';
import 'chartjs-adapter-date-fns';
<<<<<<< HEAD
import { ExecutiveSummarySchema } from 'openapi';
import {
    fillGradientPrimary,
    LineChart,
    NotEnoughData,
} from '../../components/LineChart/LineChart';
import { MetricsSummaryTooltip } from './MetricsChartTooltip/MetricsChartTooltip';
import { useMetricsSummary } from '../../hooks/useMetricsSummary';
import { usePlaceholderData } from 'component/executiveDashboard/hooks/usePlaceholderData';
import { GroupedDataByProject } from '../../hooks/useGroupedProjectTrends';
import { useTheme } from '@mui/material';
=======
import type { ExecutiveSummarySchema } from 'openapi';
import { LineChart, NotEnoughData } from '../../components/LineChart/LineChart';
import { MetricsSummaryTooltip } from './MetricsChartTooltip/MetricsChartTooltip';
import { useMetricsSummary } from '../../hooks/useMetricsSummary';
import { usePlaceholderData } from 'component/executiveDashboard/hooks/usePlaceholderData';
import type { GroupedDataByProject } from '../../hooks/useGroupedProjectTrends';
>>>>>>> 84005e27

interface IMetricsSummaryChartProps {
    metricsSummaryTrends: GroupedDataByProject<
        ExecutiveSummarySchema['metricsSummaryTrends']
    >;
    isAggregate?: boolean;
}

function aggregateDataPerDate(
    items: ExecutiveSummarySchema['metricsSummaryTrends'],
) {
    return items.reduce(
        (acc, item) => {
            if (!acc[item.date]) {
                acc[item.date] = {
                    totalApps: 0,
                    totalEnvironments: 0,
                    totalFlags: 0,
                    totalNo: 0,
                    totalRequests: 0,
                    totalYes: 0,
                };
            }

            acc[item.date].totalApps += item.totalApps;
            acc[item.date].totalEnvironments += item.totalEnvironments;
            acc[item.date].totalFlags += item.totalFlags;
            acc[item.date].totalNo += item.totalNo;
            acc[item.date].totalRequests += item.totalRequests;
            acc[item.date].totalYes += item.totalYes;

            return acc;
        },
        {} as {
            [date: string]: {
                totalApps: number;
                totalEnvironments: number;
                totalFlags: number;
                totalNo: number;
                totalRequests: number;
                totalYes: number;
            };
        },
    );
}

export const MetricsSummaryChart: VFC<IMetricsSummaryChartProps> = ({
    metricsSummaryTrends,
    isAggregate,
}) => {
    const theme = useTheme();
    const metricsSummary = useMetricsSummary(metricsSummaryTrends);
    const notEnoughData = useMemo(
        () => !metricsSummary.datasets.some((d) => d.data.length > 1),
        [metricsSummary],
    );
    const placeholderData = usePlaceholderData();

    const aggregatedPerDay = useMemo(() => {
        const result = aggregateDataPerDate(
            Object.values(metricsSummary.datasets).flatMap((item) => item.data),
        );
        const data = Object.entries(result)
            .map(([date, trends]) => ({ date, ...trends }))
            .sort(
                (a, b) =>
                    new Date(a.date).getTime() - new Date(b.date).getTime(),
            );

        return {
            datasets: [
                {
                    label: 'Total Requests',
                    data: data,
                    borderColor: theme.palette.primary.light,
                    backgroundColor: fillGradientPrimary,
                    fill: true,
                    order: 3,
                },
            ],
        };
    }, [JSON.stringify(metricsSummaryTrends), theme]);

    const data = isAggregate ? aggregatedPerDay : metricsSummary;

    return (
        <LineChart
            key={isAggregate ? 'aggregate-metrics' : 'project-metrics'}
            data={notEnoughData ? placeholderData : data}
            isLocalTooltip
            TooltipComponent={MetricsSummaryTooltip}
            overrideOptions={
                notEnoughData
                    ? {}
                    : {
                          parsing: {
                              yAxisKey: 'totalRequests',
                              xAxisKey: 'date',
                          },
                      }
            }
            cover={notEnoughData ? <NotEnoughData /> : false}
        />
    );
};<|MERGE_RESOLUTION|>--- conflicted
+++ resolved
@@ -1,6 +1,6 @@
 import { useMemo, type VFC } from 'react';
 import 'chartjs-adapter-date-fns';
-<<<<<<< HEAD
+
 import { ExecutiveSummarySchema } from 'openapi';
 import {
     fillGradientPrimary,
@@ -12,14 +12,7 @@
 import { usePlaceholderData } from 'component/executiveDashboard/hooks/usePlaceholderData';
 import { GroupedDataByProject } from '../../hooks/useGroupedProjectTrends';
 import { useTheme } from '@mui/material';
-=======
-import type { ExecutiveSummarySchema } from 'openapi';
-import { LineChart, NotEnoughData } from '../../components/LineChart/LineChart';
-import { MetricsSummaryTooltip } from './MetricsChartTooltip/MetricsChartTooltip';
-import { useMetricsSummary } from '../../hooks/useMetricsSummary';
-import { usePlaceholderData } from 'component/executiveDashboard/hooks/usePlaceholderData';
-import type { GroupedDataByProject } from '../../hooks/useGroupedProjectTrends';
->>>>>>> 84005e27
+
 
 interface IMetricsSummaryChartProps {
     metricsSummaryTrends: GroupedDataByProject<
