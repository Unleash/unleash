--- conflicted
+++ resolved
@@ -1,16 +1,11 @@
 import { useMemo, type VFC } from 'react';
 import 'chartjs-adapter-date-fns';
-<<<<<<< HEAD
 import { ExecutiveSummarySchema } from 'openapi';
 import {
     fillGradientPrimary,
     LineChart,
     NotEnoughData,
 } from '../../components/LineChart/LineChart';
-=======
-import type { ExecutiveSummarySchema } from 'openapi';
-import { LineChart } from '../../components/LineChart/LineChart';
->>>>>>> 84005e27
 import { useProjectChartData } from '../../hooks/useProjectChartData';
 import type { GroupedDataByProject } from '../../hooks/useGroupedProjectTrends';
 import { usePlaceholderData } from '../../hooks/usePlaceholderData';
