import { IconButton, styled } from '@mui/material';
import GeneralSelect from 'component/common/GeneralSelect/GeneralSelect';
import { isStringOperator, type Operator } from 'constants/operators';
import useUnleashContext from 'hooks/api/getters/useUnleashContext/useUnleashContext';
import { useRef, type FC } from 'react';
import { operatorsForContext } from 'utils/operatorsForContext';
import { ConstraintOperatorSelect } from './ConstraintOperatorSelect';
import { HtmlTooltip } from 'component/common/HtmlTooltip/HtmlTooltip';
import Delete from '@mui/icons-material/Delete';
import { ValueList } from './ValueList';
import { ReactComponent as CaseSensitiveIcon } from 'assets/icons/case-sensitive.svg';
import { ReactComponent as CaseInsensitiveIcon } from 'assets/icons/case-insensitive.svg';
import { AddValuesWidget } from './AddValuesWidget';

import { ReactComponent as EqualsIcon } from 'assets/icons/constraint-equals.svg';
import { ReactComponent as NotEqualsIcon } from 'assets/icons/constraint-not-equals.svg';
import { AddSingleValueWidget } from './AddSingleValueWidget';
import { ConstraintDateInput } from './ConstraintDateInput';
import { LegalValuesSelector } from './LegalValuesSelector';
import { useEditableConstraint } from './useEditableConstraint/useEditableConstraint';
import type { IConstraint } from 'interfaces/strategy';
import {
    isDateConstraint,
    isMultiValueConstraint,
    isNumberConstraint,
    isSemVerConstraint,
} from './useEditableConstraint/editable-constraint-type';

const Container = styled('article')(({ theme }) => ({
    '--padding': theme.spacing(2),
    backgroundColor: theme.palette.background.paper,
    borderRadius: theme.shape.borderRadiusLarge,
    border: `1px solid ${theme.palette.divider}`,
}));

const TopRow = styled('div')(({ theme }) => ({
    '--gap': theme.spacing(1),
    padding: 'var(--padding)',
    display: 'flex',
    flexFlow: 'row nowrap',
    alignItems: 'flex-start',
    justifyItems: 'space-between',
    gap: 'var(--gap)',
}));

const ConstraintOptions = styled('div')(({ theme }) => ({
    display: 'flex',
    flexFlow: 'row wrap',
    gap: 'var(--gap)',
    alignSelf: 'flex-start',
}));

const OperatorOptions = styled(ConstraintOptions)(({ theme }) => ({
    flexFlow: 'row wrap',
}));

const ConstraintDetails = styled('div')(({ theme }) => ({
    display: 'flex',
    gap: 'var(--gap)',
    flexFlow: 'row wrap',
    width: '100%',
    height: 'min-content',
}));

const LegalValuesContainer = styled('div')(({ theme }) => ({
    padding: 'var(--padding)',
    borderTop: `1px dashed ${theme.palette.divider}`,
}));

const StyledSelect = styled(GeneralSelect)(({ theme }) => ({
    fieldset: { border: 'none', borderRadius: 0 },
    maxWidth: '25ch',
    ':focus-within .MuiSelect-select': {
        background: 'none',
    },
    ':focus-within fieldset': { borderBottomStyle: 'solid' },
    'label + &': {
        // mui adds a margin top to 'standard' selects with labels
        margin: 0,
    },
    '&::before': {
        border: 'none',
    },
}));

const StyledIconButton = styled(IconButton)(({ theme }) => ({
    position: 'absolute',
    right: theme.spacing(1),
}));

const StyledButton = styled('button')(({ theme }) => ({
    display: 'grid',
    placeItems: 'center',
    padding: 0,
    borderRadius: theme.shape.borderRadius,
    fontSize: theme.fontSizes.smallerBody,
    background: theme.palette.secondary.light,
    border: `1px solid ${theme.palette.secondary.border}`,
    color: theme.palette.secondary.dark,
    fontWeight: theme.typography.fontWeightBold,
    transition: 'all 0.03s ease',
    '&:is(:hover, :focus-visible)': {
        outline: `1px solid ${theme.palette.primary.main}`,
    },
}));

const StyledEqualsIcon = styled(EqualsIcon)(({ theme }) => ({
    path: {
        fill: 'currentcolor',
    },
}));

const StyledNotEqualsIcon = styled(NotEqualsIcon)(({ theme }) => ({
    path: {
        fill: theme.palette.text.disabled,
    },
    rect: {
        fill: theme.palette.text.secondary,
    },
}));

const ButtonPlaceholder = styled('div')(({ theme }) => ({
    // this is a trick that lets us use absolute positioning for the button so
    // that it can go over the operator context fields when necessary (narrow
    // screens), but still retain necessary space for the button when it's all
    // on one line.
    width: theme.spacing(2),
}));

const StyledCaseInsensitiveIcon = styled(CaseInsensitiveIcon)(({ theme }) => ({
    path: {
        fill: theme.palette.text.disabled,
    },
    rect: {
        fill: theme.palette.text.secondary,
    },
}));
const StyledCaseSensitiveIcon = styled(CaseSensitiveIcon)(({ theme }) => ({
    fill: 'currentcolor',
}));

type Props = {
    constraint: IConstraint;
    onDelete: () => void;
    onAutoSave: (constraint: IConstraint) => void;
};

export const EditableConstraint: FC<Props> = ({
    onDelete,
    constraint,
    onAutoSave,
}) => {
    const {
        constraint: localConstraint,
        updateConstraint,
        validator,
        ...constraintMetadata
    } = useEditableConstraint(constraint, onAutoSave);

    const { context } = useUnleashContext();
    const { contextName, operator } = localConstraint;
    const showCaseSensitiveButton = isStringOperator(operator);
    const deleteButtonRef = useRef<HTMLButtonElement>(null);
    const addValuesButtonRef = useRef<HTMLButtonElement>(null);

    if (!context) {
        return null;
    }

    const constraintNameOptions = context.map((context) => {
        return { key: context.name, label: context.name };
    });

    const onOperatorChange = (operator: Operator) => {
        updateConstraint({ type: 'set operator', payload: operator });
    };

    const TopRowInput = () => {
        if (isDateConstraint(localConstraint)) {
            return (
                <ConstraintDateInput
                    setValue={(value: string) =>
                        updateConstraint({
                            type: 'set value',
                            payload: value,
                        })
                    }
                    value={localConstraint.value}
                    validator={validator}
                />
            );
        }
        if (isSemVerConstraint(localConstraint)) {
            return (
                <AddSingleValueWidget
                    validator={validator}
                    onAddValue={(newValue) => {
                        updateConstraint({
                            type: 'set value',
                            payload: newValue,
                        });
                    }}
                    removeValue={() =>
                        updateConstraint({ type: 'clear values' })
                    }
                    currentValue={localConstraint.value}
                    helpText={'A semver value should be of the format X.Y.Z'}
                    inputType={'text'}
                />
            );
        }
        if (isNumberConstraint(localConstraint)) {
            return (
                <AddSingleValueWidget
                    validator={validator}
                    onAddValue={(newValue) => {
                        updateConstraint({
                            type: 'set value',
                            payload: newValue,
                        });
                    }}
                    removeValue={() =>
                        updateConstraint({ type: 'clear values' })
                    }
                    currentValue={localConstraint.value}
                    helpText={'Add a single number'}
                    inputType={'number'}
                />
            );
        }

        return (
            <AddValuesWidget
                validator={validator}
                helpText='Maximum 100 char length per value'
                ref={addValuesButtonRef}
                onAddValues={(newValues) => {
                    updateConstraint({
                        type: 'add value(s)',
                        payload: newValues,
                    });
                }}
            />
        );
    };

    return (
        <Container>
            <TopRow>
                <ConstraintDetails>
                    <ConstraintOptions>
                        <StyledSelect
                            visuallyHideLabel
                            id='context-field-select'
                            name='contextName'
                            label='Context Field'
                            autoFocus
                            options={constraintNameOptions}
                            value={contextName || ''}
                            onChange={(contextField) =>
                                updateConstraint({
                                    type: 'set context field',
                                    payload: contextField,
                                })
                            }
                            variant='standard'
                        />

                        <OperatorOptions>
<<<<<<< HEAD
                            <HtmlTooltip
                                title={`Make the selected operator${localConstraint.inverted ? ' inclusive' : ' exclusive'}`}
                                arrow
                                describeChild
=======
                            <StyledButton
                                type='button'
                                onClick={() =>
                                    updateConstraint({
                                        type: 'toggle inverted operator',
                                    })
                                }
>>>>>>> e4ead3bd
                            >
                                <StyledButton
                                    type='button'
                                    onClick={toggleInvertedOperator}
                                >
                                    {localConstraint.inverted ? (
                                        <StyledNotEqualsIcon aria-label='The constraint operator is exclusive.' />
                                    ) : (
                                        <StyledEqualsIcon aria-label='The constraint operator is inclusive.' />
                                    )}
                                </StyledButton>
                            </HtmlTooltip>

                            <ConstraintOperatorSelect
                                options={operatorsForContext(contextName)}
                                value={operator}
                                onChange={onOperatorChange}
                                inverted={localConstraint.inverted}
                            />

                            {showCaseSensitiveButton ? (
<<<<<<< HEAD
                                <HtmlTooltip
                                    title={`Make match${localConstraint.caseInsensitive ? ' ' : ' not '}case sensitive`}
                                    arrow
                                    describeChild
=======
                                <StyledButton
                                    type='button'
                                    onClick={() =>
                                        updateConstraint({
                                            type: 'toggle case sensitivity',
                                        })
                                    }
>>>>>>> e4ead3bd
                                >
                                    <StyledButton
                                        type='button'
                                        onClick={toggleCaseSensitivity}
                                    >
                                        {localConstraint.caseInsensitive ? (
                                            <StyledCaseInsensitiveIcon aria-label='The match is not case sensitive.' />
                                        ) : (
                                            <StyledCaseSensitiveIcon aria-label='The match is case sensitive.' />
                                        )}
                                    </StyledButton>
                                </HtmlTooltip>
                            ) : null}
                        </OperatorOptions>
                    </ConstraintOptions>
                    <ValueList
                        values={
                            isMultiValueConstraint(localConstraint)
                                ? Array.from(localConstraint.values)
                                : undefined
                        }
                        removeValue={(value) =>
                            updateConstraint({
                                type: 'remove value from list',
                                payload: value,
                            })
                        }
                        getExternalFocusTarget={() =>
                            addValuesButtonRef.current ??
                            deleteButtonRef.current
                        }
                    >
                        <TopRowInput />
                    </ValueList>
                </ConstraintDetails>
                <ButtonPlaceholder />
                <HtmlTooltip title='Delete constraint' arrow>
                    <StyledIconButton
                        type='button'
                        data-testid='DELETE_CONSTRAINT_BUTTON'
                        size='small'
                        onClick={onDelete}
                        ref={deleteButtonRef}
                    >
                        <Delete fontSize='inherit' />
                    </StyledIconButton>
                </HtmlTooltip>
            </TopRow>
            {'legalValues' in constraintMetadata &&
            isMultiValueConstraint(localConstraint) ? (
                <LegalValuesContainer>
                    <LegalValuesSelector
                        values={localConstraint.values}
                        clearAll={() =>
                            updateConstraint({
                                type: 'clear values',
                            })
                        }
                        addValues={(newValues) =>
                            updateConstraint({
                                type: 'add value(s)',
                                payload: newValues,
                            })
                        }
                        removeValue={(value) =>
                            updateConstraint({
                                type: 'remove value from list',
                                payload: value,
                            })
                        }
                        deletedLegalValues={
                            constraintMetadata.deletedLegalValues
                        }
                        legalValues={constraintMetadata.legalValues}
                    />
                </LegalValuesContainer>
            ) : null}
        </Container>
    );
};<|MERGE_RESOLUTION|>--- conflicted
+++ resolved
@@ -10,6 +10,7 @@
 import { ValueList } from './ValueList';
 import { ReactComponent as CaseSensitiveIcon } from 'assets/icons/case-sensitive.svg';
 import { ReactComponent as CaseInsensitiveIcon } from 'assets/icons/case-insensitive.svg';
+import { ScreenReaderOnly } from 'component/common/ScreenReaderOnly/ScreenReaderOnly';
 import { AddValuesWidget } from './AddValuesWidget';
 
 import { ReactComponent as EqualsIcon } from 'assets/icons/constraint-equals.svg';
@@ -267,12 +268,6 @@
                         />
 
                         <OperatorOptions>
-<<<<<<< HEAD
-                            <HtmlTooltip
-                                title={`Make the selected operator${localConstraint.inverted ? ' inclusive' : ' exclusive'}`}
-                                arrow
-                                describeChild
-=======
                             <StyledButton
                                 type='button'
                                 onClick={() =>
@@ -280,19 +275,19 @@
                                         type: 'toggle inverted operator',
                                     })
                                 }
->>>>>>> e4ead3bd
                             >
-                                <StyledButton
-                                    type='button'
-                                    onClick={toggleInvertedOperator}
-                                >
-                                    {localConstraint.inverted ? (
-                                        <StyledNotEqualsIcon aria-label='The constraint operator is exclusive.' />
-                                    ) : (
-                                        <StyledEqualsIcon aria-label='The constraint operator is inclusive.' />
-                                    )}
-                                </StyledButton>
-                            </HtmlTooltip>
+                                {localConstraint.inverted ? (
+                                    <StyledNotEqualsIcon aria-label='The constraint operator is exclusive.' />
+                                ) : (
+                                    <StyledEqualsIcon aria-label='The constraint operator is inclusive.' />
+                                )}
+                                <ScreenReaderOnly>
+                                    Make the selected operator
+                                    {localConstraint.inverted
+                                        ? ' inclusive'
+                                        : ' exclusive'}
+                                </ScreenReaderOnly>
+                            </StyledButton>
 
                             <ConstraintOperatorSelect
                                 options={operatorsForContext(contextName)}
@@ -302,12 +297,6 @@
                             />
 
                             {showCaseSensitiveButton ? (
-<<<<<<< HEAD
-                                <HtmlTooltip
-                                    title={`Make match${localConstraint.caseInsensitive ? ' ' : ' not '}case sensitive`}
-                                    arrow
-                                    describeChild
-=======
                                 <StyledButton
                                     type='button'
                                     onClick={() =>
@@ -315,19 +304,20 @@
                                             type: 'toggle case sensitivity',
                                         })
                                     }
->>>>>>> e4ead3bd
                                 >
-                                    <StyledButton
-                                        type='button'
-                                        onClick={toggleCaseSensitivity}
-                                    >
-                                        {localConstraint.caseInsensitive ? (
-                                            <StyledCaseInsensitiveIcon aria-label='The match is not case sensitive.' />
-                                        ) : (
-                                            <StyledCaseSensitiveIcon aria-label='The match is case sensitive.' />
-                                        )}
-                                    </StyledButton>
-                                </HtmlTooltip>
+                                    {localConstraint.caseInsensitive ? (
+                                        <StyledCaseInsensitiveIcon aria-label='The match is not case sensitive.' />
+                                    ) : (
+                                        <StyledCaseSensitiveIcon aria-label='The match is case sensitive.' />
+                                    )}
+                                    <ScreenReaderOnly>
+                                        Make match
+                                        {localConstraint.caseInsensitive
+                                            ? ' '
+                                            : ' not '}
+                                        case sensitive
+                                    </ScreenReaderOnly>
+                                </StyledButton>
                             ) : null}
                         </OperatorOptions>
                     </ConstraintOptions>
