--- conflicted
+++ resolved
@@ -240,25 +240,11 @@
                     />
                 }
                 Limit={
-<<<<<<< HEAD
-                    <ConditionallyRender
-                        condition={resourceLimitsEnabled}
-                        show={
-                            <Limit
-                                name='strategies in this environment'
-                                shortName='strategies'
-                                currentValue={strategyCount}
-                                limit={limit}
-                            />
-                        }
-                        elseShow={undefined}
-=======
                     <Limit
                         name='strategies in this environment'
                         shortName='strategies'
                         currentValue={strategyCount}
                         limit={limit}
->>>>>>> 536f7320
                     />
                 }
                 disabled={limitReached}
