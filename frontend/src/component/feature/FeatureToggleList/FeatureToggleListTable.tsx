--- conflicted
+++ resolved
@@ -18,10 +18,7 @@
 import { FavoriteIconHeader } from 'component/common/Table/FavoriteIconHeader/FavoriteIconHeader';
 import { useEnvironments } from 'hooks/api/getters/useEnvironments/useEnvironments';
 import { ExportDialog } from './ExportDialog';
-<<<<<<< HEAD
 import { useUiFlag } from 'hooks/useUiFlag';
-=======
->>>>>>> 4b3c8081
 import { focusable } from 'themes/themeStyles';
 import { FeatureEnvironmentSeenCell } from 'component/common/Table/cells/FeatureSeenCell/FeatureEnvironmentSeenCell';
 import useToast from 'hooks/useToast';
@@ -33,13 +30,9 @@
 import useLoading from 'hooks/useLoading';
 import { usePlausibleTracker } from 'hooks/usePlausibleTracker';
 import { useGlobalFeatureSearch } from './useGlobalFeatureSearch';
-<<<<<<< HEAD
 import useProjects from 'hooks/api/getters/useProjects/useProjects';
-=======
 import { LifecycleFilters } from './FeatureToggleFilters/LifecycleFilters';
-import { useUiFlag } from 'hooks/useUiFlag';
 import { ExportFlags } from './ExportFlags';
->>>>>>> 4b3c8081
 
 export const featuresPlaceholder = Array(15).fill({
     name: 'Name of the feature',
@@ -63,13 +56,9 @@
     const [showExportDialog, setShowExportDialog] = useState(false);
 
     const { setToastApiError } = useToast();
-<<<<<<< HEAD
-    const flagsReleaseManagementUI = useUiFlag('flagsReleaseManagementUI');
-=======
     const flagsReleaseManagementUIEnabled = useUiFlag(
         'flagsReleaseManagementUI',
     );
->>>>>>> 4b3c8081
 
     const {
         features,
@@ -160,7 +149,7 @@
                     width: '50%',
                 },
             }),
-            ...(!flagsReleaseManagementUI
+            ...(!flagsReleaseManagementUIEnabled
                 ? [
                       columnHelper.accessor(
                           (row) => row.segments?.join('\n') || '',
@@ -202,7 +191,7 @@
                 },
             }),
             columnHelper.accessor('project', {
-                header: flagsReleaseManagementUI ? 'Project' : 'Project ID',
+                header: flagsReleaseManagementUIEnabled ? 'Project' : 'Project ID',
                 cell: ({ getValue }) => {
                     const value = getValue();
                     const project = projects.find(
@@ -212,7 +201,7 @@
                     return (
                         <LinkCell
                             title={
-                                flagsReleaseManagementUI
+                                flagsReleaseManagementUIEnabled
                                     ? project?.name || value
                                     : value
                             }
@@ -224,7 +213,7 @@
                     width: '1%',
                 },
             }),
-            ...(!flagsReleaseManagementUI
+            ...(!flagsReleaseManagementUIEnabled
                 ? [
                       columnHelper.accessor('stale', {
                           header: 'State',
