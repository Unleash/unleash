import { useCallback, useEffect, useMemo, useState, VFC } from 'react';
import {
    Box,
    IconButton,
    Link,
    Tooltip,
    useMediaQuery,
    useTheme,
} from '@mui/material';
import { Link as RouterLink } from 'react-router-dom';
import { useReactTable, createColumnHelper } from '@tanstack/react-table';
import { PaginatedTable, TablePlaceholder } from 'component/common/Table';
import { SearchHighlightProvider } from 'component/common/Table/SearchHighlightContext/SearchHighlightContext';
import { DateCell } from 'component/common/Table/cells/DateCell/DateCell';
import { LinkCell } from 'component/common/Table/cells/LinkCell/LinkCell';
import { FeatureTypeCell } from 'component/common/Table/cells/FeatureTypeCell/FeatureTypeCell';
import { FeatureNameCell } from 'component/common/Table/cells/FeatureNameCell/FeatureNameCell';
import { ConditionallyRender } from 'component/common/ConditionallyRender/ConditionallyRender';
import { PageContent } from 'component/common/PageContent/PageContent';
import { PageHeader } from 'component/common/PageHeader/PageHeader';
import { FeatureSchema } from 'openapi';
import { CreateFeatureButton } from '../CreateFeatureButton/CreateFeatureButton';
import { FeatureStaleCell } from './FeatureStaleCell/FeatureStaleCell';
import { Search } from 'component/common/Search/Search';
import { FeatureTagCell } from 'component/common/Table/cells/FeatureTagCell/FeatureTagCell';
import { useFavoriteFeaturesApi } from 'hooks/api/actions/useFavoriteFeaturesApi/useFavoriteFeaturesApi';
import { FavoriteIconCell } from 'component/common/Table/cells/FavoriteIconCell/FavoriteIconCell';
import { FavoriteIconHeader } from 'component/common/Table/FavoriteIconHeader/FavoriteIconHeader';
import FileDownload from '@mui/icons-material/FileDownload';
import { useEnvironments } from 'hooks/api/getters/useEnvironments/useEnvironments';
import { ExportDialog } from './ExportDialog';
import useUiConfig from 'hooks/api/getters/useUiConfig/useUiConfig';
import { focusable } from 'themes/themeStyles';
import { FeatureEnvironmentSeenCell } from 'component/common/Table/cells/FeatureSeenCell/FeatureEnvironmentSeenCell';
import useToast from 'hooks/useToast';
import {
    FeatureToggleFilters,
    FeatureTogglesListFilters,
} from './FeatureToggleFilters/FeatureToggleFilters';
import {
    DEFAULT_PAGE_LIMIT,
    useFeatureSearch,
} from 'hooks/api/getters/useFeatureSearch/useFeatureSearch';
import mapValues from 'lodash.mapvalues';
<<<<<<< HEAD
import {
    NumberParam,
    StringParam,
    withDefault,
    encodeQueryParams,
} from 'use-query-params';
import {
    BooleansStringParam,
    FilterItemParam,
} from 'utils/serializeQueryParams';
=======
import { NumberParam, StringParam, withDefault } from 'use-query-params';
import { BooleansStringParam } from 'utils/serializeQueryParams';
import { withTableState } from 'utils/withTableState';
>>>>>>> f348acb3
import { usePersistentTableState } from 'hooks/usePersistentTableState';

export const featuresPlaceholder = Array(15).fill({
    name: 'Name of the feature',
    description: 'Short description of the feature',
    type: '-',
    createdAt: new Date(2022, 1, 1),
    project: 'projectID',
});

const columnHelper = createColumnHelper<FeatureSchema>();

export const FeatureToggleListTable: VFC = () => {
    const theme = useTheme();
    const { environments } = useEnvironments();
    const enabledEnvironments = environments
        .filter((env) => env.enabled)
        .map((env) => env.name);
    const isSmallScreen = useMediaQuery(theme.breakpoints.down('md'));
    const isMediumScreen = useMediaQuery(theme.breakpoints.down('lg'));
    const [showExportDialog, setShowExportDialog] = useState(false);

    const { setToastApiError } = useToast();
    const { uiConfig } = useUiConfig();

    const config = {
        offset: withDefault(NumberParam, 0),
        limit: withDefault(NumberParam, DEFAULT_PAGE_LIMIT),
        query: StringParam,
        favoritesFirst: withDefault(BooleansStringParam, true),
        sortBy: withDefault(StringParam, 'createdAt'),
        sortOrder: withDefault(StringParam, 'desc'),
        project: FilterItemParam,
    };
    const [tableState, setTableState] = usePersistentTableState(
        'features-list-table',
        config,
    );

    const {
        features = [],
        total,
        loading,
        refetch: refetchFeatures,
        initialLoad,
    } = useFeatureSearch(
        mapValues(encodeQueryParams(config, tableState), (value) =>
            value ? `${value}` : undefined,
        ),
    );
    const { favorite, unfavorite } = useFavoriteFeaturesApi();
    const onFavorite = useCallback(
        async (feature: FeatureSchema) => {
            try {
                if (feature?.favorite) {
                    await unfavorite(feature.project!, feature.name);
                } else {
                    await favorite(feature.project!, feature.name);
                }
                refetchFeatures();
            } catch (error) {
                setToastApiError(
                    'Something went wrong, could not update favorite',
                );
            }
        },
        [favorite, refetchFeatures, unfavorite, setToastApiError],
    );

    const columns = useMemo(
        () => [
            columnHelper.accessor('favorite', {
                header: () => (
                    <FavoriteIconHeader
                        isActive={tableState.favoritesFirst}
                        onClick={() =>
                            setTableState({
                                favoritesFirst: !tableState.favoritesFirst,
                            })
                        }
                    />
                ),
                cell: ({ getValue, row }) => (
                    <>
                        <FavoriteIconCell
                            value={getValue()}
                            onClick={() => onFavorite(row.original)}
                        />
                    </>
                ),
                enableSorting: false,
            }),
            columnHelper.accessor('lastSeenAt', {
                header: 'Seen',
                cell: ({ row }) => (
                    <FeatureEnvironmentSeenCell feature={row.original} />
                ),
                meta: {
                    align: 'center',
                },
            }),
            columnHelper.accessor('type', {
                header: 'Type',
                cell: ({ getValue }) => <FeatureTypeCell value={getValue()} />,
                meta: {
                    align: 'center',
                },
            }),
            columnHelper.accessor('name', {
                header: 'Name',
                // cell: (cell) => <FeatureNameCell value={cell.row} />,
                cell: ({ row }) => (
                    <LinkCell
                        title={row.original.name}
                        subtitle={row.original.description || undefined}
                        to={`/projects/${row.original.project}/features/${row.original.name}`}
                    />
                ),
            }),
            // columnHelper.accessor(
            //     (row) =>
            //         row.tags
            //             ?.map(({ type, value }) => `${type}:${value}`)
            //             .join('\n') || '',
            //     {
            //         header: 'Tags',
            //         cell: ({ getValue, row }) => (
            //             <FeatureTagCell value={getValue()} row={row} />
            //         ),
            //     },
            // ),
            columnHelper.accessor('createdAt', {
                header: 'Created',
                cell: ({ getValue }) => <DateCell value={getValue()} />,
            }),
            columnHelper.accessor('project', {
                header: 'Project ID',
                cell: ({ getValue }) => (
                    <LinkCell
                        title={getValue()}
                        to={`/projects/${getValue()}`}
                    />
                ),
            }),
            columnHelper.accessor('stale', {
                header: 'State',
                cell: ({ getValue }) => <FeatureStaleCell value={getValue()} />,
            }),
        ],
        [tableState.favoritesFirst],
    );

    const data = useMemo(
        () =>
            features?.length === 0 && loading ? featuresPlaceholder : features,
        [initialLoad, features, loading],
    );

    const table = useReactTable(
        withTableState(tableState, setTableState, {
            columns,
            data,
        }),
    );

    useEffect(() => {
        if (isSmallScreen) {
            table.setColumnVisibility({
                type: false,
                createdAt: false,
                tags: false,
                lastSeenAt: false,
                stale: false,
            });
        } else if (isMediumScreen) {
            table.setColumnVisibility({
                lastSeenAt: false,
                stale: false,
            });
        } else {
            table.setColumnVisibility({});
        }
    }, [isSmallScreen, isMediumScreen]);

    const setSearchValue = (query = '') => setTableState({ query });

    const rows = table.getRowModel().rows;

    if (!(environments.length > 0)) {
        return null;
    }

    return (
        <PageContent
            isLoading={loading}
            bodyClass='no-padding'
            header={
                <PageHeader
                    title='Feature toggles'
                    actions={
                        <>
                            <ConditionallyRender
                                condition={!isSmallScreen}
                                show={
                                    <>
                                        <Search
                                            placeholder='Search'
                                            expandable
                                            initialValue={
                                                tableState.query || ''
                                            }
                                            onChange={setSearchValue}
                                        />
                                        <PageHeader.Divider />
                                    </>
                                }
                            />
                            <Link
                                component={RouterLink}
                                to='/archive'
                                underline='always'
                                sx={{ marginRight: 2, ...focusable(theme) }}
                            >
                                View archive
                            </Link>
                            <ConditionallyRender
                                condition={Boolean(
                                    uiConfig?.flags?.featuresExportImport,
                                )}
                                show={
                                    <Tooltip
                                        title='Export current selection'
                                        arrow
                                    >
                                        <IconButton
                                            onClick={() =>
                                                setShowExportDialog(true)
                                            }
                                            sx={(theme) => ({
                                                marginRight: theme.spacing(2),
                                            })}
                                        >
                                            <FileDownload />
                                        </IconButton>
                                    </Tooltip>
                                }
                            />

                            <CreateFeatureButton
                                loading={false}
                                filter={{ query: '', project: 'default' }}
                            />
                        </>
                    }
                >
                    <ConditionallyRender
                        condition={isSmallScreen}
                        show={
                            <Search
                                initialValue={tableState.query || ''}
                                onChange={setSearchValue}
                            />
                        }
                    />
                </PageHeader>
            }
        >
            <FeatureToggleFilters
                onChange={setTableState}
                initialValues={tableState}
            />
            <SearchHighlightProvider value={tableState.query || ''}>
                <PaginatedTable tableInstance={table} totalItems={total} />
            </SearchHighlightProvider>
            <ConditionallyRender
                condition={rows.length === 0}
                show={
                    <Box sx={(theme) => ({ padding: theme.spacing(0, 2, 2) })}>
                        <ConditionallyRender
                            condition={(tableState.query || '')?.length > 0}
                            show={
                                <TablePlaceholder>
                                    No feature toggles found matching &ldquo;
                                    {tableState.query}
                                    &rdquo;
                                </TablePlaceholder>
                            }
                            elseShow={
                                <TablePlaceholder>
                                    No feature toggles available. Get started by
                                    adding a new feature toggle.
                                </TablePlaceholder>
                            }
                        />
                    </Box>
                }
            />
            <ConditionallyRender
                condition={Boolean(uiConfig?.flags?.featuresExportImport)}
                show={
                    <ExportDialog
                        showExportDialog={showExportDialog}
                        data={data}
                        onClose={() => setShowExportDialog(false)}
                        environments={enabledEnvironments}
                    />
                }
            />
        </PageContent>
    );
};<|MERGE_RESOLUTION|>--- conflicted
+++ resolved
@@ -1,20 +1,12 @@
 import { useCallback, useEffect, useMemo, useState, VFC } from 'react';
-import {
-    Box,
-    IconButton,
-    Link,
-    Tooltip,
-    useMediaQuery,
-    useTheme,
-} from '@mui/material';
+import { Box, IconButton, Link, Tooltip, useMediaQuery, useTheme } from '@mui/material';
 import { Link as RouterLink } from 'react-router-dom';
-import { useReactTable, createColumnHelper } from '@tanstack/react-table';
+import { createColumnHelper, useReactTable } from '@tanstack/react-table';
 import { PaginatedTable, TablePlaceholder } from 'component/common/Table';
 import { SearchHighlightProvider } from 'component/common/Table/SearchHighlightContext/SearchHighlightContext';
 import { DateCell } from 'component/common/Table/cells/DateCell/DateCell';
 import { LinkCell } from 'component/common/Table/cells/LinkCell/LinkCell';
 import { FeatureTypeCell } from 'component/common/Table/cells/FeatureTypeCell/FeatureTypeCell';
-import { FeatureNameCell } from 'component/common/Table/cells/FeatureNameCell/FeatureNameCell';
 import { ConditionallyRender } from 'component/common/ConditionallyRender/ConditionallyRender';
 import { PageContent } from 'component/common/PageContent/PageContent';
 import { PageHeader } from 'component/common/PageHeader/PageHeader';
@@ -22,7 +14,6 @@
 import { CreateFeatureButton } from '../CreateFeatureButton/CreateFeatureButton';
 import { FeatureStaleCell } from './FeatureStaleCell/FeatureStaleCell';
 import { Search } from 'component/common/Search/Search';
-import { FeatureTagCell } from 'component/common/Table/cells/FeatureTagCell/FeatureTagCell';
 import { useFavoriteFeaturesApi } from 'hooks/api/actions/useFavoriteFeaturesApi/useFavoriteFeaturesApi';
 import { FavoriteIconCell } from 'component/common/Table/cells/FavoriteIconCell/FavoriteIconCell';
 import { FavoriteIconHeader } from 'component/common/Table/FavoriteIconHeader/FavoriteIconHeader';
@@ -33,31 +24,12 @@
 import { focusable } from 'themes/themeStyles';
 import { FeatureEnvironmentSeenCell } from 'component/common/Table/cells/FeatureSeenCell/FeatureEnvironmentSeenCell';
 import useToast from 'hooks/useToast';
-import {
-    FeatureToggleFilters,
-    FeatureTogglesListFilters,
-} from './FeatureToggleFilters/FeatureToggleFilters';
-import {
-    DEFAULT_PAGE_LIMIT,
-    useFeatureSearch,
-} from 'hooks/api/getters/useFeatureSearch/useFeatureSearch';
+import { FeatureToggleFilters } from './FeatureToggleFilters/FeatureToggleFilters';
+import { DEFAULT_PAGE_LIMIT, useFeatureSearch } from 'hooks/api/getters/useFeatureSearch/useFeatureSearch';
 import mapValues from 'lodash.mapvalues';
-<<<<<<< HEAD
-import {
-    NumberParam,
-    StringParam,
-    withDefault,
-    encodeQueryParams,
-} from 'use-query-params';
-import {
-    BooleansStringParam,
-    FilterItemParam,
-} from 'utils/serializeQueryParams';
-=======
-import { NumberParam, StringParam, withDefault } from 'use-query-params';
-import { BooleansStringParam } from 'utils/serializeQueryParams';
+import { BooleansStringParam, FilterItemParam } from 'utils/serializeQueryParams';
+import { encodeQueryParams, NumberParam, StringParam, withDefault } from 'use-query-params';
 import { withTableState } from 'utils/withTableState';
->>>>>>> f348acb3
 import { usePersistentTableState } from 'hooks/usePersistentTableState';
 
 export const featuresPlaceholder = Array(15).fill({
