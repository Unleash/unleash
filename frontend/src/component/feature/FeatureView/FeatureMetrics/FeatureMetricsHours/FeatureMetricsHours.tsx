import { styled } from '@mui/material';
<<<<<<< HEAD
import GeneralSelect, { IGeneralSelectProps } from 'component/common/GeneralSelect/GeneralSelect';
import { differenceInHours, subMonths } from 'date-fns';
=======
import GeneralSelect, {
    IGeneralSelectProps,
} from 'component/common/GeneralSelect/GeneralSelect';
import { subWeeks, subMonths, differenceInHours } from 'date-fns';
>>>>>>> 6a5ce1f2
import { usePlausibleTracker } from 'hooks/usePlausibleTracker';
import { useExtendedFeatureMetrics } from '../useExtendedFeatureMetrics';

const StyledTitle = styled('h2')(({ theme }) => ({
    margin: 0,
    marginBottom: theme.spacing(1),
    fontSize: theme.fontSizes.smallBody,
    fontWeight: theme.fontWeight.thin,
    color: theme.palette.text.secondary,
}));

interface IFeatureMetricsHoursProps {
    hoursBack: number;
    setHoursBack: (value: number) => void;
}

export const FEATURE_METRIC_HOURS_BACK_DEFAULT = 48;

export const FeatureMetricsHours = ({
    hoursBack,
    setHoursBack,
}: IFeatureMetricsHoursProps) => {
    const { trackEvent } = usePlausibleTracker();
    const onChange: IGeneralSelectProps['onChange'] = (key) => {
        setHoursBack(parseInt(key));
        trackEvent('feature-metrics', {
            props: {
                eventType: 'change-period',
                hoursBack: key,
            },
        });
    };
    const extendedOptions = useExtendedFeatureMetrics();
    const options = extendedOptions
        ? [...hourOptions, ...daysOptions]
        : hourOptions;

    return (
        <div>
            <StyledTitle>Period</StyledTitle>
            <GeneralSelect
                name='feature-metrics-period'
                id='feature-metrics-period'
                options={options}
                value={String(hoursBack)}
                onChange={onChange}
                fullWidth
            />
        </div>
    );
};

const hourOptions: { key: `${number}`; label: string }[] = [
    {
        key: '1',
        label: 'Last hour',
    },
    {
        key: '24',
        label: 'Last 24 hours',
    },
    {
        key: '48',
        label: 'Last 48 hours',
    },
];

const now = new Date();

const daysOptions: { key: `${number}`; label: string }[] = [
    {
        key: `${7 * 24}`,
        label: 'Last 7 days',
    },
    {
        key: `${30 * 24}`,
        label: 'Last 30 days',
    },
    {
        key: `${90 * 24}`,
        label: 'Last 90 days',
    },
];

export const FEATURE_METRIC_HOURS_BACK_MAX = differenceInHours(
    now,
    subMonths(now, 3),
);<|MERGE_RESOLUTION|>--- conflicted
+++ resolved
@@ -1,13 +1,5 @@
 import { styled } from '@mui/material';
-<<<<<<< HEAD
 import GeneralSelect, { IGeneralSelectProps } from 'component/common/GeneralSelect/GeneralSelect';
-import { differenceInHours, subMonths } from 'date-fns';
-=======
-import GeneralSelect, {
-    IGeneralSelectProps,
-} from 'component/common/GeneralSelect/GeneralSelect';
-import { subWeeks, subMonths, differenceInHours } from 'date-fns';
->>>>>>> 6a5ce1f2
 import { usePlausibleTracker } from 'hooks/usePlausibleTracker';
 import { useExtendedFeatureMetrics } from '../useExtendedFeatureMetrics';
 
@@ -90,9 +82,4 @@
         key: `${90 * 24}`,
         label: 'Last 90 days',
     },
-];
-
-export const FEATURE_METRIC_HOURS_BACK_MAX = differenceInHours(
-    now,
-    subMonths(now, 3),
-);+];