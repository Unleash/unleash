import { Box, styled, Typography } from '@mui/material';
import { Badge } from 'component/common/Badge/Badge';
import { HtmlTooltip } from 'component/common/HtmlTooltip/HtmlTooltip';
import type * as React from 'react';
import type { FC } from 'react';
import { ReactComponent as InitialStageIcon } from 'assets/icons/stage-initial.svg';
import { ReactComponent as PreLiveStageIcon } from 'assets/icons/stage-pre-live.svg';
import { ReactComponent as LiveStageIcon } from 'assets/icons/stage-live.svg';
import { ReactComponent as CompletedStageIcon } from 'assets/icons/stage-completed.svg';
import { ReactComponent as CompletedDiscardedStageIcon } from 'assets/icons/stage-completed-discarded.svg';
import { ReactComponent as ArchivedStageIcon } from 'assets/icons/stage-archived.svg';
import CloudCircle from '@mui/icons-material/CloudCircle';
import { ReactComponent as UsageRate } from 'assets/icons/usage-rate.svg';
import { FeatureLifecycleStageIcon } from './FeatureLifecycleStageIcon';
import TimeAgo from 'react-timeago';
import { StyledIconWrapper } from '../../FeatureEnvironmentSeen/FeatureEnvironmentSeen';
import { useLastSeenColors } from '../../FeatureEnvironmentSeen/useLastSeenColors';
import type { LifecycleStage } from './LifecycleStage';
import PermissionButton from 'component/common/PermissionButton/PermissionButton';
import {
    DELETE_FEATURE,
    UPDATE_FEATURE,
} from 'component/providers/AccessProvider/permissions';
import { ConditionallyRender } from 'component/common/ConditionallyRender/ConditionallyRender';
import { isSafeToArchive } from './isSafeToArchive';
import { useLocationSettings } from 'hooks/useLocationSettings';
import { formatDateYMDHMS } from 'utils/formatDate';
import { formatDistanceToNow, parseISO } from 'date-fns';

const TimeLabel = styled('span')(({ theme }) => ({
    color: theme.palette.text.secondary,
}));

const InfoText = styled('p')(({ theme }) => ({
    paddingBottom: theme.spacing(1),
}));

const MainLifecycleRow = styled(Box)(({ theme }) => ({
    display: 'flex',
    justifyContent: 'space-between',
    marginBottom: theme.spacing(2),
}));

const TimeLifecycleRow = styled(Box)(({ theme }) => ({
    display: 'flex',
    justifyContent: 'space-between',
    marginBottom: theme.spacing(1.5),
}));

const IconsRow = styled(Box)(({ theme }) => ({
    display: 'flex',
    alignItems: 'center',
    marginTop: theme.spacing(4),
    marginBottom: theme.spacing(6),
}));

const Line = styled(Box)(({ theme }) => ({
    height: '1px',
    background: theme.palette.background.application,
    flex: 1,
}));

const StageBox = styled(Box, {
    shouldForwardProp: (prop) => prop !== 'active',
})<{
    active?: boolean;
}>(({ theme, active }) => ({
    position: 'relative',
    // speech bubble triangle for active stage
    ...(active && {
        '&:before': {
            content: '""',
            position: 'absolute',
            display: 'block',
            borderStyle: 'solid',
            borderColor: `${theme.palette.primary.light} transparent`,
            borderWidth: '0 6px 6px',
            top: theme.spacing(3.25),
            left: theme.spacing(1.75),
        },
    }),
    // stage name text
    '&:after': {
        content: 'attr(data-after-content)',
        display: 'block',
        position: 'absolute',
        top: theme.spacing(4),
        left: theme.spacing(-1.25),
        right: theme.spacing(-1.25),
        textAlign: 'center',
        whiteSpace: 'nowrap',
        fontSize: theme.spacing(1.25),
        padding: theme.spacing(0.25, 0),
        color: theme.palette.text.secondary,
        // active wrapper for stage name text
        ...(active && {
            backgroundColor: theme.palette.primary.light,
            color: theme.palette.primary.contrastText,
            fontWeight: theme.fontWeight.bold,
            borderRadius: theme.spacing(0.5),
        }),
    },
}));

const ColorFill = styled(Box)(({ theme }) => ({
    backgroundColor: theme.palette.primary.light,
    color: theme.palette.primary.contrastText,
    borderRadius: theme.spacing(0, 0, 1, 1), // has to match the parent tooltip container
    margin: theme.spacing(-1, -1.5), // has to match the parent tooltip container
    padding: theme.spacing(2, 3),
}));

const LastSeenIcon: FC<{
    lastSeen: string;
}> = ({ lastSeen }) => {
    const getColor = useLastSeenColors();

    return (
        <TimeAgo
            date={lastSeen}
            title=''
            live={false}
            formatter={(value: number, unit: string) => {
                const [color, textColor] = getColor(unit);
                return (
                    <StyledIconWrapper style={{ background: color }}>
                        <UsageRate stroke={textColor} />
                    </StyledIconWrapper>
                );
            }}
        />
    );
};

const InitialStageDescription: FC = () => {
    return (
        <>
            <InfoText>
                This feature toggle is currently in the initial phase of it's
                life cycle.
            </InfoText>
            <InfoText>
                This means that the flag has been created, but it has not yet
                been seen in any environment.
            </InfoText>
            <InfoText>
                Once we detect metrics for a non-production environment it will
                move into pre-live.
            </InfoText>
        </>
    );
};

const StageTimeline: FC<{
    stage: LifecycleStage;
}> = ({ stage }) => {
    return (
        <IconsRow>
            <StageBox
                data-after-content='Initial'
                active={stage.name === 'initial'}
            >
                <InitialStageIcon />
            </StageBox>

            <Line />

            <StageBox
                data-after-content='Pre-live'
                active={stage.name === 'pre-live'}
            >
                <PreLiveStageIcon />
            </StageBox>

            <Line />

            <StageBox data-after-content='Live' active={stage.name === 'live'}>
                <LiveStageIcon />
            </StageBox>

            <Line />

            <StageBox
                data-after-content='Completed'
                active={stage.name === 'completed'}
            >
                {stage.name === 'completed' && stage.status === 'discarded' ? (
                    <CompletedDiscardedStageIcon />
                ) : (
                    <CompletedStageIcon />
                )}
            </StageBox>

            <Line />

            <StageBox
                data-after-content='Archived'
                active={stage.name === 'archived'}
            >
                <ArchivedStageIcon />
            </StageBox>
        </IconsRow>
    );
};

const EnvironmentLine = styled(Box)(({ theme }) => ({
    display: 'flex',
    alignItems: 'center',
    justifyContent: 'space-between',
    marginTop: theme.spacing(1),
    marginBottom: theme.spacing(2),
}));

const CenteredBox = styled(Box)(({ theme }) => ({
    display: 'flex',
    alignItems: 'center',
    gap: theme.spacing(1),
}));

const Environments: FC<{
    environments: Array<{
        name: string;
        lastSeenAt: string;
    }>;
}> = ({ environments }) => {
    return (
        <Box>
            {environments.map((environment) => {
                return (
                    <EnvironmentLine key={environment.name}>
                        <CenteredBox>
                            <CloudCircle />
                            <Box>{environment.name}</Box>
                        </CenteredBox>
                        <CenteredBox>
                            <TimeAgo
                                minPeriod={60}
                                date={environment.lastSeenAt}
                            />
                            <LastSeenIcon lastSeen={environment.lastSeenAt} />
                        </CenteredBox>
                    </EnvironmentLine>
                );
            })}
        </Box>
    );
};

const PreLiveStageDescription: FC = ({ children }) => {
    return (
        <>
            <InfoText>
                We've seen the feature flag in the following non-production
                environments:
            </InfoText>

            {children}
        </>
    );
};

const BoldTitle = styled(Typography)(({ theme }) => ({
    marginTop: theme.spacing(1),
    marginBottom: theme.spacing(1),
    fontSize: theme.fontSizes.smallBody,
    fontWeight: theme.fontWeight.bold,
}));

const LiveStageDescription: FC<{
    onComplete: () => void;
    loading: boolean;
}> = ({ children, onComplete, loading }) => {
    return (
        <>
            <BoldTitle>Is this feature complete?</BoldTitle>
            <InfoText sx={{ mb: 1 }}>
                Marking the feature as complete does not affect any
                configuration, but it moves the feature into it’s next life
                cycle stage and is an indication that you have learned what you
                needed in order to progress with the feature. It serves as a
                reminder to start cleaning up the flag and removing it from the
                code.
            </InfoText>
            <PermissionButton
                color='inherit'
                variant='outlined'
                permission={UPDATE_FEATURE}
                size='small'
                onClick={onComplete}
                disabled={loading}
            >
                Mark completed
            </PermissionButton>
            <InfoText sx={{ mt: 3 }}>
                Users have been exposed to this feature in the following
                production environments:
            </InfoText>

            {children}
        </>
    );
};

const SafeToArchive: FC<{
    onArchive: () => void;
    onUncomplete: () => void;
    loading: boolean;
}> = ({ onArchive, onUncomplete, loading }) => {
    return (
        <>
            <BoldTitle>Safe to archive</BoldTitle>
            <InfoText
                sx={{
                    mt: 2,
                    mb: 1,
                }}
            >
                We haven’t seen this feature flag in any environment for at
                least two days. It’s likely that it’s safe to archive this flag.
            </InfoText>
            <Box
                sx={{
                    display: 'flex',
                    flexDirection: 'row',
                    gap: 2,
                }}
            >
                <PermissionButton
                    color='inherit'
                    variant='outlined'
                    permission={UPDATE_FEATURE}
                    size='small'
                    onClick={onUncomplete}
                    disabled={loading}
                >
                    Revert to live
                </PermissionButton>
                <PermissionButton
                    color='inherit'
                    variant='outlined'
                    permission={DELETE_FEATURE}
                    size='small'
                    sx={{ mb: 2 }}
                    onClick={onArchive}
                >
                    Archive feature
                </PermissionButton>
            </Box>
        </>
    );
};

const ActivelyUsed: FC<{
    onUncomplete: () => void;
    loading: boolean;
}> = ({ children, onUncomplete, loading }) => (
    <>
        <InfoText
            sx={{
                mt: 1,
                mb: 1,
            }}
        >
            This feature has been successfully completed, but we are still
            seeing usage. Clean up the feature flag from your code before
            archiving it:
        </InfoText>
        {children}
        <InfoText
            sx={{
                mt: 1,
                mb: 1,
            }}
        >
            If you think this feature was completed too early you can revert to
            the live stage:
        </InfoText>
        <PermissionButton
            color='inherit'
            variant='outlined'
            permission={UPDATE_FEATURE}
            size='small'
            sx={{ mb: 2 }}
            onClick={onUncomplete}
            disabled={loading}
        >
            Revert to live
        </PermissionButton>
    </>
);

const CompletedStageDescription: FC<{
    onArchive: () => void;
    onUncomplete: () => void;
    loading: boolean;
    environments: Array<{
        name: string;
        lastSeenAt: string;
    }>;
}> = ({ children, environments, onArchive, onUncomplete, loading }) => {
    return (
        <ConditionallyRender
            condition={isSafeToArchive(environments)}
            show={
                <SafeToArchive
                    onArchive={onArchive}
                    onUncomplete={onUncomplete}
                    loading={loading}
                />
            }
            elseShow={
                <ActivelyUsed onUncomplete={onUncomplete} loading={loading}>
                    {children}
                </ActivelyUsed>
            }
        />
    );
};

const FormatTime: FC<{
    time: string;
}> = ({ time }) => {
    const { locationSettings } = useLocationSettings();

    return <span>{formatDateYMDHMS(time, locationSettings.locale)}</span>;
};

const FormatElapsedTime: FC<{
    time: string;
}> = ({ time }) => {
    const pastTime = parseISO(time);
    const elapsedTime = formatDistanceToNow(pastTime, { addSuffix: false });
    return <span>{elapsedTime}</span>;
};

export const FeatureLifecycleTooltip: FC<{
    children: React.ReactElement<any, any>;
    stage: LifecycleStage;
    onArchive: () => void;
    onComplete: () => void;
    onUncomplete: () => void;
    loading: boolean;
}> = ({ children, stage, onArchive, onComplete, onUncomplete, loading }) => {
    return (
        <HtmlTooltip
            maxHeight={800}
            maxWidth={350}
            arrow
            tabIndex={0}
            title={
                <Box>
                    <Box sx={(theme) => ({ padding: theme.spacing(2) })}>
                        <MainLifecycleRow>
                            <Typography variant='h3'>Lifecycle</Typography>
                            <Box
                                sx={{
                                    display: 'flex',
                                    alignItems: 'center',
                                    gap: 1,
                                }}
                            >
                                <Badge sx={{ textTransform: 'capitalize' }}>
                                    {stage.name}
                                </Badge>
                                <FeatureLifecycleStageIcon stage={stage} />
                            </Box>
                        </MainLifecycleRow>
                        <TimeLifecycleRow>
                            <TimeLabel>Stage entered at</TimeLabel>

                            <FormatTime time={stage.enteredStageAt} />
                        </TimeLifecycleRow>
                        <TimeLifecycleRow>
                            <TimeLabel>Time spent in stage</TimeLabel>
                            <FormatElapsedTime time={stage.enteredStageAt} />
                        </TimeLifecycleRow>
                        <StageTimeline stage={stage} />
                    </Box>
                    <ColorFill>
                        {stage.name === 'initial' && (
                            <InitialStageDescription />
                        )}
                        {stage.name === 'pre-live' && (
                            <PreLiveStageDescription>
                                <Environments
                                    environments={stage.environments}
                                />
                            </PreLiveStageDescription>
                        )}
                        {stage.name === 'live' && (
                            <LiveStageDescription
                                onComplete={onComplete}
                                loading={loading}
                            >
                                <Environments
                                    environments={stage.environments}
                                />
                            </LiveStageDescription>
                        )}
                        {stage.name === 'completed' && (
                            <CompletedStageDescription
                                environments={stage.environments}
                                onArchive={onArchive}
                                onUncomplete={onUncomplete}
                                loading={loading}
                            >
                                <Environments
                                    environments={stage.environments}
                                />
                            </CompletedStageDescription>
                        )}
                    </ColorFill>
                </Box>
<<<<<<< HEAD
            }
        >
            <Box>{children}</Box>
        </HtmlTooltip>
    );
};
=======
                <ColorFill>
                    {stage.name === 'initial' && <InitialStageDescription />}
                    {stage.name === 'pre-live' && (
                        <PreLiveStageDescription>
                            <Environments environments={stage.environments} />
                        </PreLiveStageDescription>
                    )}
                    {stage.name === 'live' && (
                        <LiveStageDescription
                            onComplete={onComplete}
                            loading={loading}
                        >
                            <Environments environments={stage.environments} />
                        </LiveStageDescription>
                    )}
                    {stage.name === 'completed' && (
                        <CompletedStageDescription
                            environments={stage.environments}
                            onArchive={onArchive}
                            onUncomplete={onUncomplete}
                            loading={loading}
                        >
                            <Environments environments={stage.environments} />
                        </CompletedStageDescription>
                    )}
                </ColorFill>
            </Box>
        }
    >
        <CenteredBox>{children}</CenteredBox>
    </HtmlTooltip>
);
>>>>>>> 3fc7714e
<|MERGE_RESOLUTION|>--- conflicted
+++ resolved
@@ -440,85 +440,41 @@
     onComplete: () => void;
     onUncomplete: () => void;
     loading: boolean;
-}> = ({ children, stage, onArchive, onComplete, onUncomplete, loading }) => {
-    return (
-        <HtmlTooltip
-            maxHeight={800}
-            maxWidth={350}
-            arrow
-            tabIndex={0}
-            title={
-                <Box>
-                    <Box sx={(theme) => ({ padding: theme.spacing(2) })}>
-                        <MainLifecycleRow>
-                            <Typography variant='h3'>Lifecycle</Typography>
-                            <Box
-                                sx={{
-                                    display: 'flex',
-                                    alignItems: 'center',
-                                    gap: 1,
-                                }}
-                            >
-                                <Badge sx={{ textTransform: 'capitalize' }}>
-                                    {stage.name}
-                                </Badge>
-                                <FeatureLifecycleStageIcon stage={stage} />
-                            </Box>
-                        </MainLifecycleRow>
-                        <TimeLifecycleRow>
-                            <TimeLabel>Stage entered at</TimeLabel>
-
-                            <FormatTime time={stage.enteredStageAt} />
-                        </TimeLifecycleRow>
-                        <TimeLifecycleRow>
-                            <TimeLabel>Time spent in stage</TimeLabel>
-                            <FormatElapsedTime time={stage.enteredStageAt} />
-                        </TimeLifecycleRow>
-                        <StageTimeline stage={stage} />
-                    </Box>
-                    <ColorFill>
-                        {stage.name === 'initial' && (
-                            <InitialStageDescription />
-                        )}
-                        {stage.name === 'pre-live' && (
-                            <PreLiveStageDescription>
-                                <Environments
-                                    environments={stage.environments}
-                                />
-                            </PreLiveStageDescription>
-                        )}
-                        {stage.name === 'live' && (
-                            <LiveStageDescription
-                                onComplete={onComplete}
-                                loading={loading}
-                            >
-                                <Environments
-                                    environments={stage.environments}
-                                />
-                            </LiveStageDescription>
-                        )}
-                        {stage.name === 'completed' && (
-                            <CompletedStageDescription
-                                environments={stage.environments}
-                                onArchive={onArchive}
-                                onUncomplete={onUncomplete}
-                                loading={loading}
-                            >
-                                <Environments
-                                    environments={stage.environments}
-                                />
-                            </CompletedStageDescription>
-                        )}
-                    </ColorFill>
+}> = ({ children, stage, onArchive, onComplete, onUncomplete, loading }) => (
+    <HtmlTooltip
+        maxHeight={800}
+        maxWidth={350}
+        arrow
+        tabIndex={0}
+        title={
+            <Box>
+                <Box sx={(theme) => ({ padding: theme.spacing(2) })}>
+                    <MainLifecycleRow>
+                        <Typography variant='h3'>Lifecycle</Typography>
+                        <Box
+                            sx={{
+                                display: 'flex',
+                                alignItems: 'center',
+                                gap: 1,
+                            }}
+                        >
+                            <Badge sx={{ textTransform: 'capitalize' }}>
+                                {stage.name}
+                            </Badge>
+                            <FeatureLifecycleStageIcon stage={stage} />
+                        </Box>
+                    </MainLifecycleRow>
+                    <TimeLifecycleRow>
+                        <TimeLabel>Stage entered at</TimeLabel>
+
+                        <FormatTime time={stage.enteredStageAt} />
+                    </TimeLifecycleRow>
+                    <TimeLifecycleRow>
+                        <TimeLabel>Time spent in stage</TimeLabel>
+                        <FormatElapsedTime time={stage.enteredStageAt} />
+                    </TimeLifecycleRow>
+                    <StageTimeline stage={stage} />
                 </Box>
-<<<<<<< HEAD
-            }
-        >
-            <Box>{children}</Box>
-        </HtmlTooltip>
-    );
-};
-=======
                 <ColorFill>
                     {stage.name === 'initial' && <InitialStageDescription />}
                     {stage.name === 'pre-live' && (
@@ -550,5 +506,4 @@
     >
         <CenteredBox>{children}</CenteredBox>
     </HtmlTooltip>
-);
->>>>>>> 3fc7714e
+);