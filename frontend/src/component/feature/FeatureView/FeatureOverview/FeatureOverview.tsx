import FeatureOverviewMetaData from './FeatureOverviewMetaData/FeatureOverviewMetaData';
import { Route, Routes, useNavigate } from 'react-router-dom';
import { SidebarModal } from 'component/common/SidebarModal/SidebarModal';
import {
    FeatureStrategyEdit,
    formatFeaturePath,
} from 'component/feature/FeatureStrategy/FeatureStrategyEdit/FeatureStrategyEdit';
import { useRequiredPathParam } from 'hooks/useRequiredPathParam';
import { usePageTitle } from 'hooks/usePageTitle';
import { styled } from '@mui/material';
import { FeatureStrategyCreate } from 'component/feature/FeatureStrategy/FeatureStrategyCreate/FeatureStrategyCreate';
import { useEffect, useState } from 'react';
import { useLastViewedFlags } from 'hooks/useLastViewedFlags';
import { useUiFlag } from 'hooks/useUiFlag';
import { FeatureOverviewEnvironments } from './FeatureOverviewEnvironments/FeatureOverviewEnvironments';
import { default as LegacyFleatureOverview } from './LegacyFeatureOverview';
import { useEnvironmentVisibility } from './FeatureOverviewMetaData/EnvironmentVisibilityMenu/hooks/useEnvironmentVisibility';
import useSplashApi from 'hooks/api/actions/useSplashApi/useSplashApi';
import { useAuthSplash } from 'hooks/api/getters/useAuth/useAuthSplash';
import { StrategyDragTooltip } from './StrategyDragTooltip';

const StyledContainer = styled('div')(({ theme }) => ({
    display: 'flex',
    width: '100%',
    gap: theme.spacing(2),
    [theme.breakpoints.down('md')]: {
        flexDirection: 'column',
    },
}));

const StyledMainContent = styled('div')(({ theme }) => ({
    display: 'flex',
    flexDirection: 'column',
    flexGrow: 1,
    gap: theme.spacing(2),
}));

export const FeatureOverview = () => {
    const navigate = useNavigate();
    const projectId = useRequiredPathParam('projectId');
    const featureId = useRequiredPathParam('featureId');
    const featurePath = formatFeaturePath(projectId, featureId);
    const { hiddenEnvironments, onEnvironmentVisibilityChange } =
        useEnvironmentVisibility();
    const onSidebarClose = () => navigate(featurePath);
    usePageTitle(featureId);
    const { setLastViewed } = useLastViewedFlags();
    useEffect(() => {
        setLastViewed({ featureId, projectId });
    }, [featureId]);
    const flagOverviewRedesign = useUiFlag('flagOverviewRedesign');
    const { setSplashSeen } = useSplashApi();
    const { splash } = useAuthSplash();
    const [showTooltip, setShowTooltip] = useState(false);
    const [hasClosedTooltip, setHasClosedTooltip] = useState(false);

<<<<<<< HEAD
    const { setSplashSeen } = useSplashApi();
    const { splash } = useAuthSplash();
    const dragTooltipSplashId = 'strategy-drag-tooltip';
    const shouldShowStrategyDragTooltip = !splash?.[dragTooltipSplashId];
    const [showTooltip, setShowTooltip] = useState(false);
    const [hasClosedTooltip, setHasClosedTooltip] = useState(false);

    if (!flagOverviewRedesign) {
        return <LegacyFleatureOverview />;
    }

=======
    if (!flagOverviewRedesign) {
        return <LegacyFleatureOverview />;
    }

    const dragTooltipSplashId = 'strategy-drag-tooltip';
    const shouldShowStrategyDragTooltip = !splash?.[dragTooltipSplashId];
>>>>>>> d11f39e4
    const toggleShowTooltip = (envIsOpen: boolean) => {
        setShowTooltip(
            !hasClosedTooltip && shouldShowStrategyDragTooltip && envIsOpen,
        );
    };
    const onTooltipClose = () => {
        setHasClosedTooltip(true);
        setSplashSeen(dragTooltipSplashId);
    };

    return (
        <StyledContainer>
            <div>
                <FeatureOverviewMetaData
                    hiddenEnvironments={hiddenEnvironments}
                    onEnvironmentVisibilityChange={
                        onEnvironmentVisibilityChange
                    }
                />
            </div>
            <StyledMainContent>
                <FeatureOverviewEnvironments
                    onToggleEnvOpen={toggleShowTooltip}
                    hiddenEnvironments={hiddenEnvironments}
                />
            </StyledMainContent>
            <Routes>
                <Route
                    path='strategies/create'
                    element={
                        <SidebarModal
                            label='Create feature strategy'
                            onClose={onSidebarClose}
                            open
                        >
                            <FeatureStrategyCreate />
                        </SidebarModal>
                    }
                />
                <Route
                    path='strategies/edit'
                    element={
                        <SidebarModal
                            label='Edit feature strategy'
                            onClose={onSidebarClose}
                            open
                        >
                            <FeatureStrategyEdit />
                        </SidebarModal>
                    }
                />
            </Routes>

            <StrategyDragTooltip show={showTooltip} onClose={onTooltipClose} />
        </StyledContainer>
    );
};<|MERGE_RESOLUTION|>--- conflicted
+++ resolved
@@ -54,26 +54,13 @@
     const [showTooltip, setShowTooltip] = useState(false);
     const [hasClosedTooltip, setHasClosedTooltip] = useState(false);
 
-<<<<<<< HEAD
-    const { setSplashSeen } = useSplashApi();
-    const { splash } = useAuthSplash();
-    const dragTooltipSplashId = 'strategy-drag-tooltip';
-    const shouldShowStrategyDragTooltip = !splash?.[dragTooltipSplashId];
-    const [showTooltip, setShowTooltip] = useState(false);
-    const [hasClosedTooltip, setHasClosedTooltip] = useState(false);
-
-    if (!flagOverviewRedesign) {
-        return <LegacyFleatureOverview />;
-    }
-
-=======
     if (!flagOverviewRedesign) {
         return <LegacyFleatureOverview />;
     }
 
     const dragTooltipSplashId = 'strategy-drag-tooltip';
     const shouldShowStrategyDragTooltip = !splash?.[dragTooltipSplashId];
->>>>>>> d11f39e4
+
     const toggleShowTooltip = (envIsOpen: boolean) => {
         setShowTooltip(
             !hasClosedTooltip && shouldShowStrategyDragTooltip && envIsOpen,
