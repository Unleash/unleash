import { ENVIRONMENT_STRATEGY_ERROR } from 'constants/apiErrors';
import useFeatureApi from 'hooks/api/actions/useFeatureApi/useFeatureApi';
import { useFeature } from 'hooks/api/getters/useFeature/useFeature';
import useToast from 'hooks/useToast';
import { IFeatureEnvironment } from 'interfaces/featureToggle';
import PermissionSwitch from 'component/common/PermissionSwitch/PermissionSwitch';
import StringTruncator from 'component/common/StringTruncator/StringTruncator';
import { UPDATE_FEATURE_ENVIRONMENT } from 'component/providers/AccessProvider/permissions';
import React from 'react';
import { formatUnknownError } from 'utils/formatUnknownError';
import { useStyles } from './FeatureOverviewEnvSwitch.styles';
import { useRequiredPathParam } from 'hooks/useRequiredPathParam';
import useUiConfig from 'hooks/api/getters/useUiConfig/useUiConfig';
import { useChangeRequestToggle } from 'hooks/useChangeRequestToggle';
import { ChangeRequestDialogue } from 'component/changeRequest/ChangeRequestConfirmDialog/ChangeRequestConfirmDialog';

interface IFeatureOverviewEnvSwitchProps {
    env: IFeatureEnvironment;
    callback?: () => void;
    text?: string;
    showInfoBox: () => void;
}

const FeatureOverviewEnvSwitch = ({
    env,
    callback,
    text,
    showInfoBox,
}: IFeatureOverviewEnvSwitchProps) => {
    const projectId = useRequiredPathParam('projectId');
    const featureId = useRequiredPathParam('featureId');
    const { toggleFeatureEnvironmentOn, toggleFeatureEnvironmentOff } =
        useFeatureApi();
    const { refetchFeature } = useFeature(projectId, featureId);
    const { setToastData, setToastApiError } = useToast();
    const { classes: styles } = useStyles();
    const { uiConfig } = useUiConfig();
    const {
        onChangeRequestToggle,
        onChangeRequestToggleClose,
        onChangeRequestToggleConfirm,
        changeRequestDialogDetails,
    } = useChangeRequestToggle(projectId);

    const handleToggleEnvironmentOn = async () => {
        try {
            await toggleFeatureEnvironmentOn(projectId, featureId, env.name);
            setToastData({
                type: 'success',
                title: `Available in ${env.name}`,
                text: `${featureId} is now available in ${env.name} based on its defined strategies.`,
            });
            refetchFeature();
            if (callback) {
                callback();
            }
        } catch (error: unknown) {
            if (
                error instanceof Error &&
                error.message === ENVIRONMENT_STRATEGY_ERROR
            ) {
                showInfoBox();
            } else {
                setToastApiError(formatUnknownError(error));
            }
        }
    };

    const handleToggleEnvironmentOff = async () => {
        try {
            await toggleFeatureEnvironmentOff(projectId, featureId, env.name);
            setToastData({
                type: 'success',
                title: `Unavailable in ${env.name}`,
                text: `${featureId} is unavailable in ${env.name} and its strategies will no longer have any effect.`,
            });
            refetchFeature();
            if (callback) {
                callback();
            }
        } catch (error: unknown) {
            setToastApiError(formatUnknownError(error));
        }
    };

    const toggleEnvironment = async (e: React.ChangeEvent) => {
        if (uiConfig?.flags?.changeRequests && env.name === 'production') {
            e.preventDefault();
<<<<<<< HEAD
            onSuggestToggle(featureId, env.name, !env.enabled);
=======
            onChangeRequestToggle(featureId, env.name, env.enabled);
>>>>>>> 66223462
            return;
        }
        if (env.enabled) {
            await handleToggleEnvironmentOff();
            return;
        }
        await handleToggleEnvironmentOn();
    };

    let content = text ? (
        text
    ) : (
        <>
            {' '}
            <span data-loading>{env.enabled ? 'enabled' : 'disabled'} in</span>
            &nbsp;
            <StringTruncator text={env.name} maxWidth="120" maxLength={15} />
        </>
    );

    return (
        <div>
            <label className={styles.label}>
                <PermissionSwitch
                    permission={UPDATE_FEATURE_ENVIRONMENT}
                    projectId={projectId}
                    checked={env.enabled}
                    onChange={toggleEnvironment}
                    environmentId={env.name}
                />
                {content}
            </label>
            <ChangeRequestDialogue
                isOpen={changeRequestDialogDetails.isOpen}
                onClose={onChangeRequestToggleClose}
                featureName={featureId}
                environment={changeRequestDialogDetails?.environment}
                onConfirm={onChangeRequestToggleConfirm}
            />
        </div>
    );
};

export default FeatureOverviewEnvSwitch;<|MERGE_RESOLUTION|>--- conflicted
+++ resolved
@@ -86,11 +86,7 @@
     const toggleEnvironment = async (e: React.ChangeEvent) => {
         if (uiConfig?.flags?.changeRequests && env.name === 'production') {
             e.preventDefault();
-<<<<<<< HEAD
-            onSuggestToggle(featureId, env.name, !env.enabled);
-=======
-            onChangeRequestToggle(featureId, env.name, env.enabled);
->>>>>>> 66223462
+            onChangeRequestToggle(featureId, env.name, !env.enabled);
             return;
         }
         if (env.enabled) {
