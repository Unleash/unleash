--- conflicted
+++ resolved
@@ -21,10 +21,7 @@
 import { FEATURE_ENVIRONMENT_ACCORDION } from 'utils/testIds';
 import { useRequiredPathParam } from 'hooks/useRequiredPathParam';
 import { FeatureStrategyIcons } from 'component/feature/FeatureStrategy/FeatureStrategyIcons/FeatureStrategyIcons';
-<<<<<<< HEAD
 import { useGlobalLocalStorage } from 'hooks/useGlobalLocalStorage';
-=======
->>>>>>> bae623d6
 
 interface IFeatureOverviewEnvironmentProps {
     env: IFeatureEnvironment;
@@ -136,47 +133,28 @@
     const featureEnvironment = feature?.environments.find(
         featureEnvironment => featureEnvironment.name === env.name
     );
+
     return (
-<<<<<<< HEAD
         <ConditionallyRender
             condition={
                 !Boolean(new Set(globalStore.hiddenEnvironments).has(env.name))
             }
             show={
-                <div
-                    className={styles.featureOverviewEnvironment}
-                    style={{
-                        background: !env.enabled
-                            ? theme.palette.neutral.light
-                            : theme.palette.background.paper,
-                    }}
-                >
-                    <Accordion
-                        className={styles.accordion}
+                <StyledFeatureOverviewEnvironment enabled={env.enabled}>
+                    <StyledAccordion
                         data-testid={`${FEATURE_ENVIRONMENT_ACCORDION}_${env.name}`}
                     >
-                        <AccordionSummary
-                            className={styles.accordionHeader}
+                        <StyledAccordionSummary
                             expandIcon={<ExpandMore titleAccess="Toggle" />}
                         >
-                            <div
-                                className={styles.header}
-                                data-loading
-                                style={{
-                                    color: !env.enabled
-                                        ? theme.palette.text.secondary
-                                        : theme.palette.text.primary,
-                                }}
-                            >
-                                <div className={styles.headerTitle}>
-                                    <EnvironmentIcon
+                            <StyledHeader data-loading enabled={env.enabled}>
+                                <StyledHeaderTitle>
+                                    <StyledEnvironmentIcon
                                         enabled={env.enabled}
-                                        className={styles.headerIcon}
                                     />
                                     <div>
-                                        <StringTruncator
+                                        <StyledStringTruncator
                                             text={env.name}
-                                            className={styles.truncator}
                                             maxWidth="100"
                                             maxLength={15}
                                         />
@@ -192,80 +170,8 @@
                                             />
                                         }
                                     />
-                                </div>
-                                <div className={styles.container}>
-=======
-        <StyledFeatureOverviewEnvironment enabled={env.enabled}>
-            <StyledAccordion
-                data-testid={`${FEATURE_ENVIRONMENT_ACCORDION}_${env.name}`}
-            >
-                <StyledAccordionSummary
-                    expandIcon={<ExpandMore titleAccess="Toggle" />}
-                >
-                    <StyledHeader data-loading enabled={env.enabled}>
-                        <StyledHeaderTitle>
-                            <StyledEnvironmentIcon enabled={env.enabled} />
-                            <div>
-                                <StyledStringTruncator
-                                    text={env.name}
-                                    maxWidth="100"
-                                    maxLength={15}
-                                />
-                            </div>
-                            <ConditionallyRender
-                                condition={!env.enabled}
-                                show={
-                                    <Chip
-                                        size="small"
-                                        variant="outlined"
-                                        label="Disabled"
-                                        sx={{ ml: 1 }}
-                                    />
-                                }
-                            />
-                        </StyledHeaderTitle>
-                        <StyledContainer>
-                            <FeatureStrategyMenu
-                                label="Add strategy"
-                                projectId={projectId}
-                                featureId={featureId}
-                                environmentId={env.name}
-                                variant="text"
-                            />
-                            <FeatureStrategyIcons
-                                strategies={featureEnvironment?.strategies}
-                            />
-                        </StyledContainer>
-                    </StyledHeader>
-
-                    <FeatureOverviewEnvironmentMetrics
-                        environmentMetric={environmentMetric}
-                        disabled={!env.enabled}
-                    />
-                </StyledAccordionSummary>
-
-                <StyledAccordionDetails enabled={env.enabled}>
-                    <StyledEnvironmentAccordionBody
-                        featureEnvironment={featureEnvironment}
-                        isDisabled={!env.enabled}
-                        otherEnvironments={feature?.environments
-                            .map(({ name }) => name)
-                            .filter(name => name !== env.name)}
-                    />
-                    <ConditionallyRender
-                        condition={
-                            (featureEnvironment?.strategies?.length || 0) > 0
-                        }
-                        show={
-                            <>
-                                <Box
-                                    sx={{
-                                        display: 'flex',
-                                        justifyContent: 'center',
-                                        py: 1,
-                                    }}
-                                >
->>>>>>> bae623d6
+                                </StyledHeaderTitle>
+                                <StyledContainer>
                                     <FeatureStrategyMenu
                                         label="Add strategy"
                                         projectId={projectId}
@@ -278,22 +184,17 @@
                                             featureEnvironment?.strategies
                                         }
                                     />
-<<<<<<< HEAD
-                                </div>
-                            </div>
+                                </StyledContainer>
+                            </StyledHeader>
 
                             <FeatureOverviewEnvironmentMetrics
                                 environmentMetric={environmentMetric}
                                 disabled={!env.enabled}
                             />
-                        </AccordionSummary>
-
-                        <AccordionDetails
-                            className={classNames(styles.accordionDetails, {
-                                [styles.accordionDetailsDisabled]: !env.enabled,
-                            })}
-                        >
-                            <EnvironmentAccordionBody
+                        </StyledAccordionSummary>
+
+                        <StyledAccordionDetails enabled={env.enabled}>
+                            <StyledEnvironmentAccordionBody
                                 featureEnvironment={featureEnvironment}
                                 isDisabled={!env.enabled}
                                 otherEnvironments={feature?.environments
@@ -329,23 +230,11 @@
                                     </>
                                 }
                             />
-                        </AccordionDetails>
-                    </Accordion>
-                </div>
+                        </StyledAccordionDetails>
+                    </StyledAccordion>
+                </StyledFeatureOverviewEnvironment>
             }
         />
-=======
-                                </Box>
-                                <EnvironmentFooter
-                                    environmentMetric={environmentMetric}
-                                />
-                            </>
-                        }
-                    />
-                </StyledAccordionDetails>
-            </StyledAccordion>
-        </StyledFeatureOverviewEnvironment>
->>>>>>> bae623d6
     );
 };
 
