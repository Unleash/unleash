import { capitalize, styled } from '@mui/material';
import { Link, useNavigate } from 'react-router-dom';
import { useFeature } from 'hooks/api/getters/useFeature/useFeature';
import { getFeatureTypeIcons } from 'utils/getFeatureTypeIcons';
import { ConditionallyRender } from 'component/common/ConditionallyRender/ConditionallyRender';
import Edit from '@mui/icons-material/Edit';
import PermissionIconButton from 'component/common/PermissionIconButton/PermissionIconButton';
import { UPDATE_FEATURE } from 'component/providers/AccessProvider/permissions';
import { useRequiredPathParam } from 'hooks/useRequiredPathParam';
import { useUiFlag } from 'hooks/useUiFlag';
import { FeatureArchiveDialog } from 'component/common/FeatureArchiveDialog/FeatureArchiveDialog';
import { useState } from 'react';
import { FeatureArchiveNotAllowedDialog } from 'component/common/FeatureArchiveDialog/FeatureArchiveNotAllowedDialog';
import { StyledDetail } from '../FeatureOverviewSidePanel/FeatureOverviewSidePanelDetails/StyledRow';
import { formatDateYMD } from 'utils/formatDate';
import { parseISO } from 'date-fns';
import { FeatureEnvironmentSeen } from '../../FeatureEnvironmentSeen/FeatureEnvironmentSeen';
import { DependencyRow } from './DependencyRow';
import { useLocationSettings } from 'hooks/useLocationSettings';
import { useShowDependentFeatures } from './useShowDependentFeatures';
import type { ILastSeenEnvironments } from 'interfaces/featureToggle';
<<<<<<< HEAD
import { MarkCompletedDialogue } from '../FeatureLifecycle/MarkCompletedDialogue';
=======
import { FeatureLifecycle } from '../FeatureLifecycle/FeatureLifecycle';
>>>>>>> 3fc7714e

const StyledContainer = styled('div')(({ theme }) => ({
    borderRadius: theme.shape.borderRadiusLarge,
    backgroundColor: theme.palette.background.paper,
    display: 'flex',
    flexDirection: 'column',
    maxWidth: '350px',
    minWidth: '350px',
    marginRight: theme.spacing(2),
    [theme.breakpoints.down(1000)]: {
        width: '100%',
        maxWidth: 'none',
        minWidth: 'auto',
    },
}));

const StyledPaddingContainerTop = styled('div')({
    padding: '1.5rem 1.5rem 0 1.5rem',
});

const StyledMetaDataHeader = styled('div')({
    display: 'flex',
    alignItems: 'center',
});

const StyledHeader = styled('h2')(({ theme }) => ({
    fontSize: theme.fontSizes.mainHeader,
    fontWeight: 'normal',
    margin: 0,
}));

const StyledBody = styled('div')(({ theme }) => ({
    margin: theme.spacing(2, 0),
    display: 'flex',
    flexDirection: 'column',
    fontSize: theme.fontSizes.smallBody,
}));

const StyledBodyItem = styled('span')(({ theme }) => ({
    padding: theme.spacing(0.5, 0),
}));

const StyledRow = styled('div')(({ theme }) => ({
    display: 'flex',
    justifyContent: 'space-between',
    padding: theme.spacing(1, 0),
}));

const StyledDescriptionContainer = styled('div')(({ theme }) => ({
    display: 'flex',
    alignItems: 'center',
}));

const StyledDetailsContainer = styled('div')(({ theme }) => ({
    display: 'flex',
    alignItems: 'center',
    justifyContent: 'space-between',
}));

const StyledDescription = styled('p')({
    wordBreak: 'break-word',
});

export const StyledLabel = styled('span')(({ theme }) => ({
    color: theme.palette.text.secondary,
    marginRight: theme.spacing(1),
}));

const FeatureOverviewMetaData = () => {
    const projectId = useRequiredPathParam('projectId');
    const featureId = useRequiredPathParam('featureId');
    const { feature, refetchFeature } = useFeature(projectId, featureId);
    const { project, description, type } = feature;
    const featureLifecycleEnabled = useUiFlag('featureLifecycle');
<<<<<<< HEAD
    const { markFeatureUncompleted, loading } = useFeatureLifecycleApi();
=======
>>>>>>> 3fc7714e
    const navigate = useNavigate();
    const [showDelDialog, setShowDelDialog] = useState(false);
    const [showMarkCompletedDialogue, setShowMarkCompletedDialogue] =
        useState(false);
    const { locationSettings } = useLocationSettings();
    const showDependentFeatures = useShowDependentFeatures(feature.project);

    const lastSeenEnvironments: ILastSeenEnvironments[] =
        feature.environments?.map((env) => ({
            name: env.name,
            lastSeenAt: env.lastSeenAt,
            enabled: env.enabled,
            yes: env.yes,
            no: env.no,
        }));

    const IconComponent = getFeatureTypeIcons(type);

<<<<<<< HEAD
    const currentStage = populateCurrentStage(feature);

    const onUncomplete = async () => {
        await markFeatureUncompleted(featureId, projectId);
        refetchFeature();
    };

=======
>>>>>>> 3fc7714e
    return (
        <StyledContainer>
            <StyledPaddingContainerTop>
                <StyledMetaDataHeader data-loading>
                    <IconComponent
                        sx={(theme) => ({
                            marginRight: theme.spacing(2),
                            height: '40px',
                            width: '40px',
                            padding: theme.spacing(0.5),
                            backgroundColor:
                                theme.palette.background.alternative,
                            fill: theme.palette.primary.contrastText,
                            borderRadius: `${theme.shape.borderRadiusMedium}px`,
                        })}
                    />{' '}
                    <StyledHeader>{capitalize(type || '')} toggle</StyledHeader>
                </StyledMetaDataHeader>
                <StyledBody>
                    <StyledRow data-loading>
                        <StyledLabel>Project:</StyledLabel>
                        <span>{project}</span>
                    </StyledRow>
                    <ConditionallyRender
                        condition={featureLifecycleEnabled}
                        show={
                            <StyledRow data-loading>
                                <StyledLabel>Lifecycle:</StyledLabel>
                                <FeatureLifecycle
                                    feature={feature}
                                    onArchive={() => setShowDelDialog(true)}
<<<<<<< HEAD
                                    onComplete={() =>
                                        setShowMarkCompletedDialogue(true)
                                    }
                                    onUncomplete={onUncomplete}
                                    loading={loading}
                                >
                                    <FeatureLifecycleStageIcon
                                        stage={currentStage!}
                                    />
                                </FeatureLifecycleTooltip>
=======
                                    onComplete={refetchFeature}
                                    onUncomplete={refetchFeature}
                                />
>>>>>>> 3fc7714e
                            </StyledRow>
                        }
                    />

                    <ConditionallyRender
                        condition={Boolean(description)}
                        show={
                            <StyledBodyItem data-loading>
                                <StyledLabel>Description:</StyledLabel>
                                <StyledDescriptionContainer>
                                    <StyledDescription>
                                        {description}
                                    </StyledDescription>
                                    <PermissionIconButton
                                        projectId={projectId}
                                        permission={UPDATE_FEATURE}
                                        component={Link}
                                        to={`/projects/${projectId}/features/${featureId}/settings`}
                                        tooltipProps={{
                                            title: 'Edit description',
                                        }}
                                    >
                                        <Edit />
                                    </PermissionIconButton>
                                </StyledDescriptionContainer>
                            </StyledBodyItem>
                        }
                        elseShow={
                            <span data-loading>
                                <StyledDescriptionContainer>
                                    No description.{' '}
                                    <PermissionIconButton
                                        projectId={projectId}
                                        permission={UPDATE_FEATURE}
                                        component={Link}
                                        to={`/projects/${projectId}/features/${featureId}/settings`}
                                        tooltipProps={{
                                            title: 'Edit description',
                                        }}
                                    >
                                        <Edit />
                                    </PermissionIconButton>
                                </StyledDescriptionContainer>
                            </span>
                        }
                    />
                    <StyledBodyItem>
                        <StyledDetailsContainer>
                            <StyledDetail>
                                <StyledLabel>Created at:</StyledLabel>
                                <span>
                                    {formatDateYMD(
                                        parseISO(feature.createdAt),
                                        locationSettings.locale,
                                    )}
                                </span>
                            </StyledDetail>

                            <FeatureEnvironmentSeen
                                featureLastSeen={feature.lastSeenAt}
                                environments={lastSeenEnvironments}
                                sx={{ p: 0 }}
                            />
                        </StyledDetailsContainer>
                    </StyledBodyItem>
                    <ConditionallyRender
                        condition={showDependentFeatures}
                        show={<DependencyRow feature={feature} />}
                    />
                </StyledBody>
            </StyledPaddingContainerTop>
            <ConditionallyRender
                condition={feature.children.length > 0}
                show={
                    <FeatureArchiveNotAllowedDialog
                        features={feature.children}
                        project={projectId}
                        isOpen={showDelDialog}
                        onClose={() => setShowDelDialog(false)}
                    />
                }
                elseShow={
                    <FeatureArchiveDialog
                        isOpen={showDelDialog}
                        onConfirm={() => {
                            navigate(`/projects/${projectId}`);
                        }}
                        onClose={() => setShowDelDialog(false)}
                        projectId={projectId}
                        featureIds={[featureId]}
                    />
                }
            />
            <MarkCompletedDialogue
                isOpen={showMarkCompletedDialogue}
                setIsOpen={setShowMarkCompletedDialogue}
                projectId={projectId}
                featureId={featureId}
                onComplete={refetchFeature}
            />
        </StyledContainer>
    );
};

export default FeatureOverviewMetaData;<|MERGE_RESOLUTION|>--- conflicted
+++ resolved
@@ -19,11 +19,8 @@
 import { useLocationSettings } from 'hooks/useLocationSettings';
 import { useShowDependentFeatures } from './useShowDependentFeatures';
 import type { ILastSeenEnvironments } from 'interfaces/featureToggle';
-<<<<<<< HEAD
+import { FeatureLifecycle } from '../FeatureLifecycle/FeatureLifecycle';
 import { MarkCompletedDialogue } from '../FeatureLifecycle/MarkCompletedDialogue';
-=======
-import { FeatureLifecycle } from '../FeatureLifecycle/FeatureLifecycle';
->>>>>>> 3fc7714e
 
 const StyledContainer = styled('div')(({ theme }) => ({
     borderRadius: theme.shape.borderRadiusLarge,
@@ -98,10 +95,7 @@
     const { feature, refetchFeature } = useFeature(projectId, featureId);
     const { project, description, type } = feature;
     const featureLifecycleEnabled = useUiFlag('featureLifecycle');
-<<<<<<< HEAD
     const { markFeatureUncompleted, loading } = useFeatureLifecycleApi();
-=======
->>>>>>> 3fc7714e
     const navigate = useNavigate();
     const [showDelDialog, setShowDelDialog] = useState(false);
     const [showMarkCompletedDialogue, setShowMarkCompletedDialogue] =
@@ -120,7 +114,6 @@
 
     const IconComponent = getFeatureTypeIcons(type);
 
-<<<<<<< HEAD
     const currentStage = populateCurrentStage(feature);
 
     const onUncomplete = async () => {
@@ -128,8 +121,6 @@
         refetchFeature();
     };
 
-=======
->>>>>>> 3fc7714e
     return (
         <StyledContainer>
             <StyledPaddingContainerTop>
@@ -161,22 +152,9 @@
                                 <FeatureLifecycle
                                     feature={feature}
                                     onArchive={() => setShowDelDialog(true)}
-<<<<<<< HEAD
-                                    onComplete={() =>
-                                        setShowMarkCompletedDialogue(true)
-                                    }
-                                    onUncomplete={onUncomplete}
-                                    loading={loading}
-                                >
-                                    <FeatureLifecycleStageIcon
-                                        stage={currentStage!}
-                                    />
-                                </FeatureLifecycleTooltip>
-=======
                                     onComplete={refetchFeature}
                                     onUncomplete={refetchFeature}
                                 />
->>>>>>> 3fc7714e
                             </StyledRow>
                         }
                     />
