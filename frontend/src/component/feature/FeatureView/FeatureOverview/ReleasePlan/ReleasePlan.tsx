--- conflicted
+++ resolved
@@ -189,22 +189,9 @@
                         {description}
                     </StyledHeaderDescription>
                 </StyledHeaderTitleContainer>
-<<<<<<< HEAD
-                <PermissionIconButton
-                    onClick={confirmRemoveReleasePlan}
-                    permission={DELETE_FEATURE_STRATEGY}
-                    environmentId={environment}
-                    projectId={projectId}
-                    tooltipProps={{
-                        title: 'Remove release plan',
-                    }}
-                >
-                    <Delete />
-                </PermissionIconButton>
-=======
                 {!readonly && (
                     <PermissionIconButton
-                        onClick={() => setRemoveOpen(true)}
+                        onClick={confirmRemoveReleasePlan}
                         permission={DELETE_FEATURE_STRATEGY}
                         environmentId={environment}
                         projectId={projectId}
@@ -215,7 +202,6 @@
                         <Delete />
                     </PermissionIconButton>
                 )}
->>>>>>> 4871cd57
             </StyledHeader>
             <StyledBody>
                 {milestones.map((milestone, index) => (
