--- conflicted
+++ resolved
@@ -58,13 +58,8 @@
     appName: safeguard?.impactMetric.labelSelectors.appName?.[0] || '*',
     aggregationMode: (safeguard?.impactMetric.aggregationMode ||
         'rps') as MetricQuerySchemaAggregationMode,
-<<<<<<< HEAD
-    operator: (safeguard?.triggerCondition?.operator ||
-        '>') as CreateSafeguardSchemaOperator,
-=======
     operator: (safeguard?.triggerCondition.operator ||
         '>') as SafeguardTriggerConditionSchemaOperator,
->>>>>>> 4a372144
     threshold: safeguard?.triggerCondition?.threshold || 0,
     timeRange: (safeguard?.impactMetric.timeRange ||
         'day') as MetricQuerySchemaTimeRange,
