import type { FC } from 'react';
import { Box, Typography, useMediaQuery, useTheme } from '@mui/material';
import { ImpactMetricsChart } from './ImpactMetricsChart.tsx';
import type { AggregationMode } from './types.ts';

type ImpactMetricsChartPreviewProps = {
    selectedSeries: string;
    selectedRange: 'hour' | 'day' | 'week' | 'month';
    selectedLabels: Record<string, string[]>;
    beginAtZero: boolean;
    aggregationMode?: AggregationMode;
};

export const ImpactMetricsChartPreview: FC<ImpactMetricsChartPreviewProps> = ({
    selectedSeries,
    selectedRange,
    selectedLabels,
    beginAtZero,
<<<<<<< HEAD
    showRate,
}) => {
    const theme = useTheme();
    const screenBreakpoint = useMediaQuery(theme.breakpoints.down('lg'));
    const key = screenBreakpoint ? 'small' : 'large';
=======
    aggregationMode,
}) => (
    <>
        <Typography variant='h6' color='text.secondary'>
            Preview
        </Typography>
>>>>>>> 89f5f798

    return (
        <>
            <Typography variant='h6' color='text.secondary'>
                Preview
            </Typography>

<<<<<<< HEAD
            {!selectedSeries ? (
                <Typography variant='body2' color='text.secondary'>
                    Select a metric series to view the preview
                </Typography>
            ) : null}

            <Box sx={(theme) => ({ padding: theme.spacing(1) })}>
                <ImpactMetricsChart
                    key={key}
                    selectedSeries={selectedSeries}
                    selectedRange={selectedRange}
                    selectedLabels={selectedLabels}
                    beginAtZero={beginAtZero}
                    showRate={showRate}
                    isPreview
                />
            </Box>
        </>
    );
};
=======
        <StyledChartContainer>
            <ImpactMetricsChart
                selectedSeries={selectedSeries}
                selectedRange={selectedRange}
                selectedLabels={selectedLabels}
                beginAtZero={beginAtZero}
                aggregationMode={aggregationMode}
                isPreview
            />
        </StyledChartContainer>
    </>
);
>>>>>>> 89f5f798
<|MERGE_RESOLUTION|>--- conflicted
+++ resolved
@@ -16,20 +16,11 @@
     selectedRange,
     selectedLabels,
     beginAtZero,
-<<<<<<< HEAD
-    showRate,
+    aggregationMode,
 }) => {
     const theme = useTheme();
     const screenBreakpoint = useMediaQuery(theme.breakpoints.down('lg'));
     const key = screenBreakpoint ? 'small' : 'large';
-=======
-    aggregationMode,
-}) => (
-    <>
-        <Typography variant='h6' color='text.secondary'>
-            Preview
-        </Typography>
->>>>>>> 89f5f798
 
     return (
         <>
@@ -37,7 +28,6 @@
                 Preview
             </Typography>
 
-<<<<<<< HEAD
             {!selectedSeries ? (
                 <Typography variant='body2' color='text.secondary'>
                     Select a metric series to view the preview
@@ -51,24 +41,10 @@
                     selectedRange={selectedRange}
                     selectedLabels={selectedLabels}
                     beginAtZero={beginAtZero}
-                    showRate={showRate}
+                    aggregationMode={aggregationMode}
                     isPreview
                 />
             </Box>
         </>
     );
-};
-=======
-        <StyledChartContainer>
-            <ImpactMetricsChart
-                selectedSeries={selectedSeries}
-                selectedRange={selectedRange}
-                selectedLabels={selectedLabels}
-                beginAtZero={beginAtZero}
-                aggregationMode={aggregationMode}
-                isPreview
-            />
-        </StyledChartContainer>
-    </>
-);
->>>>>>> 89f5f798
+};