--- conflicted
+++ resolved
@@ -64,18 +64,8 @@
     return (
         <ChartTooltipContainer tooltip={tooltip}>
             <StyledTooltipItemContainer elevation={3}>
-<<<<<<< HEAD
                 <Typography variant='body2' component='span' fontWeight='bold'>
-                    Ratio {ratio}%
-=======
-                <Typography
-                    variant='body2'
-                    component='div'
-                    fontWeight='bold'
-                    sx={{ marginBottom: 1 }}
-                >
                     Ratio {ratio}
->>>>>>> a7c8f527
                 </Typography>
 
                 <DataList>
