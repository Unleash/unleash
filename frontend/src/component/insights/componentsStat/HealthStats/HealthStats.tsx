import type { FC, ReactNode } from 'react';
import { Box, Divider, Link, styled } from '@mui/material';
import { ReactComponent as InstanceHealthIcon } from 'assets/icons/instance-health.svg';

interface IHealthStatsProps {
    value?: string | number;
    healthy: number;
    stale: number;
    potentiallyStale: number;
    title?: ReactNode;
}

const StyledStatsRow = styled(Box)(({ theme }) => ({
    display: 'flex',
    alignItems: 'center',
    padding: theme.spacing(0.5, 2, 0.5, 2),
}));

const ExplanationRow = styled(StyledStatsRow)(({ theme }) => ({
    flex: 1,
    justifyContent: 'flex-end',
}));

const StyledIcon = styled(InstanceHealthIcon)(({ theme }) => ({
    color: theme.palette.primary.light,
    marginRight: theme.spacing(1.5),
}));

const StyledValue = styled(Box)(({ theme }) => ({
    display: 'block',
    marginLeft: 'auto',
    color: theme.palette.primary.main,
    fontWeight: theme.typography.fontWeightBold,
    fontSize: theme.fontSizes.mediumHeader,
}));

const StyledSection = styled('div')(({ theme }) => ({
    padding: theme.spacing(3),
    fontSize: theme.fontSizes.smallBody,
}));

const FlagsSection = styled(StyledSection)(({ theme }) => ({
    height: '100%',
    display: 'flex',
    flexDirection: 'column',
}));

const StyledHeader = styled('div')(() => ({
    display: 'flex',
    justifyContent: 'space-between',
    alignItems: 'center',
}));

const StyledMainValue = styled(StyledValue)(({ theme }) => ({
    fontSize: theme.fontSizes.largeHeader,
}));

export const HealthStats: FC<IHealthStatsProps> = ({
    value,
    healthy,
    stale,
    potentiallyStale,
    title,
}) => (
    <div>
        <StyledHeader>
            <StyledSection>{title}</StyledSection>
            <StyledSection>{/* TODO: trend */}</StyledSection>
        </StyledHeader>
        <Divider />
        <StyledSection>
            <StyledStatsRow>
                <StyledIcon />
                Instance health
                <StyledMainValue>{`${value || 0}%`}</StyledMainValue>
            </StyledStatsRow>
        </StyledSection>
        <Divider />
        <FlagsSection>
            <StyledStatsRow>
                Healthy flags
                <StyledValue>{healthy || 0}</StyledValue>
            </StyledStatsRow>
            <StyledStatsRow>
                Stale flags
                <StyledValue>{stale || 0}</StyledValue>
            </StyledStatsRow>
            <StyledStatsRow>
<<<<<<< HEAD
                Potentially stale flags
                <StyledValue>{potentiallyStale}</StyledValue>
=======
                Potencially stale flags
                <StyledValue>{potentiallyStale || 0}</StyledValue>
>>>>>>> 0fe00790
            </StyledStatsRow>
            <ExplanationRow>
                <Link
                    href='https://docs.getunleash.io/reference/technical-debt'
                    target='_blank'
                    rel='noreferrer'
                >
                    What affects instance health?
                </Link>
            </ExplanationRow>
        </FlagsSection>
    </div>
);<|MERGE_RESOLUTION|>--- conflicted
+++ resolved
@@ -86,13 +86,8 @@
                 <StyledValue>{stale || 0}</StyledValue>
             </StyledStatsRow>
             <StyledStatsRow>
-<<<<<<< HEAD
                 Potentially stale flags
-                <StyledValue>{potentiallyStale}</StyledValue>
-=======
-                Potencially stale flags
                 <StyledValue>{potentiallyStale || 0}</StyledValue>
->>>>>>> 0fe00790
             </StyledStatsRow>
             <ExplanationRow>
                 <Link
