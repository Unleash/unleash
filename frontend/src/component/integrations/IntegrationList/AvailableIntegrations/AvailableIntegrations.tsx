--- conflicted
+++ resolved
@@ -215,11 +215,7 @@
                 <StyledSection>
                     <StyledGrayContainer>
                         <div>
-<<<<<<< HEAD
-                            <Typography component="h3" variant="h2">
-=======
                             <Typography component="h3" variant="h4">
->>>>>>> c59b83b0
                                 Community SDKs
                             </Typography>
                             <Typography>
