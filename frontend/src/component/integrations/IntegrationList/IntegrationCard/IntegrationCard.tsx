import React, { Fragment, VFC } from 'react';
import { Link } from 'react-router-dom';
<<<<<<< HEAD
import { styled, Tooltip, Typography } from '@mui/material';
=======
import { styled, Typography, Theme } from '@mui/material';
>>>>>>> cd2eac23
import { IntegrationIcon } from '../IntegrationIcon/IntegrationIcon';
import { ConditionallyRender } from 'component/common/ConditionallyRender/ConditionallyRender';
import ChevronRightIcon from '@mui/icons-material/ChevronRight';
import { Badge } from 'component/common/Badge/Badge';
import { IntegrationCardMenu } from './IntegrationCardMenu/IntegrationCardMenu';
import type { AddonSchema } from 'openapi';

interface IIntegrationCardProps {
    id?: string | number;
    icon?: string;
    title: string;
    description?: string;
    isConfigured?: boolean;
    isEnabled?: boolean;
    configureActionText?: string;
    link: string;
    isExternal?: boolean;
    addon?: AddonSchema;
    deprecated?: string;
}

const StyledLink = styled(Link)(({ theme }) => ({
    display: 'flex',
    flexDirection: 'column',
    padding: theme.spacing(3),
    borderRadius: `${theme.shape.borderRadiusMedium}px`,
    border: `1px solid ${theme.palette.divider}`,
    textDecoration: 'none',
    color: 'inherit',
    boxShadow: theme.boxShadows.card,
    ':hover': {
        backgroundColor: theme.palette.action.hover,
    },
}));
const StyledAnchor = styled('a')(({ theme }) => ({
    display: 'flex',
    flexDirection: 'column',
    padding: theme.spacing(3),
    borderRadius: `${theme.shape.borderRadiusMedium}px`,
    border: `1px solid ${theme.palette.divider}`,
    textDecoration: 'none',
    color: 'inherit',
    boxShadow: theme.boxShadows.card,
    ':hover': {
        backgroundColor: theme.palette.action.hover,
    },
}));

const StyledHeader = styled('div')(({ theme }) => ({
    display: 'flex',
    alignItems: 'center',
    marginBottom: theme.spacing(2),
}));

const StyledTitle = styled(Typography)(() => ({
    display: 'flex',
    alignItems: 'center',
    marginRight: 'auto',
}));

const StyledAction = styled(Typography)(({ theme }) => ({
    display: 'flex',
    alignItems: 'center',
    color: theme.palette.primary.main,
    fontWeight: theme.typography.fontWeightBold,
    marginTop: 'auto',
    paddingTop: theme.spacing(1),
    gap: theme.spacing(0.5),
}));

export const IntegrationCard: VFC<IIntegrationCardProps> = ({
    icon,
    title,
    description,
    isEnabled,
    configureActionText = 'Configure',
    link,
    addon,
<<<<<<< HEAD
    deprecated,
=======
    isExternal = false,
>>>>>>> cd2eac23
}) => {
    const isConfigured = addon !== undefined;

    const content = (
        <Fragment>
            <StyledHeader>
                <StyledTitle variant="h3" data-loading>
                    <IntegrationIcon name={icon as string} /> {title}
                </StyledTitle>
                <ConditionallyRender
                    condition={deprecated !== undefined}
                    show={
                        <Tooltip title={deprecated} arrow>
                            <Badge data-loading>
                                Deprecated
                            </Badge>
                        </Tooltip>
                    }
                />
                <ConditionallyRender
                    condition={isEnabled === true}
                    show={
                        <Badge color="success" data-loading>
                            Enabled
                        </Badge>
                    }
                />
                <ConditionallyRender
                    condition={isEnabled === false}
                    show={<Badge data-loading>Disabled</Badge>}
                />
                <ConditionallyRender
                    condition={isConfigured}
                    show={<IntegrationCardMenu addon={addon as AddonSchema} />}
                />
            </StyledHeader>
<<<<<<< HEAD
            <Typography variant="body2" data-loading color="text.secondary">
=======
            <Typography variant="body2" color="text.secondary" data-loading>
>>>>>>> cd2eac23
                {description}
            </Typography>
            <StyledAction data-loading>
                {configureActionText} <ChevronRightIcon />
            </StyledAction>
        </Fragment>
    );

    if (isExternal) {
        return (
            <StyledAnchor href={link} target="_blank" rel="noreferrer">
                {content}
            </StyledAnchor>
        );
    } else {
        return <StyledLink to={link}> {content}</StyledLink>;
    }
};<|MERGE_RESOLUTION|>--- conflicted
+++ resolved
@@ -1,10 +1,6 @@
-import React, { Fragment, VFC } from 'react';
+import { VFC } from 'react';
 import { Link } from 'react-router-dom';
-<<<<<<< HEAD
 import { styled, Tooltip, Typography } from '@mui/material';
-=======
-import { styled, Typography, Theme } from '@mui/material';
->>>>>>> cd2eac23
 import { IntegrationIcon } from '../IntegrationIcon/IntegrationIcon';
 import { ConditionallyRender } from 'component/common/ConditionallyRender/ConditionallyRender';
 import ChevronRightIcon from '@mui/icons-material/ChevronRight';
@@ -83,16 +79,13 @@
     configureActionText = 'Configure',
     link,
     addon,
-<<<<<<< HEAD
     deprecated,
-=======
     isExternal = false,
->>>>>>> cd2eac23
 }) => {
     const isConfigured = addon !== undefined;
 
     const content = (
-        <Fragment>
+        <>
             <StyledHeader>
                 <StyledTitle variant="h3" data-loading>
                     <IntegrationIcon name={icon as string} /> {title}
@@ -101,9 +94,7 @@
                     condition={deprecated !== undefined}
                     show={
                         <Tooltip title={deprecated} arrow>
-                            <Badge data-loading>
-                                Deprecated
-                            </Badge>
+                            <Badge data-loading>Deprecated</Badge>
                         </Tooltip>
                     }
                 />
@@ -124,17 +115,13 @@
                     show={<IntegrationCardMenu addon={addon as AddonSchema} />}
                 />
             </StyledHeader>
-<<<<<<< HEAD
-            <Typography variant="body2" data-loading color="text.secondary">
-=======
             <Typography variant="body2" color="text.secondary" data-loading>
->>>>>>> cd2eac23
                 {description}
             </Typography>
             <StyledAction data-loading>
                 {configureActionText} <ChevronRightIcon />
             </StyledAction>
-        </Fragment>
+        </>
     );
 
     if (isExternal) {
@@ -144,6 +131,6 @@
             </StyledAnchor>
         );
     } else {
-        return <StyledLink to={link}> {content}</StyledLink>;
+        return <StyledLink to={link}>{content}</StyledLink>;
     }
 };