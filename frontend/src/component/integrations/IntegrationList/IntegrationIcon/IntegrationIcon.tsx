import { Avatar, styled } from '@mui/material';
import { DeviceHub } from '@mui/icons-material';
import { formatAssetPath } from 'utils/formatPath';

import slackIcon from 'assets/icons/slack.svg';
import jiraCommentIcon from 'assets/icons/jira-comment.svg';
import jiraIcon from 'assets/icons/jira.svg';
import webhooksIcon from 'assets/icons/webhooks.svg';
import teamsIcon from 'assets/icons/teams.svg';
import dataDogIcon from 'assets/icons/datadog.svg';
import unleashIcon from 'assets/icons/unleash-integration.svg';
import { capitalizeFirst } from 'utils/capitalizeFirst';
import { ConditionallyRender } from 'component/common/ConditionallyRender/ConditionallyRender';

<<<<<<< HEAD
const StyledAvatar = styled(Avatar)(({ theme }) => ({
    marginRight: theme.spacing(2),
    borderRadius: theme.shape.borderRadius,
    overflow: 'hidden',
    width: theme.spacing(4),
    height: theme.spacing(4),
    // background: theme.palette.background.elevation1,
}));
=======
import android from 'assets/icons/sdks/Logo-android.svg';
import dotnet from 'assets/icons/sdks/Logo-net.svg';
import flutter from 'assets/icons/sdks/Logo-flutter.svg';
import go from 'assets/icons/sdks/Logo-go.svg';
import ios from 'assets/icons/sdks/Logo-ios.svg';
import java from 'assets/icons/sdks/Logo-java.svg';
import javascript from 'assets/icons/sdks/Logo-javascript.svg';
import node from 'assets/icons/sdks/Logo-node.svg';
import php from 'assets/icons/sdks/Logo-php.svg';
import python from 'assets/icons/sdks/Logo-python.svg';
import react from 'assets/icons/sdks/Logo-react.svg';
import ruby from 'assets/icons/sdks/Logo-ruby.svg';
import rust from 'assets/icons/sdks/Logo-rust.svg';
import svelte from 'assets/icons/sdks/Logo-svelte.svg';
import vue from 'assets/icons/sdks/Logo-vue.svg';

const style: React.CSSProperties = {
    width: '32.5px',
    height: '32.5px',
    marginRight: '16px',
};
>>>>>>> cd2eac23

interface IIntegrationIconProps {
    name: string;
}

<<<<<<< HEAD
const integrations: Record<string, string> = {
    slack: slackIcon,
    'slack-app': slackIcon,
    'jira-comment': jiraCommentIcon,
    webhook: webhooksIcon,
    teams: teamsIcon,
    datadog: dataDogIcon,
    jira: jiraIcon,
    unleash: unleashIcon,
};

export const IntegrationIcon = ({ name }: IIntegrationIconProps) => (
    <ConditionallyRender
        condition={Object.keys(integrations).includes(name)}
        show={() => (
            <StyledAvatar
                src={formatAssetPath(integrations[name])}
                alt={`${capitalizeFirst(name)} icon`}
                variant="rounded"
            />
        )}
        elseShow={() => (
            <StyledAvatar variant="rounded">
                <DeviceHub />
            </StyledAvatar>
        )}
    />
);
=======
export const IntegrationIcon = ({ name }: IIntegrationIconProps) => {
    switch (name) {
        case 'slack':
        case 'slack-app':
            return (
                <img
                    style={style}
                    alt="Slack logo"
                    src={formatAssetPath(slackIcon)}
                />
            );
        case 'jira-comment':
            return (
                <img
                    style={style}
                    alt="JIRA logo"
                    src={formatAssetPath(jiraCommentIcon)}
                />
            );
        case 'webhook':
            return (
                <img
                    style={style}
                    alt="Generic Webhook logo"
                    src={formatAssetPath(webhooksIcon)}
                />
            );
        case 'teams':
            return (
                <img
                    style={style}
                    alt="Microsoft Teams logo"
                    src={formatAssetPath(teamsIcon)}
                />
            );
        case 'datadog':
            return (
                <img
                    style={style}
                    alt="Datadog logo"
                    src={formatAssetPath(dataDogIcon)}
                />
            );
        case 'jira':
            return (
                <img
                    style={style}
                    alt="JIRA logo"
                    src={formatAssetPath(jiraIcon)}
                />
            );
        case 'android':
            return (
                <img
                    style={style}
                    alt="Android logo"
                    src={formatAssetPath(android)}
                />
            );
        case 'dotnet':
            return (
                <img
                    style={style}
                    alt=".Net logo"
                    src={formatAssetPath(dotnet)}
                />
            );
        case 'flutter':
            return (
                <img
                    style={style}
                    alt="Flutter logo"
                    src={formatAssetPath(flutter)}
                />
            );
        case 'go':
            return (
                <img style={style} alt="Go logo" src={formatAssetPath(go)} />
            );
        case 'ios':
            return (
                <img style={style} alt="iOS logo" src={formatAssetPath(ios)} />
            );
        case 'java':
            return (
                <img
                    style={style}
                    alt="Java logo"
                    src={formatAssetPath(java)}
                />
            );
        case 'javascript':
            return (
                <img
                    style={style}
                    alt="JavaScript logo"
                    src={formatAssetPath(javascript)}
                />
            );
        case 'node':
            return (
                <img
                    style={style}
                    alt="Node.js logo"
                    src={formatAssetPath(node)}
                />
            );
        case 'php':
            return (
                <img style={style} alt="PHP logo" src={formatAssetPath(php)} />
            );
        case 'python':
            return (
                <img
                    style={style}
                    alt="Python logo"
                    src={formatAssetPath(python)}
                />
            );
        case 'react':
            return (
                <img
                    style={style}
                    alt="React logo"
                    src={formatAssetPath(react)}
                />
            );
        case 'ruby':
            return (
                <img
                    style={style}
                    alt="Ruby logo"
                    src={formatAssetPath(ruby)}
                />
            );
        case 'rust':
            return (
                <img
                    style={style}
                    alt="Rust logo"
                    src={formatAssetPath(rust)}
                />
            );
        case 'svelte':
            return (
                <img
                    style={style}
                    alt="Svelte logo"
                    src={formatAssetPath(svelte)}
                />
            );
        case 'vue':
            return (
                <img style={style} alt="Vue logo" src={formatAssetPath(vue)} />
            );
        default:
            return (
                <Avatar>
                    <DeviceHub />
                </Avatar>
            );
    }
};
>>>>>>> cd2eac23
<|MERGE_RESOLUTION|>--- conflicted
+++ resolved
@@ -12,16 +12,14 @@
 import { capitalizeFirst } from 'utils/capitalizeFirst';
 import { ConditionallyRender } from 'component/common/ConditionallyRender/ConditionallyRender';
 
-<<<<<<< HEAD
 const StyledAvatar = styled(Avatar)(({ theme }) => ({
     marginRight: theme.spacing(2),
     borderRadius: theme.shape.borderRadius,
     overflow: 'hidden',
     width: theme.spacing(4),
     height: theme.spacing(4),
-    // background: theme.palette.background.elevation1,
 }));
-=======
+
 import android from 'assets/icons/sdks/Logo-android.svg';
 import dotnet from 'assets/icons/sdks/Logo-net.svg';
 import flutter from 'assets/icons/sdks/Logo-flutter.svg';
@@ -38,27 +36,40 @@
 import svelte from 'assets/icons/sdks/Logo-svelte.svg';
 import vue from 'assets/icons/sdks/Logo-vue.svg';
 
-const style: React.CSSProperties = {
-    width: '32.5px',
-    height: '32.5px',
-    marginRight: '16px',
-};
->>>>>>> cd2eac23
-
 interface IIntegrationIconProps {
     name: string;
 }
 
-<<<<<<< HEAD
-const integrations: Record<string, string> = {
-    slack: slackIcon,
-    'slack-app': slackIcon,
-    'jira-comment': jiraCommentIcon,
-    webhook: webhooksIcon,
-    teams: teamsIcon,
-    datadog: dataDogIcon,
-    jira: jiraIcon,
-    unleash: unleashIcon,
+const integrations: Record<
+    string,
+    {
+        icon: string;
+        title: string;
+    }
+> = {
+    slack: { title: 'Slack', icon: slackIcon },
+    'slack-app': { title: 'Slack', icon: slackIcon },
+    'jira-comment': { title: 'Jira', icon: jiraCommentIcon },
+    webhook: { title: 'Webhook', icon: webhooksIcon },
+    teams: { title: 'Teams', icon: teamsIcon },
+    datadog: { title: 'Datadog', icon: dataDogIcon },
+    jira: { title: 'Jira', icon: jiraIcon },
+    unleash: { title: 'Unleash', icon: unleashIcon },
+    android: { title: 'Android', icon: android },
+    dotnet: { title: 'Dotnet', icon: dotnet },
+    flutter: { title: 'Flutter', icon: flutter },
+    go: { title: 'Go', icon: go },
+    ios: { title: 'iOS', icon: ios },
+    java: { title: 'Java', icon: java },
+    javascript: { title: 'Javascript', icon: javascript },
+    node: { title: 'Node', icon: node },
+    php: { title: 'PHP', icon: php },
+    python: { title: 'Python', icon: python },
+    react: { title: 'React', icon: react },
+    ruby: { title: 'Ruby', icon: ruby },
+    rust: { title: 'Rust', icon: rust },
+    svelte: { title: 'Svelte', icon: svelte },
+    vue: { title: 'Vue', icon: vue },
 };
 
 export const IntegrationIcon = ({ name }: IIntegrationIconProps) => (
@@ -66,8 +77,8 @@
         condition={Object.keys(integrations).includes(name)}
         show={() => (
             <StyledAvatar
-                src={formatAssetPath(integrations[name])}
-                alt={`${capitalizeFirst(name)} icon`}
+                src={formatAssetPath(integrations[name].icon)}
+                alt={`${capitalizeFirst(integrations[name].title)} icon`}
                 variant="rounded"
             />
         )}
@@ -77,169 +88,4 @@
             </StyledAvatar>
         )}
     />
-);
-=======
-export const IntegrationIcon = ({ name }: IIntegrationIconProps) => {
-    switch (name) {
-        case 'slack':
-        case 'slack-app':
-            return (
-                <img
-                    style={style}
-                    alt="Slack logo"
-                    src={formatAssetPath(slackIcon)}
-                />
-            );
-        case 'jira-comment':
-            return (
-                <img
-                    style={style}
-                    alt="JIRA logo"
-                    src={formatAssetPath(jiraCommentIcon)}
-                />
-            );
-        case 'webhook':
-            return (
-                <img
-                    style={style}
-                    alt="Generic Webhook logo"
-                    src={formatAssetPath(webhooksIcon)}
-                />
-            );
-        case 'teams':
-            return (
-                <img
-                    style={style}
-                    alt="Microsoft Teams logo"
-                    src={formatAssetPath(teamsIcon)}
-                />
-            );
-        case 'datadog':
-            return (
-                <img
-                    style={style}
-                    alt="Datadog logo"
-                    src={formatAssetPath(dataDogIcon)}
-                />
-            );
-        case 'jira':
-            return (
-                <img
-                    style={style}
-                    alt="JIRA logo"
-                    src={formatAssetPath(jiraIcon)}
-                />
-            );
-        case 'android':
-            return (
-                <img
-                    style={style}
-                    alt="Android logo"
-                    src={formatAssetPath(android)}
-                />
-            );
-        case 'dotnet':
-            return (
-                <img
-                    style={style}
-                    alt=".Net logo"
-                    src={formatAssetPath(dotnet)}
-                />
-            );
-        case 'flutter':
-            return (
-                <img
-                    style={style}
-                    alt="Flutter logo"
-                    src={formatAssetPath(flutter)}
-                />
-            );
-        case 'go':
-            return (
-                <img style={style} alt="Go logo" src={formatAssetPath(go)} />
-            );
-        case 'ios':
-            return (
-                <img style={style} alt="iOS logo" src={formatAssetPath(ios)} />
-            );
-        case 'java':
-            return (
-                <img
-                    style={style}
-                    alt="Java logo"
-                    src={formatAssetPath(java)}
-                />
-            );
-        case 'javascript':
-            return (
-                <img
-                    style={style}
-                    alt="JavaScript logo"
-                    src={formatAssetPath(javascript)}
-                />
-            );
-        case 'node':
-            return (
-                <img
-                    style={style}
-                    alt="Node.js logo"
-                    src={formatAssetPath(node)}
-                />
-            );
-        case 'php':
-            return (
-                <img style={style} alt="PHP logo" src={formatAssetPath(php)} />
-            );
-        case 'python':
-            return (
-                <img
-                    style={style}
-                    alt="Python logo"
-                    src={formatAssetPath(python)}
-                />
-            );
-        case 'react':
-            return (
-                <img
-                    style={style}
-                    alt="React logo"
-                    src={formatAssetPath(react)}
-                />
-            );
-        case 'ruby':
-            return (
-                <img
-                    style={style}
-                    alt="Ruby logo"
-                    src={formatAssetPath(ruby)}
-                />
-            );
-        case 'rust':
-            return (
-                <img
-                    style={style}
-                    alt="Rust logo"
-                    src={formatAssetPath(rust)}
-                />
-            );
-        case 'svelte':
-            return (
-                <img
-                    style={style}
-                    alt="Svelte logo"
-                    src={formatAssetPath(svelte)}
-                />
-            );
-        case 'vue':
-            return (
-                <img style={style} alt="Vue logo" src={formatAssetPath(vue)} />
-            );
-        default:
-            return (
-                <Avatar>
-                    <DeviceHub />
-                </Avatar>
-            );
-    }
-};
->>>>>>> cd2eac23
+);