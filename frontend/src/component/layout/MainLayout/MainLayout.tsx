--- conflicted
+++ resolved
@@ -125,15 +125,7 @@
                         >
                             <ConditionallyRender
                                 condition={!isSmallScreen}
-<<<<<<< HEAD
-                                show={
-                                    <NavigationSidebar
-                                        NewInUnleash={NewInUnleash}
-                                    />
-                                }
-=======
-                                show={<NavigationSidebar />}
->>>>>>> d3294d58
+                                show={<NavigationSidebar NewInUnleash={NewInUnleash} />}
                             />
 
                             <Box
