--- conflicted
+++ resolved
@@ -58,12 +58,8 @@
     '/admin/cors': CorsIcon,
     '/admin/billing': BillingIcon,
     '/history': EventLogIcon,
-<<<<<<< HEAD
     '/release-management': LaunchIcon,
-=======
-    '/releases-management': LaunchIcon,
     '/personal': PersonalDashboardIcon,
->>>>>>> f7a136d4
     GitHub: GitHubIcon,
     Documentation: LibraryBooksIcon,
 };
