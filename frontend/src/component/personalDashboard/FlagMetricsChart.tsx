--- conflicted
+++ resolved
@@ -173,18 +173,13 @@
     const noData = data.datasets[0].data.length === 0;
 
     return (
-<<<<<<< HEAD
-        <>
+        <ChartContainer>
             <ExposureAndSelectors>
                 <StyledExposure
                     project={flag.project}
                     flagName={flag.name}
                     onArchive={onArchive}
                 />
-=======
-        <ChartContainer>
-            <MetricsSelectors>
->>>>>>> ad35fa9a
                 {environment ? (
                     <EnvironmentSelect
                         environment={environment}
