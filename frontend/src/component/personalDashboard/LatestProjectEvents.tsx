--- conflicted
+++ resolved
@@ -1,4 +1,4 @@
-import type { FC, HTMLAttributes } from 'react';
+import type { FC } from 'react';
 import { Markdown } from '../common/Markdown/Markdown';
 import type { PersonalDashboardProjectDetailsSchema } from '../../openapi';
 import { UserAvatar } from '../common/UserAvatar/UserAvatar';
@@ -40,9 +40,6 @@
     marginBottom: theme.spacing(1),
 }));
 
-<<<<<<< HEAD
-const BoldToNormal = ({ children }: HTMLAttributes<HTMLElement>) => children;
-=======
 const StyledUserAvatar = styled(UserAvatar)(({ theme }) => ({
     marginTop: theme.spacing(0.5),
 }));
@@ -50,31 +47,14 @@
 const StyledMarkdown = styled(Markdown)({
     overflowWrap: 'anywhere',
 });
->>>>>>> 8e7c63ac
+
+const BoldToNormal = ({ children }: HTMLAttributes<HTMLElement>) => children;
 
 export const LatestProjectEvents: FC<{
     latestEvents: PersonalDashboardProjectDetailsSchema['latestEvents'];
 }> = ({ latestEvents }) => {
     const { locationSettings } = useLocationSettings();
     return (
-<<<<<<< HEAD
-        <Events>
-            {latestEvents.map((event) => {
-                return (
-                    <Event key={event.id}>
-                        <UserAvatar
-                            src={event.createdByImageUrl}
-                            sx={{ mt: 1 }}
-                        />
-                        <Markdown components={{ strong: BoldToNormal }}>
-                            {event.summary ||
-                                'No preview available for this event'}
-                        </Markdown>
-                    </Event>
-                );
-            })}
-        </Events>
-=======
         <ActionBox
             title={
                 <Typography
@@ -99,7 +79,9 @@
                                         locationSettings.locale,
                                     )}
                                 </Timestamp>
-                                <StyledMarkdown>
+                                <StyledMarkdown
+                                    components={{ strong: BoldToNormal }}
+                                >
                                     {event.summary ||
                                         'No preview available for this event'}
                                 </StyledMarkdown>
@@ -109,6 +91,5 @@
                 })}
             </Events>
         </ActionBox>
->>>>>>> 8e7c63ac
     );
 };