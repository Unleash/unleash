import {
    Box,
    IconButton,
    Link,
    List,
    ListItem,
    ListItemButton,
    Typography,
} from '@mui/material';
import { Badge } from '../common/Badge/Badge';
import { ProjectIcon } from '../common/ProjectIcon/ProjectIcon';
import LinkIcon from '@mui/icons-material/ArrowForward';
import { ProjectSetupComplete } from './ProjectSetupComplete';
import { ConnectSDK, CreateFlag, ExistingFlag } from './ConnectSDK';
import { LatestProjectEvents } from './LatestProjectEvents';
import { RoleAndOwnerInfo } from './RoleAndOwnerInfo';
<<<<<<< HEAD
import { forwardRef, type FC } from 'react';
=======
import { useEffect, useRef, type FC } from 'react';
>>>>>>> 67f036c0
import { StyledCardTitle } from './PersonalDashboard';
import type {
    PersonalDashboardProjectDetailsSchema,
    PersonalDashboardSchemaAdminsItem,
    PersonalDashboardSchemaProjectsItem,
} from '../../openapi';
import {
    ContentGridContainer,
    EmptyGridItem,
    ListItemBox,
    listItemStyle,
    ProjectGrid,
    GridItem,
    SpacedGridItem,
} from './Grid';
import { ContactAdmins, DataError } from './ProjectDetailsError';

const ActiveProjectDetails: FC<{
    project: PersonalDashboardSchemaProjectsItem;
}> = ({ project }) => {
    return (
        <Box sx={{ display: 'flex', gap: 2 }}>
            <Box sx={{ display: 'flex', flexDirection: 'column' }}>
                <Typography variant='subtitle2' color='primary'>
                    {project.featureCount}
                </Typography>
                <Typography variant='caption' color='text.secondary'>
                    flags
                </Typography>
            </Box>
            <Box sx={{ display: 'flex', flexDirection: 'column' }}>
                <Typography variant='subtitle2' color='primary'>
                    {project.memberCount}
                </Typography>
                <Typography variant='caption' color='text.secondary'>
                    members
                </Typography>
            </Box>
            <Box sx={{ display: 'flex', flexDirection: 'column' }}>
                <Typography variant='subtitle2' color='primary'>
                    {project.health}%
                </Typography>
                <Typography variant='caption' color='text.secondary'>
                    health
                </Typography>
            </Box>
        </Box>
    );
};

<<<<<<< HEAD
export const MyProjects = forwardRef<
    HTMLDivElement,
    {
        projects: PersonalDashboardSchemaProjectsItem[];
        personalDashboardProjectDetails?: PersonalDashboardProjectDetailsSchema;
        activeProject: string;
        setActiveProject: (project: string) => void;
        admins: PersonalDashboardSchemaAdminsItem[];
    }
>(
    (
        {
            projects,
            personalDashboardProjectDetails,
            setActiveProject,
            activeProject,
            admins,
        },
        ref,
    ) => {
        const activeProjectStage =
            personalDashboardProjectDetails?.onboardingStatus.status ??
            'loading';
        const setupIncomplete =
            activeProjectStage === 'onboarding-started' ||
            activeProjectStage === 'first-flag-created';
=======
const ProjectListItem: FC<{
    project: PersonalDashboardSchemaProjectsItem;
    selected: boolean;
    onClick: () => void;
}> = ({ project, selected, onClick }) => {
    const activeProjectRef = useRef<HTMLLIElement>(null);

    useEffect(() => {
        if (activeProjectRef.current) {
            activeProjectRef.current.scrollIntoView({
                block: 'nearest',
                inline: 'start',
            });
        }
    }, []);

    return (
        <ListItem
            disablePadding={true}
            sx={{ mb: 1 }}
            ref={selected ? activeProjectRef : null}
        >
            <ListItemButton
                sx={listItemStyle}
                selected={selected}
                onClick={onClick}
            >
                <ListItemBox>
                    <ProjectIcon color='primary' />
                    <StyledCardTitle>{project.name}</StyledCardTitle>
                    <IconButton
                        component={Link}
                        href={`projects/${project.id}`}
                        size='small'
                        sx={{ ml: 'auto' }}
                    >
                        <LinkIcon titleAccess={`projects/${project.id}`} />
                    </IconButton>
                </ListItemBox>
                {selected ? <ActiveProjectDetails project={project} /> : null}
            </ListItemButton>
        </ListItem>
    );
};

export const MyProjects: FC<{
    projects: PersonalDashboardSchemaProjectsItem[];
    personalDashboardProjectDetails?: PersonalDashboardProjectDetailsSchema;
    activeProject: string;
    setActiveProject: (project: string) => void;
}> = ({
    projects,
    personalDashboardProjectDetails,
    setActiveProject,
    activeProject,
}) => {
    const activeProjectStage =
        personalDashboardProjectDetails?.onboardingStatus.status ?? 'loading';
    const setupIncomplete =
        activeProjectStage === 'onboarding-started' ||
        activeProjectStage === 'first-flag-created';
>>>>>>> 67f036c0

        console.log('active project:', activeProject);

        const error = personalDashboardProjectDetails === undefined;

        const box1Content = () => {
            if (error) {
                return <DataError project={activeProject} />;
            }

            if (
                activeProjectStage === 'onboarded' &&
                personalDashboardProjectDetails
            ) {
                return (
                    <ProjectSetupComplete
                        project={activeProject}
                        insights={personalDashboardProjectDetails.insights}
                    />
                );
            } else if (
                activeProjectStage === 'onboarding-started' ||
                activeProjectStage === 'loading'
            ) {
                return <CreateFlag project={activeProject} />;
            } else if (activeProjectStage === 'first-flag-created') {
                return <ExistingFlag project={activeProject} />;
            }
        };

        const box2Content = () => {
            if (error) {
                return <ContactAdmins admins={admins} />;
            }

            if (
                activeProjectStage === 'onboarded' &&
                personalDashboardProjectDetails
            ) {
                return (
                    <LatestProjectEvents
                        latestEvents={
                            personalDashboardProjectDetails.latestEvents
                        }
                    />
                );
            }

            if (setupIncomplete || activeProjectStage === 'loading') {
                return <ConnectSDK project={activeProject} />;
            }
        };

        return (
            <ContentGridContainer ref={ref}>
                <ProjectGrid>
                    <GridItem gridArea='title'>
                        <Typography variant='h3'>My projects</Typography>
                    </GridItem>
                    <GridItem
                        gridArea='onboarding'
                        sx={{
                            display: 'flex',
                            justifyContent: 'flex-end',
                        }}
                    >
<<<<<<< HEAD
                        {setupIncomplete ? (
                            <Badge color='warning'>Setup incomplete</Badge>
                        ) : null}
                        {error ? (
                            <Badge color='error'>Setup state unknown</Badge>
                        ) : null}
                    </GridItem>
                    <SpacedGridItem gridArea='projects'>
                        <List
                            disablePadding={true}
                            sx={{ maxHeight: '400px', overflow: 'auto' }}
                        >
                            {projects.map((project) => {
                                return (
                                    <ListItem
                                        key={project.id}
                                        disablePadding={true}
                                        sx={{ mb: 1 }}
                                    >
                                        <ListItemButton
                                            sx={listItemStyle}
                                            selected={project.id === activeProject}
                                            onClick={() =>
                                                setActiveProject(project.id)
                                            }
                                        >
                                            <ListItemBox>
                                                <ProjectIcon color='primary' />
                                                <StyledCardTitle>
                                                    {project.name}
                                                </StyledCardTitle>
                                                <IconButton
                                                    component={Link}
                                                    href={`projects/${project.id}`}
                                                    size='small'
                                                    sx={{ ml: 'auto' }}
                                                >
                                                    <LinkIcon
                                                        titleAccess={`projects/${project.id}`}
                                                    />
                                                </IconButton>
                                            </ListItemBox>
                                            {project.id === activeProject ? (
                                                <ActiveProjectDetails
                                                    project={project}
                                                />
                                            ) : null}
                                        </ListItemButton>
                                    </ListItem>
                                );
                            })}
                        </List>
                    </SpacedGridItem>
                    <SpacedGridItem gridArea='box1'>
                        {box1Content()}
                    </SpacedGridItem>
                    <SpacedGridItem gridArea='box2'>
                        {box2Content()}
                    </SpacedGridItem>
                    <EmptyGridItem />
                    <GridItem gridArea='owners'>
=======
                        {projects.map((project) => {
                            return (
                                <ProjectListItem
                                    key={project.id}
                                    project={project}
                                    selected={project.id === activeProject}
                                    onClick={() => setActiveProject(project.id)}
                                />
                            );
                        })}
                    </List>
                </SpacedGridItem>
                <SpacedGridItem gridArea='box1'>
                    {activeProjectStage === 'onboarded' &&
                    personalDashboardProjectDetails ? (
                        <ProjectSetupComplete
                            project={activeProject}
                            insights={personalDashboardProjectDetails.insights}
                        />
                    ) : null}
                    {activeProjectStage === 'onboarding-started' ||
                    activeProjectStage === 'loading' ? (
                        <CreateFlag project={activeProject} />
                    ) : null}
                    {activeProjectStage === 'first-flag-created' ? (
                        <ExistingFlag project={activeProject} />
                    ) : null}
                </SpacedGridItem>
                <SpacedGridItem gridArea='box2'>
                    {activeProjectStage === 'onboarded' &&
                    personalDashboardProjectDetails ? (
                        <LatestProjectEvents
                            latestEvents={
                                personalDashboardProjectDetails.latestEvents
                            }
                        />
                    ) : null}
                    {setupIncomplete || activeProjectStage === 'loading' ? (
                        <ConnectSDK project={activeProject} />
                    ) : null}
                </SpacedGridItem>
                <EmptyGridItem />
                <GridItem gridArea='owners'>
                    {personalDashboardProjectDetails ? (
>>>>>>> 67f036c0
                        <RoleAndOwnerInfo
                            roles={
                                personalDashboardProjectDetails?.roles.map(
                                    (role) => role.name,
                                ) ?? []
                            }
                            owners={
                                personalDashboardProjectDetails?.owners ?? [
                                    { ownerType: 'user', name: '?' },
                                ]
                            }
                        />
                    </GridItem>
                </ProjectGrid>
            </ContentGridContainer>
        );
    },
);<|MERGE_RESOLUTION|>--- conflicted
+++ resolved
@@ -14,11 +14,7 @@
 import { ConnectSDK, CreateFlag, ExistingFlag } from './ConnectSDK';
 import { LatestProjectEvents } from './LatestProjectEvents';
 import { RoleAndOwnerInfo } from './RoleAndOwnerInfo';
-<<<<<<< HEAD
-import { forwardRef, type FC } from 'react';
-=======
-import { useEffect, useRef, type FC } from 'react';
->>>>>>> 67f036c0
+import { forwardRef, useEffect, useRef, type FC } from 'react';
 import { StyledCardTitle } from './PersonalDashboard';
 import type {
     PersonalDashboardProjectDetailsSchema,
@@ -69,34 +65,6 @@
     );
 };
 
-<<<<<<< HEAD
-export const MyProjects = forwardRef<
-    HTMLDivElement,
-    {
-        projects: PersonalDashboardSchemaProjectsItem[];
-        personalDashboardProjectDetails?: PersonalDashboardProjectDetailsSchema;
-        activeProject: string;
-        setActiveProject: (project: string) => void;
-        admins: PersonalDashboardSchemaAdminsItem[];
-    }
->(
-    (
-        {
-            projects,
-            personalDashboardProjectDetails,
-            setActiveProject,
-            activeProject,
-            admins,
-        },
-        ref,
-    ) => {
-        const activeProjectStage =
-            personalDashboardProjectDetails?.onboardingStatus.status ??
-            'loading';
-        const setupIncomplete =
-            activeProjectStage === 'onboarding-started' ||
-            activeProjectStage === 'first-flag-created';
-=======
 const ProjectListItem: FC<{
     project: PersonalDashboardSchemaProjectsItem;
     selected: boolean;
@@ -142,23 +110,32 @@
     );
 };
 
-export const MyProjects: FC<{
-    projects: PersonalDashboardSchemaProjectsItem[];
-    personalDashboardProjectDetails?: PersonalDashboardProjectDetailsSchema;
-    activeProject: string;
-    setActiveProject: (project: string) => void;
-}> = ({
-    projects,
-    personalDashboardProjectDetails,
-    setActiveProject,
-    activeProject,
-}) => {
-    const activeProjectStage =
-        personalDashboardProjectDetails?.onboardingStatus.status ?? 'loading';
-    const setupIncomplete =
-        activeProjectStage === 'onboarding-started' ||
-        activeProjectStage === 'first-flag-created';
->>>>>>> 67f036c0
+export const MyProjects = forwardRef<
+    HTMLDivElement,
+    {
+        projects: PersonalDashboardSchemaProjectsItem[];
+        personalDashboardProjectDetails?: PersonalDashboardProjectDetailsSchema;
+        activeProject: string;
+        setActiveProject: (project: string) => void;
+        admins: PersonalDashboardSchemaAdminsItem[];
+    }
+>(
+    (
+        {
+            projects,
+            personalDashboardProjectDetails,
+            setActiveProject,
+            activeProject,
+            admins,
+        },
+        ref,
+    ) => {
+        const activeProjectStage =
+            personalDashboardProjectDetails?.onboardingStatus.status ??
+            'loading';
+        const setupIncomplete =
+            activeProjectStage === 'onboarding-started' ||
+            activeProjectStage === 'first-flag-created';
 
         console.log('active project:', activeProject);
 
@@ -225,7 +202,6 @@
                             justifyContent: 'flex-end',
                         }}
                     >
-<<<<<<< HEAD
                         {setupIncomplete ? (
                             <Badge color='warning'>Setup incomplete</Badge>
                         ) : null}
@@ -238,45 +214,14 @@
                             disablePadding={true}
                             sx={{ maxHeight: '400px', overflow: 'auto' }}
                         >
-                            {projects.map((project) => {
-                                return (
-                                    <ListItem
-                                        key={project.id}
-                                        disablePadding={true}
-                                        sx={{ mb: 1 }}
-                                    >
-                                        <ListItemButton
-                                            sx={listItemStyle}
-                                            selected={project.id === activeProject}
-                                            onClick={() =>
-                                                setActiveProject(project.id)
-                                            }
-                                        >
-                                            <ListItemBox>
-                                                <ProjectIcon color='primary' />
-                                                <StyledCardTitle>
-                                                    {project.name}
-                                                </StyledCardTitle>
-                                                <IconButton
-                                                    component={Link}
-                                                    href={`projects/${project.id}`}
-                                                    size='small'
-                                                    sx={{ ml: 'auto' }}
-                                                >
-                                                    <LinkIcon
-                                                        titleAccess={`projects/${project.id}`}
-                                                    />
-                                                </IconButton>
-                                            </ListItemBox>
-                                            {project.id === activeProject ? (
-                                                <ActiveProjectDetails
-                                                    project={project}
-                                                />
-                                            ) : null}
-                                        </ListItemButton>
-                                    </ListItem>
-                                );
-                            })}
+                            {projects.map((project) => (
+                                <ProjectListItem
+                                    key={project.id}
+                                    project={project}
+                                    selected={project.id === activeProject}
+                                    onClick={() => setActiveProject(project.id)}
+                                />
+                            ))}
                         </List>
                     </SpacedGridItem>
                     <SpacedGridItem gridArea='box1'>
@@ -287,52 +232,6 @@
                     </SpacedGridItem>
                     <EmptyGridItem />
                     <GridItem gridArea='owners'>
-=======
-                        {projects.map((project) => {
-                            return (
-                                <ProjectListItem
-                                    key={project.id}
-                                    project={project}
-                                    selected={project.id === activeProject}
-                                    onClick={() => setActiveProject(project.id)}
-                                />
-                            );
-                        })}
-                    </List>
-                </SpacedGridItem>
-                <SpacedGridItem gridArea='box1'>
-                    {activeProjectStage === 'onboarded' &&
-                    personalDashboardProjectDetails ? (
-                        <ProjectSetupComplete
-                            project={activeProject}
-                            insights={personalDashboardProjectDetails.insights}
-                        />
-                    ) : null}
-                    {activeProjectStage === 'onboarding-started' ||
-                    activeProjectStage === 'loading' ? (
-                        <CreateFlag project={activeProject} />
-                    ) : null}
-                    {activeProjectStage === 'first-flag-created' ? (
-                        <ExistingFlag project={activeProject} />
-                    ) : null}
-                </SpacedGridItem>
-                <SpacedGridItem gridArea='box2'>
-                    {activeProjectStage === 'onboarded' &&
-                    personalDashboardProjectDetails ? (
-                        <LatestProjectEvents
-                            latestEvents={
-                                personalDashboardProjectDetails.latestEvents
-                            }
-                        />
-                    ) : null}
-                    {setupIncomplete || activeProjectStage === 'loading' ? (
-                        <ConnectSDK project={activeProject} />
-                    ) : null}
-                </SpacedGridItem>
-                <EmptyGridItem />
-                <GridItem gridArea='owners'>
-                    {personalDashboardProjectDetails ? (
->>>>>>> 67f036c0
                         <RoleAndOwnerInfo
                             roles={
                                 personalDashboardProjectDetails?.roles.map(
