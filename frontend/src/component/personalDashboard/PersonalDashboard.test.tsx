--- conflicted
+++ resolved
@@ -120,7 +120,6 @@
     });
 };
 
-<<<<<<< HEAD
 const setupNoProject = () => {
     testServerRoute(server, '/api/admin/user', {
         user: {
@@ -155,12 +154,9 @@
     });
 };
 
-// @ts-ignore
-=======
 // @ts-expect-error The return type here isn't correct, but it's not
 // an issue for the tests. We just need to override it because it's
 // not implemented in jsdom.
->>>>>>> 640c16fc
 HTMLCanvasElement.prototype.getContext = () => {};
 
 //scrollIntoView is not implemented in jsdom
@@ -207,9 +203,6 @@
     await screen.findByText(
         'You have not created or favorited any feature flags. Once you do, they will show up here.',
     );
-<<<<<<< HEAD
-
-    await screen.findByText('No feature flag metrics data');
 });
 
 test('Render personal dashboard for a user with no projects', async () => {
@@ -223,6 +216,4 @@
     await screen.findByText('Contact Unleash admin');
     await screen.findByText('Some Admin');
     await screen.findByText('Ask a project owner to add you to their project');
-=======
->>>>>>> 640c16fc
 });