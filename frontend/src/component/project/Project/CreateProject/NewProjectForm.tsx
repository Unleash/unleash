import { Typography, styled } from '@mui/material';
import Input from 'component/common/Input/Input';
import type { ProjectMode } from '../hooks/useProjectEnterpriseSettingsForm';
import { ReactComponent as ProjectIcon } from 'assets/icons/projectIconSmall.svg';
import {
    MultiselectList,
    SingleSelectList,
    TableSelect,
} from './SelectionButton';
import { useEnvironments } from 'hooks/api/getters/useEnvironments/useEnvironments';
import StickinessIcon from '@mui/icons-material/FormatPaint';
import ProjectModeIcon from '@mui/icons-material/Adjust';
import useUiConfig from 'hooks/api/getters/useUiConfig/useUiConfig';
import { ConditionallyRender } from 'component/common/ConditionallyRender/ConditionallyRender';
import EnvironmentsIcon from '@mui/icons-material/CloudCircle';
import { useStickinessOptions } from 'hooks/useStickinessOptions';
import { ReactComponent as ChangeRequestIcon } from 'assets/icons/merge.svg';
<<<<<<< HEAD
import type { ReactNode } from 'react';
=======
import theme from 'themes/theme';
>>>>>>> 688bac9f

const StyledForm = styled('form')(({ theme }) => ({
    background: theme.palette.background.default,
}));

const StyledFormSection = styled('div')(({ theme }) => ({
    '& + *': {
        borderBlockStart: `1px solid ${theme.palette.divider}`,
    },

    padding: theme.spacing(6),
}));

const TopGrid = styled(StyledFormSection)(({ theme }) => ({
    display: 'grid',
    gridTemplateAreas:
        '"icon header" "icon project-name" "icon project-description"',
    gridTemplateColumns: 'auto 1fr',
    gap: theme.spacing(4),
}));

const StyledIcon = styled(ProjectIcon)(({ theme }) => ({
    fill: theme.palette.primary.main,
    stroke: theme.palette.primary.main,
}));

const StyledHeader = styled(Typography)(({ theme }) => ({
    gridArea: 'header',
    alignSelf: 'center',
    fontWeight: 'lighter',
}));

const ProjectNameContainer = styled('div')(({ theme }) => ({
    gridArea: 'project-name',
}));

const ProjectDescriptionContainer = styled('div')(({ theme }) => ({
    gridArea: 'project-description',
}));

const StyledInput = styled(Input)(({ theme }) => ({
    width: '100%',
    fieldset: { border: 'none' },
}));

const OptionButtons = styled(StyledFormSection)(({ theme }) => ({
    display: 'flex',
    flexFlow: 'row wrap',
    gap: theme.spacing(2),
}));

const FormActions = styled(StyledFormSection)(({ theme }) => ({
    display: 'flex',
    gap: theme.spacing(5),
    justifyContent: 'flex-end',
}));

type FormProps = {
    projectId: string;
    projectName: string;
    projectDesc: string;
    projectStickiness: string;
    featureLimit?: string;
    featureCount?: number;
    projectMode: string;
    projectEnvironments: Set<string>;
    projectChangeRequestConfiguration: Record<
        string,
        { requiredApprovals: number }
    >;
    setProjectStickiness: React.Dispatch<React.SetStateAction<string>>;
    setProjectEnvironments: (envs: Set<string>) => void;
    setProjectId: React.Dispatch<React.SetStateAction<string>>;
    setProjectName: React.Dispatch<React.SetStateAction<string>>;
    setProjectDesc: React.Dispatch<React.SetStateAction<string>>;
    setFeatureLimit?: React.Dispatch<React.SetStateAction<string>>;
    setProjectMode: React.Dispatch<React.SetStateAction<ProjectMode>>;
    updateProjectChangeRequestConfig: {
        disableChangeRequests: (env: string) => void;
        enableChangeRequests: (env: string, requiredApprovals: number) => void;
    };
    handleSubmit: (e: any) => void;
    errors: { [key: string]: string };
    mode: 'Create' | 'Edit';
    clearErrors: () => void;
    validateProjectId: () => void;
    overrideDocumentation: (args: { text: string; icon: ReactNode }) => void;
    clearDocumentationOverride: () => void;
};

const PROJECT_NAME_INPUT = 'PROJECT_NAME_INPUT';
const PROJECT_DESCRIPTION_INPUT = 'PROJECT_DESCRIPTION_INPUT';

export const NewProjectForm: React.FC<FormProps> = ({
    children,
    handleSubmit,
    projectName,
    projectDesc,
    projectStickiness,
    projectEnvironments,
    projectChangeRequestConfiguration,
    featureLimit,
    featureCount,
    projectMode,
    setProjectMode,
    setProjectEnvironments,
    setProjectId,
    setProjectName,
    setProjectDesc,
    setProjectStickiness,
    updateProjectChangeRequestConfig,
    setFeatureLimit,
    errors,
    mode,
    clearErrors,
    overrideDocumentation,
    clearDocumentationOverride,
}) => {
    const { isEnterprise } = useUiConfig();
    const { environments: allEnvironments } = useEnvironments();
    const activeEnvironments = allEnvironments.filter((env) => env.enabled);

    const handleProjectNameUpdate = (
        e: React.ChangeEvent<HTMLInputElement>,
    ) => {
        const input = e.target.value;
        setProjectName(input);
    };

    const projectModeOptions = [
        { value: 'open', label: 'open' },
        { value: 'protected', label: 'protected' },
        { value: 'private', label: 'private' },
    ];

    const stickinessOptions = useStickinessOptions(projectStickiness);

    return (
        <StyledForm
            onSubmit={(submitEvent) => {
                handleSubmit(submitEvent);
            }}
        >
            <TopGrid>
                <StyledIcon aria-hidden='true' />
                <StyledHeader variant='h2'>New project</StyledHeader>
                <ProjectNameContainer>
                    <StyledInput
                        label='Project name'
                        aria-required
                        value={projectName}
                        onChange={handleProjectNameUpdate}
                        error={Boolean(errors.name)}
                        errorText={errors.name}
                        onFocus={() => {
                            delete errors.name;
                        }}
                        data-testid={PROJECT_NAME_INPUT}
                        autoFocus
                        InputProps={{
                            style: { fontSize: theme.typography.h1.fontSize },
                        }}
                        InputLabelProps={{
                            style: { fontSize: theme.typography.h1.fontSize },
                        }}
                        size='medium'
                    />
                </ProjectNameContainer>
                <ProjectDescriptionContainer>
                    <StyledInput
                        size='medium'
                        className='description'
                        label='Description (optional)'
                        multiline
                        maxRows={20}
                        value={projectDesc}
                        onChange={(e) => setProjectDesc(e.target.value)}
                        data-testid={PROJECT_DESCRIPTION_INPUT}
                        InputProps={{
                            style: { fontSize: theme.typography.h2.fontSize },
                        }}
                        InputLabelProps={{
                            style: { fontSize: theme.typography.h2.fontSize },
                        }}
                    />
                </ProjectDescriptionContainer>
            </TopGrid>

            <OptionButtons>
                <MultiselectList
                    selectedOptions={projectEnvironments}
                    options={activeEnvironments.map((env) => ({
                        label: env.name,
                        value: env.name,
                    }))}
                    onChange={setProjectEnvironments}
                    button={{
                        label:
                            projectEnvironments.size > 0
                                ? `${projectEnvironments.size} selected`
                                : 'All environments',
                        icon: <EnvironmentsIcon />,
                    }}
                    search={{
                        label: 'Filter project environments',
                        placeholder: 'Select project environments',
                    }}
                    onOpen={() =>
                        overrideDocumentation({
                            icon: <EnvironmentsIcon />,
                            text: `Each feature flag can have a separate configuration per environment. This setting configures which environments your project should start with.`,
                        })
                    }
                    onClose={clearDocumentationOverride}
                />

                <SingleSelectList
                    options={stickinessOptions.map(({ key, ...rest }) => ({
                        value: key,
                        ...rest,
                    }))}
                    onChange={(value: any) => {
                        setProjectStickiness(value);
                    }}
                    button={{
                        label: projectStickiness,
                        icon: <StickinessIcon />,
                    }}
                    search={{
                        label: 'Filter stickiness options',
                        placeholder: 'Select default stickiness',
                    }}
                    onOpen={() =>
                        overrideDocumentation({
                            icon: <StickinessIcon />,
                            text: 'Stickiness is used to guarantee that your users see the same result when using a gradual rollout. Default stickiness allows you to choose which field is used by default in this project.',
                        })
                    }
                    onClose={clearDocumentationOverride}
                />

                <ConditionallyRender
                    condition={isEnterprise()}
                    show={
                        <SingleSelectList
                            options={projectModeOptions}
                            onChange={(value: any) => {
                                setProjectMode(value);
                            }}
                            button={{
                                label: projectMode,
                                icon: <ProjectModeIcon />,
                            }}
                            search={{
                                label: 'Filter project mode options',
                                placeholder: 'Select project mode',
                            }}
                            onOpen={() =>
                                overrideDocumentation({
                                    icon: <ProjectModeIcon />,
                                    text: 'Mode defines who should be allowed to interact and see your project. Private mode hides the project from anyone except the project owner and members.',
                                })
                            }
                            onClose={clearDocumentationOverride}
                        />
                    }
                />
                <ConditionallyRender
                    condition={isEnterprise()}
                    show={
                        <TableSelect
                            disabled={projectEnvironments.size === 0}
                            activeEnvironments={activeEnvironments
                                .filter((env) =>
                                    projectEnvironments.has(env.name),
                                )
                                .map((env) => ({
                                    name: env.name,
                                    type: env.type,
                                }))}
                            updateProjectChangeRequestConfiguration={
                                updateProjectChangeRequestConfig
                            }
                            button={{
                                label:
                                    Object.keys(
                                        projectChangeRequestConfiguration,
                                    ).length > 0
                                        ? `${
                                              Object.keys(
                                                  projectChangeRequestConfiguration,
                                              ).length
                                          } selected`
                                        : 'Configure change requests',
                                icon: <ChangeRequestIcon />,
                            }}
                            search={{
                                label: 'Filter environments',
                                placeholder: 'Filter environments',
                            }}
                            projectChangeRequestConfiguration={
                                projectChangeRequestConfiguration
                            }
                            onOpen={() =>
                                overrideDocumentation({
                                    icon: <ChangeRequestIcon />,
                                    text: 'Change requests can be configured per environment and require changes to go through an approval process before being applied.',
                                })
                            }
                            onClose={clearDocumentationOverride}
                        />
                    }
                />
            </OptionButtons>
            <FormActions>{children}</FormActions>
        </StyledForm>
    );
};<|MERGE_RESOLUTION|>--- conflicted
+++ resolved
@@ -15,11 +15,8 @@
 import EnvironmentsIcon from '@mui/icons-material/CloudCircle';
 import { useStickinessOptions } from 'hooks/useStickinessOptions';
 import { ReactComponent as ChangeRequestIcon } from 'assets/icons/merge.svg';
-<<<<<<< HEAD
 import type { ReactNode } from 'react';
-=======
 import theme from 'themes/theme';
->>>>>>> 688bac9f
 
 const StyledForm = styled('form')(({ theme }) => ({
     background: theme.palette.background.default,
