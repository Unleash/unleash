--- conflicted
+++ resolved
@@ -1,23 +1,8 @@
-<<<<<<< HEAD
-import {
-    Button,
-    MenuItem,
-    Select,
-    TextField,
-    Typography,
-    styled,
-} from '@mui/material';
-import { GO_BACK } from 'constants/navigate';
-import { CreateButton } from 'component/common/CreateButton/CreateButton';
-import { CREATE_PROJECT } from 'component/providers/AccessProvider/permissions';
-import { useNavigate } from 'react-router-dom';
-import { ReactComponent as ProjectIcon } from 'assets/icons/projectIconSmall.svg';
-=======
 import { Button, Typography, styled } from '@mui/material';
 import { v4 as uuidv4 } from 'uuid';
 import Input from 'component/common/Input/Input';
 import type { ProjectMode } from '../hooks/useProjectEnterpriseSettingsForm';
->>>>>>> cdbe2633
+import { ReactComponent as ProjectIcon } from 'assets/icons/projectIconSmall.svg';
 
 const StyledForm = styled('form')(({ theme }) => ({
     background: theme.palette.background.default,
@@ -34,13 +19,8 @@
 const TopGrid = styled(StyledFormSection)(({ theme }) => ({
     display: 'grid',
     gridTemplateAreas:
-<<<<<<< HEAD
-        '"icon header template" "icon project-name project-name" "icon description description"',
-    gridTemplateColumns: 'auto 1fr auto',
-=======
         '"icon header" "icon project-name" "icon project-description"',
-    gridTemplateColumns: 'minmax(auto, 50px) 1fr',
->>>>>>> cdbe2633
+    gridTemplateColumns: 'auto 1fr',
     gap: theme.spacing(2),
 }));
 
