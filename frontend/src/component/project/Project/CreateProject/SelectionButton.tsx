import Search from '@mui/icons-material/Search';
import { v4 as uuidv4 } from 'uuid';
<<<<<<< HEAD
import { Box, Button, InputAdornment, List, ListItemText } from '@mui/material';
import {
    type FC,
    type ReactNode,
    useRef,
    useState,
    useMemo,
    type PropsWithChildren,
} from 'react';
=======
import {
    Box,
    Button,
    InputAdornment,
    List,
    ListItemText,
    styled,
} from '@mui/material';
import { type FC, type ReactNode, useRef, useState, useMemo } from 'react';
>>>>>>> 73f0cb61
import {
    StyledCheckbox,
    StyledDropdown,
    StyledListItem,
    StyledPopover,
    StyledDropdownSearch,
    TableSearchInput,
    HiddenDescription,
    ScrollContainer,
} from './SelectionButton.styles';
import { ChangeRequestTable } from './ChangeRequestTable';

export interface IFilterItemProps {
    label: ReactNode;
    options: Array<{ label: string; value: string }>;
    selectedOptions: Set<string>;
    onChange: (values: Set<string>) => void;
}

export type FilterItemParams = {
    operator: string;
    values: string[];
};

interface UseSelectionManagementProps {
    handleToggle: (value: string) => () => void;
}

const useSelectionManagement = ({
    handleToggle,
}: UseSelectionManagementProps) => {
    const listRefs = useRef<Array<HTMLInputElement | HTMLLIElement | null>>([]);

    const handleSelection = (
        event: React.KeyboardEvent,
        index: number,
        filteredOptions: { label: string; value: string }[],
    ) => {
        // we have to be careful not to prevent other keys e.g tab
        if (event.key === 'ArrowDown' && index < listRefs.current.length - 1) {
            event.preventDefault();
            listRefs.current[index + 1]?.focus();
        } else if (event.key === 'ArrowUp' && index > 0) {
            event.preventDefault();
            listRefs.current[index - 1]?.focus();
        } else if (
            event.key === 'Enter' &&
            index === 0 &&
            listRefs.current[0]?.value &&
            filteredOptions.length > 0
        ) {
            // if the search field is not empty and the user presses
            // enter from the search field, toggle the topmost item in
            // the filtered list event.preventDefault();
            handleToggle(filteredOptions[0].value)();
        } else if (
            event.key === 'Enter' ||
            // allow selection with space when not in the search field
            (index !== 0 && event.key === ' ')
        ) {
            event.preventDefault();
            if (index > 0) {
                const listItemIndex = index - 1;
                handleToggle(filteredOptions[listItemIndex].value)();
            }
        }
    };

    return { listRefs, handleSelection };
};

type CombinedSelectProps = {
    options: Array<{ label: string; value: string }>;
    onChange: (value: string) => void;
    button: { label: string; icon: ReactNode; labelWidth?: string };
    search: {
        label: string;
        placeholder: string;
    };
    multiselect?: { selectedOptions: Set<string> };
    onOpen?: () => void;
    onClose?: () => void;
    description: string; // visually hidden, for assistive tech
};

const CombinedSelectNoDropdown: FC<
    PropsWithChildren<{
        button: { label: string; icon: ReactNode };
        onOpen?: () => void;
        onClose?: () => void;
        description: string; // visually hidden, for assistive tech
        preventOpen?: boolean;
        anchorEl: HTMLDivElement | null | undefined;
        setAnchorEl: (el: HTMLDivElement | null | undefined) => void;
    }>
> = ({
    button,
    onOpen = () => {},
    onClose = () => {},
    description,
    children,
    preventOpen,
    anchorEl,
    setAnchorEl,
}) => {
    const ref = useRef<HTMLDivElement>(null);
    const descriptionId = uuidv4();

    const open = () => {
        setAnchorEl(ref.current);
        onOpen();
    };

    const handleClose = () => {
        setAnchorEl(null);
        onClose();
    };

    return (
        <>
            <Box ref={ref}>
                <Button
                    variant='outlined'
                    color='primary'
                    startIcon={button.icon}
                    onClick={() => {
                        if (!preventOpen) {
                            open();
                        }
                    }}
                >
                    {button.label}
                </Button>
            </Box>
            <StyledPopover
                open={Boolean(anchorEl)}
                anchorEl={anchorEl}
                onClose={handleClose}
                anchorOrigin={{
                    vertical: 'bottom',
                    horizontal: 'left',
                }}
                transformOrigin={{
                    vertical: 'top',
                    horizontal: 'left',
                }}
            >
                <HiddenDescription id={descriptionId}>
                    {description}
                </HiddenDescription>
                <StyledDropdown aria-describedby={descriptionId}>
                    {children}
                </StyledDropdown>
            </StyledPopover>
        </>
    );
};

const DropdownList: FC<CombinedSelectProps> = ({
    options,
    onChange,
    search,
    multiselect,
}) => {
    const [searchText, setSearchText] = useState('');

    const onSelection = (selected: string) => {
        onChange(selected);
    };

    const { listRefs, handleSelection } = useSelectionManagement({
        handleToggle: (selected: string) => () => onSelection(selected),
    });

    const filteredOptions = options?.filter((option) =>
        option.label.toLowerCase().includes(searchText.toLowerCase()),
    );

    return (
        <>
            <StyledDropdownSearch
                variant='outlined'
                size='small'
                value={searchText}
                onChange={(event) => setSearchText(event.target.value)}
                label={search.label}
                hideLabel
                placeholder={search.placeholder}
                autoFocus
                InputProps={{
                    startAdornment: (
                        <InputAdornment position='start'>
                            <Search fontSize='small' />
                        </InputAdornment>
                    ),
                }}
                inputRef={(el) => {
                    listRefs.current[0] = el;
                }}
                onKeyDown={(event) =>
                    handleSelection(event, 0, filteredOptions)
                }
            />
            <List sx={{ overflowY: 'auto' }} disablePadding>
                {filteredOptions.map((option, index) => {
                    const labelId = `checkbox-list-label-${option.value}`;

                    return (
                        <StyledListItem
                            aria-describedby={labelId}
                            key={option.value}
                            dense
                            disablePadding
                            tabIndex={0}
                            onClick={() => {
                                onSelection(option.value);
                            }}
                            ref={(el) => {
                                listRefs.current[index + 1] = el;
                            }}
                            onKeyDown={(event) =>
                                handleSelection(
                                    event,
                                    index + 1,
                                    filteredOptions,
                                )
                            }
                        >
                            {multiselect ? (
                                <StyledCheckbox
                                    edge='start'
                                    checked={multiselect.selectedOptions.has(
                                        option.value,
                                    )}
                                    tabIndex={-1}
                                    inputProps={{
                                        'aria-labelledby': labelId,
                                    }}
                                    size='small'
                                    disableRipple
                                />
                            ) : null}
                            <ListItemText id={labelId} primary={option.label} />
                        </StyledListItem>
                    );
                })}
            </List>
        </>
    );
};

export const SingleSelectList2: FC<SingleSelectListProps> = ({
    onChange,
    ...props
}) => {
    const [anchorEl, setAnchorEl] = useState<HTMLDivElement | null>();
    const [recentlyClosed, setRecentlyClosed] = useState(false);

    const handleChange = (value: any) => {
        onChange(value);
        setAnchorEl(null);
        props.onClose && props.onClose();

        setRecentlyClosed(true);
        // this is a hack to prevent the button from being
        // auto-clicked after you select an item by pressing enter
        // in the search bar for single-select lists.
        setTimeout(() => setRecentlyClosed(false), 1);
    };

    return (
        <CombinedSelectNoDropdown
            {...props}
            preventOpen={recentlyClosed}
            anchorEl={anchorEl}
            setAnchorEl={setAnchorEl}
        >
            <DropdownList {...props} onChange={handleChange} />
        </CombinedSelectNoDropdown>
    );
};

export const MultiselectList2: FC<MultiselectListProps> = ({
    selectedOptions,
    onChange,
    ...rest
}) => {
    // todo: add "select all" and "deselect all"

    const [anchorEl, setAnchorEl] = useState<HTMLDivElement | null>();

    const handleToggle = (value: string) => {
        if (selectedOptions.has(value)) {
            selectedOptions.delete(value);
        } else {
            selectedOptions.add(value);
        }

        onChange(new Set(selectedOptions));
    };

    return (
        <CombinedSelectNoDropdown
            {...rest}
            anchorEl={anchorEl}
            setAnchorEl={setAnchorEl}
        >
            <DropdownList
                multiselect={{
                    selectedOptions,
                }}
                onChange={handleToggle}
                {...rest}
            />
        </CombinedSelectNoDropdown>
    );
};

export const TableSelect2: FC<TableSelectProps> = ({
    button,
    disabled,
    search,
    projectChangeRequestConfiguration,
    updateProjectChangeRequestConfiguration,
    activeEnvironments,
    onOpen = () => {},
    onClose = () => {},
    ...props
}) => {
    const configured = useMemo(() => {
        return Object.fromEntries(
            Object.entries(projectChangeRequestConfiguration).map(
                ([name, config]) => [
                    name,
                    { ...config, changeRequestEnabled: true },
                ],
            ),
        );
    }, [projectChangeRequestConfiguration]);

    const tableEnvs = useMemo(
        () =>
            activeEnvironments.map(({ name, type }) => ({
                name,
                type,
                ...(configured[name] ?? { changeRequestEnabled: false }),
            })),
        [configured, activeEnvironments],
    );

    const onEnable = (name: string, requiredApprovals: number) => {
        updateProjectChangeRequestConfiguration.enableChangeRequests(
            name,
            requiredApprovals,
        );
    };

    const onDisable = (name: string) => {
        updateProjectChangeRequestConfiguration.disableChangeRequests(name);
    };

    const [anchorEl, setAnchorEl] = useState<HTMLDivElement | null>();
    const [searchText, setSearchText] = useState('');

    const open = () => {
        setSearchText('');
        setAnchorEl(ref.current);
        onOpen();
    };

    const handleClose = () => {
        setAnchorEl(null);
        onClose();
    };

    const filteredEnvs = tableEnvs.filter((env) =>
        env.name.toLowerCase().includes(searchText.toLowerCase()),
    );

    const toggleTopItem = (event: React.KeyboardEvent) => {
        if (
            event.key === 'Enter' &&
            searchText.trim().length > 0 &&
            filteredEnvs.length > 0
        ) {
            const firstEnv = filteredEnvs[0];
            if (firstEnv.name in configured) {
                onDisable(firstEnv.name);
            } else {
                onEnable(firstEnv.name, 1);
            }
        }
    };

    return (
        <CombinedSelectNoDropdown
            button={button}
            {...props}
            anchorEl={anchorEl}
            setAnchorEl={setAnchorEl}
        >
            <TableSearchInput
                variant='outlined'
                size='small'
                value={searchText}
                onChange={(event) => setSearchText(event.target.value)}
                hideLabel
                label={search.label}
                placeholder={search.placeholder}
                autoFocus
                InputProps={{
                    startAdornment: (
                        <InputAdornment position='start'>
                            <Search fontSize='small' />
                        </InputAdornment>
                    ),
                }}
                onKeyDown={toggleTopItem}
            />
            <ChangeRequestTable
                environments={filteredEnvs}
                enableEnvironment={onEnable}
                disableEnvironment={onDisable}
            />
        </CombinedSelectNoDropdown>
    );
};

const CombinedSelect: FC<CombinedSelectProps> = ({
    options,
    onChange,
    button,
    search,
    multiselect,
    onOpen = () => {},
    onClose = () => {},
    description,
}) => {
    const ref = useRef<HTMLDivElement>(null);
    const [anchorEl, setAnchorEl] = useState<HTMLDivElement | null>();
    const [searchText, setSearchText] = useState('');
    const descriptionId = uuidv4();
    const [recentlyClosed, setRecentlyClosed] = useState(false);

    const open = () => {
        setSearchText('');
        setAnchorEl(ref.current);
        onOpen();
    };

    const handleClose = () => {
        setAnchorEl(null);
        onClose();
    };

    const onSelection = (selected: string) => {
        onChange(selected);
        if (!multiselect) {
            handleClose();
            setRecentlyClosed(true);
            // this is a hack to prevent the button from being
            // auto-clicked after you select an item by pressing enter
            // in the search bar for single-select lists.
            setTimeout(() => setRecentlyClosed(false), 1);
        }
    };

    const { listRefs, handleSelection } = useSelectionManagement({
        handleToggle: (selected: string) => () => onSelection(selected),
    });

    const filteredOptions = options?.filter((option) =>
        option.label.toLowerCase().includes(searchText.toLowerCase()),
    );

    const ButtonLabel = styled('span')(() => ({
        width: button.labelWidth || 'unset',
    }));

    return (
        <>
            <Box ref={ref}>
                <Button
                    variant='outlined'
                    color='primary'
                    startIcon={button.icon}
                    onClick={() => {
                        if (!recentlyClosed) {
                            open();
                        }
                    }}
                >
                    <ButtonLabel>{button.label}</ButtonLabel>
                </Button>
            </Box>
            <StyledPopover
                open={Boolean(anchorEl)}
                anchorEl={anchorEl}
                onClose={handleClose}
                anchorOrigin={{
                    vertical: 'bottom',
                    horizontal: 'left',
                }}
                transformOrigin={{
                    vertical: 'top',
                    horizontal: 'left',
                }}
            >
                <HiddenDescription id={descriptionId}>
                    {description}
                </HiddenDescription>
                <StyledDropdown aria-describedby={descriptionId}>
                    <StyledDropdownSearch
                        variant='outlined'
                        size='small'
                        value={searchText}
                        onChange={(event) => setSearchText(event.target.value)}
                        label={search.label}
                        hideLabel
                        placeholder={search.placeholder}
                        autoFocus
                        InputProps={{
                            startAdornment: (
                                <InputAdornment position='start'>
                                    <Search fontSize='small' />
                                </InputAdornment>
                            ),
                        }}
                        inputRef={(el) => {
                            listRefs.current[0] = el;
                        }}
                        onKeyDown={(event) =>
                            handleSelection(event, 0, filteredOptions)
                        }
                    />
                    <List sx={{ overflowY: 'auto' }} disablePadding>
                        {filteredOptions.map((option, index) => {
                            const labelId = `checkbox-list-label-${option.value}`;

                            return (
                                <StyledListItem
                                    aria-describedby={labelId}
                                    key={option.value}
                                    dense
                                    disablePadding
                                    tabIndex={0}
                                    onClick={() => {
                                        onSelection(option.value);
                                    }}
                                    ref={(el) => {
                                        listRefs.current[index + 1] = el;
                                    }}
                                    onKeyDown={(event) =>
                                        handleSelection(
                                            event,
                                            index + 1,
                                            filteredOptions,
                                        )
                                    }
                                >
                                    {multiselect ? (
                                        <StyledCheckbox
                                            edge='start'
                                            checked={multiselect.selectedOptions.has(
                                                option.value,
                                            )}
                                            tabIndex={-1}
                                            inputProps={{
                                                'aria-labelledby': labelId,
                                            }}
                                            size='small'
                                            disableRipple
                                        />
                                    ) : null}
                                    <ListItemText
                                        id={labelId}
                                        primary={option.label}
                                    />
                                </StyledListItem>
                            );
                        })}
                    </List>
                </StyledDropdown>
            </StyledPopover>
        </>
    );
};

type MultiselectListProps = Pick<
    CombinedSelectProps,
    'options' | 'button' | 'search' | 'onOpen' | 'onClose' | 'description'
> & {
    selectedOptions: Set<string>;
    onChange: (values: Set<string>) => void;
};

export const MultiselectList: FC<MultiselectListProps> = ({
    selectedOptions,
    onChange,
    ...rest
}) => {
    // todo: add "select all" and "deselect all"

    const handleToggle = (value: string) => {
        if (selectedOptions.has(value)) {
            selectedOptions.delete(value);
        } else {
            selectedOptions.add(value);
        }

        onChange(new Set(selectedOptions));
    };

    return (
        <CombinedSelect
            {...rest}
            onChange={handleToggle}
            multiselect={{
                selectedOptions,
            }}
        />
    );
};

type SingleSelectListProps = Pick<
    CombinedSelectProps,
    | 'options'
    | 'button'
    | 'search'
    | 'onChange'
    | 'onOpen'
    | 'onClose'
    | 'description'
>;

export const SingleSelectList: FC<SingleSelectListProps> = (props) => {
    return <CombinedSelect {...props} />;
};

type TableSelectProps = Pick<
    CombinedSelectProps,
    'button' | 'search' | 'onOpen' | 'onClose' | 'description'
> & {
    updateProjectChangeRequestConfiguration: {
        disableChangeRequests: (env: string) => void;
        enableChangeRequests: (env: string, requiredApprovals: number) => void;
    };
    activeEnvironments: {
        name: string;
        type: string;
    }[];
    projectChangeRequestConfiguration: Record<
        string,
        { requiredApprovals: number }
    >;
    disabled: boolean;
};
export const TableSelect: FC<TableSelectProps> = ({
    button,
    disabled,
    search,
    projectChangeRequestConfiguration,
    updateProjectChangeRequestConfiguration,
    activeEnvironments,
    onOpen = () => {},
    onClose = () => {},
    ...props
}) => {
    const configured = useMemo(() => {
        return Object.fromEntries(
            Object.entries(projectChangeRequestConfiguration).map(
                ([name, config]) => [
                    name,
                    { ...config, changeRequestEnabled: true },
                ],
            ),
        );
    }, [projectChangeRequestConfiguration]);

    const tableEnvs = useMemo(
        () =>
            activeEnvironments.map(({ name, type }) => ({
                name,
                type,
                ...(configured[name] ?? { changeRequestEnabled: false }),
            })),
        [configured, activeEnvironments],
    );

    const onEnable = (name: string, requiredApprovals: number) => {
        updateProjectChangeRequestConfiguration.enableChangeRequests(
            name,
            requiredApprovals,
        );
    };

    const onDisable = (name: string) => {
        updateProjectChangeRequestConfiguration.disableChangeRequests(name);
    };

    const ref = useRef<HTMLDivElement>(null);
    const [anchorEl, setAnchorEl] = useState<HTMLDivElement | null>();
    const [searchText, setSearchText] = useState('');

    const open = () => {
        setSearchText('');
        setAnchorEl(ref.current);
        onOpen();
    };

    const handleClose = () => {
        setAnchorEl(null);
        onClose();
    };

    const filteredEnvs = tableEnvs.filter((env) =>
        env.name.toLowerCase().includes(searchText.toLowerCase()),
    );

    const toggleTopItem = (event: React.KeyboardEvent) => {
        if (
            event.key === 'Enter' &&
            searchText.trim().length > 0 &&
            filteredEnvs.length > 0
        ) {
            const firstEnv = filteredEnvs[0];
            if (firstEnv.name in configured) {
                onDisable(firstEnv.name);
            } else {
                onEnable(firstEnv.name, 1);
            }
        }
    };

    return (
        <>
            <Box ref={ref}>
                <Button
                    variant='outlined'
                    color='primary'
                    startIcon={button.icon}
                    onClick={() => {
                        open();
                    }}
                    disabled={disabled}
                >
                    {button.label}
                </Button>
            </Box>
            <StyledPopover
                open={Boolean(anchorEl)}
                anchorEl={anchorEl}
                onClose={handleClose}
                anchorOrigin={{
                    vertical: 'bottom',
                    horizontal: 'left',
                }}
                transformOrigin={{
                    vertical: 'top',
                    horizontal: 'left',
                }}
            >
                <StyledDropdown>
                    <TableSearchInput
                        variant='outlined'
                        size='small'
                        value={searchText}
                        onChange={(event) => setSearchText(event.target.value)}
                        hideLabel
                        label={search.label}
                        placeholder={search.placeholder}
                        autoFocus
                        InputProps={{
                            startAdornment: (
                                <InputAdornment position='start'>
                                    <Search fontSize='small' />
                                </InputAdornment>
                            ),
                        }}
                        onKeyDown={toggleTopItem}
                    />
                    <ScrollContainer>
                        <ChangeRequestTable
                            environments={filteredEnvs}
                            enableEnvironment={onEnable}
                            disableEnvironment={onDisable}
                        />
                    </ScrollContainer>
                </StyledDropdown>
            </StyledPopover>
        </>
    );
};<|MERGE_RESOLUTION|>--- conflicted
+++ resolved
@@ -1,7 +1,5 @@
 import Search from '@mui/icons-material/Search';
 import { v4 as uuidv4 } from 'uuid';
-<<<<<<< HEAD
-import { Box, Button, InputAdornment, List, ListItemText } from '@mui/material';
 import {
     type FC,
     type ReactNode,
@@ -10,7 +8,6 @@
     useMemo,
     type PropsWithChildren,
 } from 'react';
-=======
 import {
     Box,
     Button,
@@ -19,8 +16,6 @@
     ListItemText,
     styled,
 } from '@mui/material';
-import { type FC, type ReactNode, useRef, useState, useMemo } from 'react';
->>>>>>> 73f0cb61
 import {
     StyledCheckbox,
     StyledDropdown,
