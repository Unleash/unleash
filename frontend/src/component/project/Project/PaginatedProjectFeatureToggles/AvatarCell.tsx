--- conflicted
+++ resolved
@@ -31,13 +31,10 @@
     padding: 0,
 });
 
-<<<<<<< HEAD
-=======
 const StyledSecondaryText = styled('p')(({ theme }) => ({
     color: theme.palette.text.secondary,
 }));
 
->>>>>>> 2191de77
 export const AvatarCell =
     (onAvatarClick: (userId: number) => void): FC<AvatarCellProps> =>
     ({ row: { original } }) => {
