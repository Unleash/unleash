import { render } from 'utils/testRenderer';
import { Route, Routes } from 'react-router-dom';
import { ProjectFeatureToggles } from './ProjectFeatureToggles';
import { testServerRoute, testServerSetup } from 'utils/testServer';
<<<<<<< HEAD
import { fireEvent, screen } from '@testing-library/react';
=======
import { screen, fireEvent } from '@testing-library/react';
>>>>>>> e5c3cc0c
import { BATCH_SELECTED_COUNT } from 'utils/testIds';

const server = testServerSetup();

const setupApi = () => {
    const features = [
        {
            name: 'featureA',
            tags: [{ type: 'backend', value: 'sdk' }],
            type: 'operational',
        },
        { name: 'featureB', type: 'release' },
    ];
    testServerRoute(server, '/api/admin/search/features', {
        features,
        total: features.length,
    });
    testServerRoute(server, '/api/admin/ui-config', {});
    testServerRoute(server, '/api/admin/tags', {
        tags: [{ type: 'backend', value: 'sdk' }],
    });
};

test('selects project features', async () => {
    setupApi();
    render(
        <Routes>
            <Route
                path={'/projects/:projectId'}
                element={
                    <ProjectFeatureToggles
                        environments={['development', 'production']}
                    />
                }
            />
        </Routes>,
        {
            route: '/projects/default',
        },
    );
    await screen.findByText('featureA');
    await screen.findByText('featureB');
    await screen.findByText('Feature flags (2)');

    const [selectAll, selectFeatureA] = screen.queryAllByRole('checkbox');

    // batch select
    selectAll.click();
    let selectedCount = await screen.findByTestId(BATCH_SELECTED_COUNT);
    expect(selectedCount.textContent).toBe('2');

    // batch deselect
    fireEvent.click(selectAll);
    expect(screen.queryByTestId(BATCH_SELECTED_COUNT)).not.toBeInTheDocument();

    // select a single item
    selectFeatureA.click();
    selectedCount = await screen.findByTestId(BATCH_SELECTED_COUNT);
    expect(selectedCount.textContent).toBe('1');

    // deselect a single item
    fireEvent.click(selectFeatureA);
    expect(screen.queryByTestId(BATCH_SELECTED_COUNT)).not.toBeInTheDocument();
});

test('filters by tag', async () => {
    setupApi();
    render(
        <Routes>
            <Route
                path={'/projects/:projectId'}
                element={
                    <ProjectFeatureToggles
                        environments={['development', 'production']}
                    />
                }
            />
        </Routes>,
        {
            route: '/projects/default',
        },
    );
    const tag = await screen.findByText('backend:sdk');

    tag.click();

    await screen.findByText('include');
    expect(screen.getAllByText('backend:sdk')).toHaveLength(2);
});

test('filters by flag type', async () => {
    setupApi();
    render(
        <Routes>
            <Route
                path={'/projects/:projectId'}
                element={
                    <ProjectFeatureToggles
                        environments={['development', 'production']}
                    />
                }
            />
        </Routes>,
        {
            route: '/projects/default',
        },
    );
    await screen.findByText('featureA');
    const [icon] = await screen.getAllByTestId('feature-type-icon');

    fireEvent.click(icon);

    await screen.findByText('Flag type');
    await screen.findByText('Operational');
});<|MERGE_RESOLUTION|>--- conflicted
+++ resolved
@@ -2,11 +2,7 @@
 import { Route, Routes } from 'react-router-dom';
 import { ProjectFeatureToggles } from './ProjectFeatureToggles';
 import { testServerRoute, testServerSetup } from 'utils/testServer';
-<<<<<<< HEAD
 import { fireEvent, screen } from '@testing-library/react';
-=======
-import { screen, fireEvent } from '@testing-library/react';
->>>>>>> e5c3cc0c
 import { BATCH_SELECTED_COUNT } from 'utils/testIds';
 
 const server = testServerSetup();
