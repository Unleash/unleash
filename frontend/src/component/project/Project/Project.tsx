--- conflicted
+++ resolved
@@ -39,11 +39,6 @@
 import { ChangeRequestOverview } from 'component/changeRequest/ChangeRequestOverview/ChangeRequestOverview';
 import { ProjectChangeRequests } from '../../changeRequest/ProjectChangeRequests/ProjectChangeRequests';
 import { ProjectSettings } from './ProjectSettings/ProjectSettings';
-<<<<<<< HEAD
-import { FavoriteIconButton } from 'component/common/FavoriteIconButton/FavoriteIconButton';
-=======
-import { useChangeRequestsEnabled } from 'hooks/useChangeRequestsEnabled';
->>>>>>> 28fbcf69
 import { useFavoriteProjectsApi } from 'hooks/api/actions/useFavoriteProjectsApi/useFavoriteProjectsApi';
 
 const Project = () => {
@@ -122,22 +117,9 @@
     };
 
     return (
-<<<<<<< HEAD
         <div ref={ref}>
-            <div className={styles.header}>
-                <div className={styles.innerContainer}>
-=======
-        <MainLayout
-            ref={ref}
-            subheader={
-                isChangeRequestConfiguredInAnyEnv() ? (
-                    <DraftBanner project={projectId} />
-                ) : null
-            }
-        >
             <StyledHeader>
                 <StyledInnerContainer>
->>>>>>> 28fbcf69
                     <StyledTopRow>
                         <StyledDiv>
                             <StyledFavoriteIconButton
