import { useNavigate } from 'react-router';
import useProject from 'hooks/api/getters/useProject/useProject';
import useLoading from 'hooks/useLoading';
import ApiError from 'component/common/ApiError/ApiError';
import { ConditionallyRender } from 'component/common/ConditionallyRender/ConditionallyRender';
import { useStyles } from './Project.styles';
import { styled, Tab, Tabs } from '@mui/material';
import { Delete, Edit } from '@mui/icons-material';
import useToast from 'hooks/useToast';
import useQueryParams from 'hooks/useQueryParams';
import { useEffect, useState } from 'react';
import { ProjectAccess } from '../ProjectAccess/ProjectAccess';
import ProjectEnvironment from '../ProjectEnvironment/ProjectEnvironment';
import { ProjectFeaturesArchive } from './ProjectFeaturesArchive/ProjectFeaturesArchive';
import ProjectOverview from './ProjectOverview';
import ProjectHealth from './ProjectHealth/ProjectHealth';
import PermissionIconButton from 'component/common/PermissionIconButton/PermissionIconButton';
import {
    DELETE_PROJECT,
    UPDATE_PROJECT,
} from 'component/providers/AccessProvider/permissions';
import { useRequiredPathParam } from 'hooks/useRequiredPathParam';
import useUiConfig from 'hooks/api/getters/useUiConfig/useUiConfig';
import { Routes, Route, useLocation } from 'react-router-dom';
import { DeleteProjectDialogue } from './DeleteProject/DeleteProjectDialogue';
import { ProjectLog } from './ProjectLog/ProjectLog';
import { SuggestedChangeOverview } from './SuggestedChanges/SuggestedChangeOverview/SuggestedChangeOverview';
import { DraftBanner } from './SuggestedChanges/DraftBanner/DraftBanner';
import { MainLayout } from 'component/layout/MainLayout/MainLayout';
import { ProjectChangeRequests } from '../../suggest-changes/ProjectChangeRequests/ProjectChangeRequests';

const StyledDiv = styled('div')(() => ({
    display: 'flex',
}));

const StyledName = styled('div')(({ theme }) => ({
    overflow: 'hidden',
    textOverflow: 'ellipsis',
    whiteSpace: 'nowrap',
    paddingBottom: theme.spacing(2),
}));

const StyledTitle = styled('span')(({ theme }) => ({
    fontSize: theme.fontSizes.smallBody,
    fontWeight: 'normal',
}));
const StyledText = styled(StyledTitle)(({ theme }) => ({
    color: theme.palette.grey[800],
}));

const Project = () => {
    const projectId = useRequiredPathParam('projectId');
    const params = useQueryParams();
    const { project, error, loading, refetch } = useProject(projectId);
    const ref = useLoading(loading);
    const { setToastData } = useToast();
    const { classes: styles } = useStyles();
    const navigate = useNavigate();
    const { pathname } = useLocation();
    const { isOss, uiConfig } = useUiConfig();
    const basePath = `/projects/${projectId}`;
    const projectName = project?.name || projectId;

    const [showDelDialog, setShowDelDialog] = useState(false);

    const tabs = [
        {
            title: 'Overview',
            path: basePath,
            name: 'overview',
        },
        {
            title: 'Health',
            path: `${basePath}/health`,
            name: 'health',
        },
        {
            title: 'Access',
            path: `${basePath}/access`,
            name: 'access',
        },
        {
            title: 'Environments',
            path: `${basePath}/environments`,
            name: 'environments',
        },
        {
            title: 'Archive',
            path: `${basePath}/archive`,
            name: 'archive',
        },
        {
            title: 'Change requests',
            path: `${basePath}/change-requests`,
            name: 'logs',
        },
        {
            title: 'Event log',
            path: `${basePath}/logs`,
            name: 'logs',
        },
    ];

    const activeTab = [...tabs]
        .reverse()
        .find(tab => pathname.startsWith(tab.path));

    useEffect(() => {
        const created = params.get('created');
        const edited = params.get('edited');

        if (created || edited) {
            const text = created ? 'Project created' : 'Project updated';
            setToastData({
                type: 'success',
                title: text,
            });
        }

        /* eslint-disable-next-line */
    }, []);

    return (
        <MainLayout
            ref={ref}
            subheader={uiConfig?.flags?.suggestChanges ? <DraftBanner /> : null}
        >
            <div className={styles.header}>
                <div className={styles.innerContainer}>
                    <h2 className={styles.title}>
                        <div>
                            <StyledName data-loading>{projectName}</StyledName>
                            <ConditionallyRender
                                condition={Boolean(project.description)}
                                show={
                                    <StyledDiv>
                                        <StyledTitle data-loading>
                                            Description:&nbsp;
                                        </StyledTitle>
                                        <StyledText data-loading>
                                            {project.description}
                                        </StyledText>
                                    </StyledDiv>
                                }
                            />
                            <StyledDiv>
                                <StyledTitle data-loading>
                                    projectId:&nbsp;
                                </StyledTitle>
                                <StyledText data-loading>
                                    {projectId}
                                </StyledText>
                            </StyledDiv>
                        </div>
                        <StyledDiv>
                            <PermissionIconButton
                                permission={UPDATE_PROJECT}
                                projectId={projectId}
                                sx={{
                                    visibility: isOss() ? 'hidden' : 'visible',
                                }}
                                onClick={() =>
                                    navigate(`/projects/${projectId}/edit`)
                                }
                                tooltipProps={{ title: 'Edit project' }}
                                data-loading
                            >
                                <Edit />
                            </PermissionIconButton>
                            <PermissionIconButton
                                permission={DELETE_PROJECT}
                                projectId={projectId}
                                sx={{
                                    visibility: isOss() ? 'hidden' : 'visible',
                                }}
                                onClick={() => {
                                    setShowDelDialog(true);
                                }}
                                tooltipProps={{ title: 'Delete project' }}
                                data-loading
                            >
                                <Delete />
                            </PermissionIconButton>
                        </StyledDiv>
                    </h2>
                </div>
                <ConditionallyRender
                    condition={error}
                    show={
                        <ApiError
                            data-loading
                            style={{ maxWidth: '400px', margin: '1rem' }}
                            onClick={refetch}
                            text="Could not fetch project"
                        />
                    }
                />
                <div className={styles.separator} />
                <div className={styles.tabContainer}>
                    <Tabs
                        value={activeTab?.path}
                        indicatorColor="primary"
                        textColor="primary"
                    >
                        {tabs.map(tab => (
                            <Tab
                                key={tab.title}
                                label={tab.title}
                                value={tab.path}
                                onClick={() => navigate(tab.path)}
                                className={styles.tabButton}
                            />
                        ))}
                    </Tabs>
                </div>
            </div>
            <DeleteProjectDialogue
                project={projectId}
                open={showDelDialog}
                onClose={() => {
                    setShowDelDialog(false);
                }}
                onSuccess={() => {
                    navigate('/projects');
                }}
            />
            <Routes>
                <Route path="health" element={<ProjectHealth />} />
                <Route path="access/*" element={<ProjectAccess />} />
                <Route path="environments" element={<ProjectEnvironment />} />
                <Route path="archive" element={<ProjectFeaturesArchive />} />
                <Route path="logs" element={<ProjectLog />} />
                <Route
<<<<<<< HEAD
                    path="change-requests"
                    element={<ProjectChangeRequests />}
                />
=======
                    path="suggest-changes/:id"
                    element={
                        <ConditionallyRender
                            condition={Boolean(uiConfig?.flags?.suggestChanges)}
                            show={<SuggestedChangeOverview />}
                        />
                    }
                />

>>>>>>> d8df7e58
                <Route path="*" element={<ProjectOverview />} />
            </Routes>
        </MainLayout>
    );
};

export default Project;<|MERGE_RESOLUTION|>--- conflicted
+++ resolved
@@ -231,11 +231,6 @@
                 <Route path="archive" element={<ProjectFeaturesArchive />} />
                 <Route path="logs" element={<ProjectLog />} />
                 <Route
-<<<<<<< HEAD
-                    path="change-requests"
-                    element={<ProjectChangeRequests />}
-                />
-=======
                     path="suggest-changes/:id"
                     element={
                         <ConditionallyRender
@@ -245,7 +240,10 @@
                     }
                 />
 
->>>>>>> d8df7e58
+                <Route
+                    path="change-requests"
+                    element={<ProjectChangeRequests />}
+                />
                 <Route path="*" element={<ProjectOverview />} />
             </Routes>
         </MainLayout>
