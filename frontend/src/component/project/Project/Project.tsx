--- conflicted
+++ resolved
@@ -187,13 +187,9 @@
                         </StyledDiv>
                     </StyledTopRow>
                     <ConditionallyRender
-<<<<<<< HEAD
-                        condition={!Boolean(uiConfig?.flags?.newProjectOverview)}
-=======
                         condition={
                             !Boolean(uiConfig?.flags?.newProjectOverview)
                         }
->>>>>>> c5bb205d
                         // TODO: !!! Remove entire block when removing feature flag!
                         show={() => (
                             <StyledColumn>
