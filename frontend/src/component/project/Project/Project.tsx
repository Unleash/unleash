import { useNavigate } from 'react-router';
import useLoading from 'hooks/useLoading';
import { ConditionallyRender } from 'component/common/ConditionallyRender/ConditionallyRender';
import { ReactComponent as ProjectStatusSvg } from 'assets/icons/projectStatus.svg';
import {
    StyledDiv,
    StyledFavoriteIconButton,
    StyledHeader,
    StyledInnerContainer,
    StyledName,
    StyledProjectTitle,
    StyledSeparator,
    StyledTab,
    StyledTabContainer,
    StyledTopRow,
} from './Project.styles';
import {
    Badge as CounterBadge,
    Box,
    Paper,
    Tabs,
    Typography,
    styled,
    Button,
} from '@mui/material';
import useToast from 'hooks/useToast';
import useQueryParams from 'hooks/useQueryParams';
import { useEffect, useState, type ReactNode } from 'react';
import ProjectEnvironment from '../ProjectEnvironment/ProjectEnvironment';
import { ProjectFeaturesArchive } from './ProjectFeaturesArchive/ProjectFeaturesArchive';
import ProjectFlags from './ProjectFlags';
import ProjectHealth from './ProjectHealth/ProjectHealth';
import { useRequiredPathParam } from 'hooks/useRequiredPathParam';
import useUiConfig from 'hooks/api/getters/useUiConfig/useUiConfig';
import {
    Navigate,
    Route,
    Routes,
    useLocation,
    useSearchParams,
} from 'react-router-dom';
import { DeleteProjectDialogue } from './DeleteProject/DeleteProjectDialogue';
import { ProjectLog } from './ProjectLog/ProjectLog';
import { ChangeRequestOverview } from 'component/changeRequest/ChangeRequestOverview/ChangeRequestOverview';
import { ProjectChangeRequests } from '../../changeRequest/ProjectChangeRequests/ProjectChangeRequests';
import { ProjectSettings } from './ProjectSettings/ProjectSettings';
import { useFavoriteProjectsApi } from 'hooks/api/actions/useFavoriteProjectsApi/useFavoriteProjectsApi';
import { ImportModal } from './Import/ImportModal';
import { EnterpriseBadge } from 'component/common/EnterpriseBadge/EnterpriseBadge';
import { Badge } from 'component/common/Badge/Badge';
import type { UiFlags } from 'interfaces/uiConfig';
import { HiddenProjectIconWithTooltip } from './HiddenProjectIconWithTooltip/HiddenProjectIconWithTooltip';
import { ChangeRequestPlausibleProvider } from 'component/changeRequest/ChangeRequestContext';
import { ProjectApplications } from '../ProjectApplications/ProjectApplications';
import { ProjectInsights } from './ProjectInsights/ProjectInsights';
import useProjectOverview from 'hooks/api/getters/useProjectOverview/useProjectOverview';
import { ProjectArchived } from './ArchiveProject/ProjectArchived';
import { usePlausibleTracker } from '../../../hooks/usePlausibleTracker';
import { useActionableChangeRequests } from 'hooks/api/getters/useActionableChangeRequests/useActionableChangeRequests';
import { ProjectStatusModal } from './ProjectStatus/ProjectStatusModal';

const StyledBadge = styled(Badge)(({ theme }) => ({
    position: 'absolute',
    top: 5,
    right: 20,
    [theme.breakpoints.down('md')]: {
        top: 2,
    },
}));

interface ITab {
    title: string;
    path: string;
    ossPath?: string;
    name: string;
    flag?: keyof UiFlags;
    new?: boolean;
    isEnterprise?: boolean;
    labelOverride?: () => ReactNode;
}

const StyledCounterBadge = styled(CounterBadge)(({ theme }) => ({
    '.MuiBadge-badge': {
        backgroundColor: theme.palette.background.alternative,
        right: '-4px',
    },
    [theme.breakpoints.down('md')]: {
        right: '6px',
    },
    flex: 'auto',
    justifyContent: 'center',
    minHeight: '1.5em',
    alignItems: 'center',
}));

const TabText = styled('span')(({ theme }) => ({
    color: theme.palette.text.primary,
}));

const ChangeRequestsLabel = () => {
    const projectId = useRequiredPathParam('projectId');
    const { total } = useActionableChangeRequests(projectId);

    return (
        <StyledCounterBadge badgeContent={total ?? 0} color='primary'>
            <TabText>Change requests</TabText>
        </StyledCounterBadge>
    );
};

const ProjectStatusButton = styled(Button)(({ theme }) => ({
    color: theme.palette.text.primary,
    fontSize: theme.typography.body1.fontSize,
    fontWeight: 'bold',
    'svg *': {
        fill: theme.palette.primary.main,
    },
}));

const ProjectStatusSvgWithMargin = styled(ProjectStatusSvg)(({ theme }) => ({
    marginLeft: theme.spacing(0.5),
}));

const ProjectStatus = () => {
    const [searchParams, setSearchParams] = useSearchParams();
    const [projectStatusOpen, setProjectStatusOpen] = useState(
        searchParams.has('project-status'),
    );
<<<<<<< HEAD
    const openStatusModal = () => {
        searchParams.set('project-status', '');
        setSearchParams(searchParams);
        setProjectStatusOpen(true);
    };
    const closeStatusModal = () => {
        searchParams.delete('project-status');
        setSearchParams(searchParams);
        setProjectStatusOpen(false);
=======
    const toggleStatusModal = (open: boolean, clickedLink?: boolean) => {
        if (open) {
            searchParams.set('project-status', '');
            setSearchParams(searchParams);
        } else if (!clickedLink) {
            searchParams.delete('project-status');
            setSearchParams(searchParams);
        }
        setProjectStatusOpen(open);
>>>>>>> 9a4eb059
    };

    return (
        <>
            <ProjectStatusButton
<<<<<<< HEAD
                onClick={openStatusModal}
=======
                onClick={() => toggleStatusModal(true)}
>>>>>>> 9a4eb059
                startIcon={<ProjectStatusSvgWithMargin />}
                data-loading-project
            >
                Project status
            </ProjectStatusButton>
            <ProjectStatusModal
                open={projectStatusOpen}
<<<<<<< HEAD
                onClose={closeStatusModal}
                onFollowLink={() => setProjectStatusOpen(false)}
=======
                close={(clickedLink) => toggleStatusModal(false, clickedLink)}
>>>>>>> 9a4eb059
            />
        </>
    );
};

export const Project = () => {
    const projectId = useRequiredPathParam('projectId');
    const { trackEvent } = usePlausibleTracker();
    const params = useQueryParams();
    const { project, loading, error, refetch } = useProjectOverview(projectId);
    const ref = useLoading(loading, '[data-loading-project=true]');
    const { setToastData, setToastApiError } = useToast();
    const [modalOpen, setModalOpen] = useState(false);
    const navigate = useNavigate();
    const { pathname } = useLocation();
    const { isOss, uiConfig, isPro } = useUiConfig();
    const basePath = `/projects/${projectId}`;
    const projectName = project?.name || projectId;
    const { favorite, unfavorite } = useFavoriteProjectsApi();

    const [showDelDialog, setShowDelDialog] = useState(false);

    const [
        changeRequestChangesWillOverwrite,
        setChangeRequestChangesWillOverwrite,
    ] = useState(false);

    const tabs: ITab[] = [
        {
            title: 'Overview',
            path: basePath,
            name: 'flags',
        },
        {
            title: 'Change requests',
            path: `${basePath}/change-requests`,
            name: 'change-request',
            isEnterprise: true,
            labelOverride: ChangeRequestsLabel,
        },
        {
            title: 'Applications',
            path: `${basePath}/applications`,
            name: 'applications',
        },
        {
            title: 'Event log',
            path: `${basePath}/logs`,
            name: 'logs',
        },
        {
            title: 'Settings',
            path: `${basePath}/settings`,
            ossPath: `${basePath}/settings/api-access`,
            name: 'settings',
        },
    ];

    const filteredTabs = tabs
        .filter((tab) => {
            if (tab.flag) {
                return uiConfig.flags[tab.flag];
            }
            return true;
        })
        .filter((tab) => !(isOss() && tab.isEnterprise));

    const activeTab = [...filteredTabs]
        .reverse()
        .find((tab) => pathname.startsWith(tab.path));

    useEffect(() => {
        const created = params.get('created');
        const edited = params.get('edited');

        if (created || edited) {
            const text = created ? 'Project created' : 'Project updated';
            setToastData({
                type: 'success',
                text,
            });
        }
        /* eslint-disable-next-line */
    }, []);

    if (error?.status === 404) {
        return (
            <Paper sx={(theme) => ({ padding: theme.spacing(2, 4, 4) })}>
                <Typography variant='h1'>404 Not Found</Typography>
                <Typography>
                    Project <strong>{projectId}</strong> does not exist.
                </Typography>
            </Paper>
        );
    }

    const onFavorite = async () => {
        try {
            if (project?.favorite) {
                await unfavorite(projectId);
            } else {
                await favorite(projectId);
            }
            refetch();
        } catch (error) {
            setToastApiError('Something went wrong, could not update favorite');
        }
    };

    const enterpriseIcon = (
        <Box
            sx={(theme) => ({
                marginLeft: theme.spacing(1),
                display: 'flex',
            })}
        >
            <EnterpriseBadge />
        </Box>
    );

    if (project.archivedAt) {
        return <ProjectArchived name={project.name} />;
    }

    return (
        <div ref={ref}>
            <StyledHeader>
                <StyledInnerContainer>
                    <StyledTopRow>
                        <StyledDiv>
                            <StyledFavoriteIconButton
                                onClick={onFavorite}
                                isFavorite={project?.favorite}
                            />
                            <StyledProjectTitle>
                                <ConditionallyRender
                                    condition={project?.mode === 'private'}
                                    show={<HiddenProjectIconWithTooltip />}
                                />
                                <StyledName data-loading-project>
                                    {projectName}
                                </StyledName>
                            </StyledProjectTitle>
                        </StyledDiv>
                        <StyledDiv>
                            <ProjectStatus />
                        </StyledDiv>
                    </StyledTopRow>
                </StyledInnerContainer>

                <StyledSeparator />
                <StyledTabContainer>
                    <Tabs
                        value={activeTab?.path}
                        indicatorColor='primary'
                        textColor='primary'
                        variant='scrollable'
                        allowScrollButtonsMobile
                    >
                        {filteredTabs.map((tab) => {
                            return (
                                <StyledTab
                                    data-loading-project
                                    key={tab.title}
                                    label={
                                        tab.labelOverride ? (
                                            <tab.labelOverride />
                                        ) : (
                                            tab.title
                                        )
                                    }
                                    value={tab.path}
                                    onClick={() => {
                                        if (tab.title !== 'Flags') {
                                            trackEvent('project-navigation', {
                                                props: {
                                                    eventType: tab.title,
                                                },
                                            });
                                        }
                                        navigate(
                                            isOss() && tab.ossPath
                                                ? tab.ossPath
                                                : tab.path,
                                        );
                                    }}
                                    data-testid={`TAB_${tab.title}`}
                                    iconPosition={
                                        tab.isEnterprise ? 'end' : undefined
                                    }
                                    icon={
                                        <>
                                            <ConditionallyRender
                                                condition={Boolean(tab.new)}
                                                show={
                                                    // extra span to avoid badge getting color override from the overly specific parent component
                                                    <span>
                                                        <StyledBadge color='success'>
                                                            Beta
                                                        </StyledBadge>
                                                    </span>
                                                }
                                            />
                                            {(tab.isEnterprise &&
                                                isPro() &&
                                                enterpriseIcon) ||
                                                undefined}
                                        </>
                                    }
                                />
                            );
                        })}
                    </Tabs>
                </StyledTabContainer>
            </StyledHeader>
            <DeleteProjectDialogue
                projectId={projectId}
                open={showDelDialog}
                onClose={() => {
                    setShowDelDialog(false);
                }}
                onSuccess={() => {
                    navigate('/projects');
                }}
            />
            <Routes>
                <Route path='health' element={<ProjectHealth />} />
                <Route
                    path='access/*'
                    element={
                        <Navigate
                            replace
                            to={`/projects/${projectId}/settings/access`}
                        />
                    }
                />
                <Route path='environments' element={<ProjectEnvironment />} />
                <Route path='archive' element={<ProjectFeaturesArchive />} />
                <Route path='insights' element={<ProjectInsights />} />
                <Route path='logs' element={<ProjectLog />} />
                <Route
                    path='change-requests'
                    element={<ProjectChangeRequests />}
                />
                <Route
                    path='change-requests/:id'
                    element={
                        <ChangeRequestPlausibleProvider
                            value={{
                                willOverwriteStrategyChanges:
                                    changeRequestChangesWillOverwrite,
                                registerWillOverwriteStrategyChanges: () =>
                                    setChangeRequestChangesWillOverwrite(true),
                            }}
                        >
                            <ChangeRequestOverview />
                        </ChangeRequestPlausibleProvider>
                    }
                />
                <Route path='settings/*' element={<ProjectSettings />} />
                <Route path='applications' element={<ProjectApplications />} />
                <Route path='*' element={<ProjectFlags />} />
            </Routes>
            <ImportModal
                open={modalOpen}
                setOpen={setModalOpen}
                project={projectId}
            />
        </div>
    );
};<|MERGE_RESOLUTION|>--- conflicted
+++ resolved
@@ -126,7 +126,6 @@
     const [projectStatusOpen, setProjectStatusOpen] = useState(
         searchParams.has('project-status'),
     );
-<<<<<<< HEAD
     const openStatusModal = () => {
         searchParams.set('project-status', '');
         setSearchParams(searchParams);
@@ -136,27 +135,11 @@
         searchParams.delete('project-status');
         setSearchParams(searchParams);
         setProjectStatusOpen(false);
-=======
-    const toggleStatusModal = (open: boolean, clickedLink?: boolean) => {
-        if (open) {
-            searchParams.set('project-status', '');
-            setSearchParams(searchParams);
-        } else if (!clickedLink) {
-            searchParams.delete('project-status');
-            setSearchParams(searchParams);
-        }
-        setProjectStatusOpen(open);
->>>>>>> 9a4eb059
-    };
 
     return (
         <>
             <ProjectStatusButton
-<<<<<<< HEAD
                 onClick={openStatusModal}
-=======
-                onClick={() => toggleStatusModal(true)}
->>>>>>> 9a4eb059
                 startIcon={<ProjectStatusSvgWithMargin />}
                 data-loading-project
             >
@@ -164,12 +147,8 @@
             </ProjectStatusButton>
             <ProjectStatusModal
                 open={projectStatusOpen}
-<<<<<<< HEAD
                 onClose={closeStatusModal}
                 onFollowLink={() => setProjectStatusOpen(false)}
-=======
-                close={(clickedLink) => toggleStatusModal(false, clickedLink)}
->>>>>>> 9a4eb059
             />
         </>
     );
