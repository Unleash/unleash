import { useCallback, useEffect, useMemo, useState } from 'react';
import { useTheme } from '@mui/system';
import { Add } from '@mui/icons-material';
import { useNavigate, useSearchParams } from 'react-router-dom';
import { useFlexLayout, useSortBy, useTable, SortingRule } from 'react-table';
import { ConditionallyRender } from 'component/common/ConditionallyRender/ConditionallyRender';
import { PageHeader } from 'component/common/PageHeader/PageHeader';
import { PageContent } from 'component/common/PageContent/PageContent';
import ResponsiveButton from 'component/common/ResponsiveButton/ResponsiveButton';
import { getCreateTogglePath } from 'utils/routePathHelpers';
import { CREATE_FEATURE } from 'component/providers/AccessProvider/permissions';
import useUiConfig from 'hooks/api/getters/useUiConfig/useUiConfig';
import { useRequiredPathParam } from 'hooks/useRequiredPathParam';
import { DateCell } from 'component/common/Table/cells/DateCell/DateCell';
import { LinkCell } from 'component/common/Table/cells/LinkCell/LinkCell';
import { FeatureSeenCell } from 'component/common/Table/cells/FeatureSeenCell/FeatureSeenCell';
import { FeatureTypeCell } from 'component/common/Table/cells/FeatureTypeCell/FeatureTypeCell';
import { sortTypes } from 'utils/sortTypes';
import { formatUnknownError } from 'utils/formatUnknownError';
import { IProject } from 'interfaces/project';
import { TablePlaceholder, VirtualizedTable } from 'component/common/Table';
import { SearchHighlightProvider } from 'component/common/Table/SearchHighlightContext/SearchHighlightContext';
import useProject from 'hooks/api/getters/useProject/useProject';
import { createLocalStorage } from 'utils/createLocalStorage';
import useToast from 'hooks/useToast';
import { ENVIRONMENT_STRATEGY_ERROR } from 'constants/apiErrors';
import EnvironmentStrategyDialog from 'component/common/EnvironmentStrategiesDialog/EnvironmentStrategyDialog';
import { useEnvironmentsRef } from './hooks/useEnvironmentsRef';
import useFeatureApi from 'hooks/api/actions/useFeatureApi/useFeatureApi';
import { FeatureToggleSwitch } from './FeatureToggleSwitch/FeatureToggleSwitch';
import { ActionsCell } from './ActionsCell/ActionsCell';
import { ColumnsMenu } from './ColumnsMenu/ColumnsMenu';
import { useStyles } from './ProjectFeatureToggles.styles';
import { FeatureStaleDialog } from 'component/common/FeatureStaleDialog/FeatureStaleDialog';
import { FeatureArchiveDialog } from 'component/common/FeatureArchiveDialog/FeatureArchiveDialog';
import { useSearch } from 'hooks/useSearch';
import { useMediaQuery } from '@mui/material';
import { Search } from 'component/common/Search/Search';
import { useChangeRequestToggle } from 'hooks/useChangeRequestToggle';
import { ChangeRequestDialogue } from 'component/changeRequest/ChangeRequestConfirmDialog/ChangeRequestConfirmDialog';

interface IProjectFeatureTogglesProps {
    features: IProject['features'];
    environments: IProject['environments'];
    loading: boolean;
}

type ListItemType = Pick<
    IProject['features'][number],
    'name' | 'lastSeenAt' | 'createdAt' | 'type' | 'stale'
> & {
    environments: {
        [key in string]: {
            name: string;
            enabled: boolean;
        };
    };
};

const staticColumns = ['Actions', 'name'];

const defaultSort: SortingRule<string> & {
    columns?: string[];
} = { id: 'createdAt' };

export const ProjectFeatureToggles = ({
    features,
    loading,
    environments: newEnvironments = [],
}: IProjectFeatureTogglesProps) => {
    const { classes: styles } = useStyles();
    const theme = useTheme();
    const isSmallScreen = useMediaQuery(theme.breakpoints.down('md'));
    const [strategiesDialogState, setStrategiesDialogState] = useState({
        open: false,
        featureId: '',
        environmentName: '',
    });
    const [featureStaleDialogState, setFeatureStaleDialogState] = useState<{
        featureId?: string;
        stale?: boolean;
    }>({});
    const [featureArchiveState, setFeatureArchiveState] = useState<
        string | undefined
    >();
    const projectId = useRequiredPathParam('projectId');

    const { value: storedParams, setValue: setStoredParams } =
        createLocalStorage(
            `${projectId}:FeatureToggleListTable:v1`,
            defaultSort
        );
    const navigate = useNavigate();
    const [searchParams, setSearchParams] = useSearchParams();
    const { uiConfig } = useUiConfig();
    const environments = useEnvironmentsRef(
        loading ? ['a', 'b', 'c'] : newEnvironments
    );
    const { refetch } = useProject(projectId);
    const { setToastData, setToastApiError } = useToast();

    const { toggleFeatureEnvironmentOn, toggleFeatureEnvironmentOff } =
        useFeatureApi();
    const {
        onChangeRequestToggle,
        onChangeRequestToggleClose,
        onChangeRequestToggleConfirm,
        changeRequestDialogDetails,
    } = useChangeRequestToggle(projectId);

    const onToggle = useCallback(
        async (
            projectId: string,
            featureName: string,
            environment: string,
            enabled: boolean
        ) => {
            if (
                uiConfig?.flags?.changeRequests &&
                environment === 'production'
            ) {
                onChangeRequestToggle(featureName, environment, enabled);
                throw new Error('Additional approval required');
            }
            try {
                if (enabled) {
                    await toggleFeatureEnvironmentOn(
                        projectId,
                        featureName,
                        environment
                    );
                } else {
                    await toggleFeatureEnvironmentOff(
                        projectId,
                        featureName,
                        environment
                    );
                }
                refetch();
            } catch (error) {
                const message = formatUnknownError(error);
                if (message === ENVIRONMENT_STRATEGY_ERROR) {
                    setStrategiesDialogState({
                        open: true,
                        featureId: featureName,
                        environmentName: environment,
                    });
                } else {
                    setToastApiError(message);
                }
                throw error; // caught when reverting optimistic update
            }

            setToastData({
                type: 'success',
                title: 'Updated toggle status',
                text: 'Successfully updated toggle status.',
            });
            refetch();
        },
        [toggleFeatureEnvironmentOff, toggleFeatureEnvironmentOn] // eslint-disable-line react-hooks/exhaustive-deps
    );

    const columns = useMemo(
        () => [
            {
                Header: 'Seen',
                accessor: 'lastSeenAt',
                Cell: FeatureSeenCell,
                sortType: 'date',
                align: 'center',
                maxWidth: 80,
            },
            {
                Header: 'Type',
                accessor: 'type',
                Cell: FeatureTypeCell,
                align: 'center',
                maxWidth: 80,
            },
            {
                Header: 'Name',
                accessor: 'name',
                Cell: ({ value }: { value: string }) => (
                    <LinkCell
                        title={value}
                        to={`/projects/${projectId}/features/${value}`}
                    />
                ),
                minWidth: 100,
                sortType: 'alphanumeric',
                searchable: true,
            },
            {
                Header: 'Created',
                accessor: 'createdAt',
                Cell: DateCell,
                sortType: 'date',
                minWidth: 120,
            },
            ...environments.map(name => ({
                Header: loading ? () => '' : name,
                maxWidth: 90,
                accessor: `environments.${name}`,
                align: 'center',
                Cell: ({
                    value,
                    row: { original: feature },
                }: {
                    value: { name: string; enabled: boolean };
                    row: { original: ListItemType };
                }) => (
                    <FeatureToggleSwitch
                        value={value?.enabled || false}
                        projectId={projectId}
                        featureName={feature?.name}
                        environmentName={value?.name}
                        onToggle={onToggle}
                    />
                ),
                sortType: (v1: any, v2: any, id: string) => {
                    const a = v1?.values?.[id]?.enabled;
                    const b = v2?.values?.[id]?.enabled;
                    return a === b ? 0 : a ? -1 : 1;
                },
                filterName: name,
                filterParsing: (value: any) =>
                    value.enabled ? 'enabled' : 'disabled',
            })),
            {
                id: 'Actions',
                maxWidth: 56,
                width: 56,
                Cell: (props: { row: { original: ListItemType } }) => (
                    <ActionsCell
                        projectId={projectId}
                        onOpenArchiveDialog={setFeatureArchiveState}
                        onOpenStaleDialog={setFeatureStaleDialogState}
                        {...props}
                    />
                ),
                disableSortBy: true,
            },
        ],
        [projectId, environments, onToggle, loading]
    );

    const [searchValue, setSearchValue] = useState(
        searchParams.get('search') || ''
    );

    const featuresData = useMemo(
        () =>
            features.map(
                ({
                    name,
                    lastSeenAt,
                    createdAt,
                    type,
                    stale,
                    environments: featureEnvironments,
                }) => ({
                    name,
                    lastSeenAt,
                    createdAt,
                    type,
                    stale,
                    environments: Object.fromEntries(
                        environments.map(env => [
                            env,
                            {
                                name: env,
                                enabled:
                                    featureEnvironments?.find(
                                        feature => feature?.name === env
                                    )?.enabled || false,
                            },
                        ])
                    ),
                })
            ),
        [features, environments]
    );

    const {
        data: searchedData,
        getSearchText,
        getSearchContext,
    } = useSearch(columns, searchValue, featuresData);

    const data = useMemo<object[]>(() => {
        if (loading) {
            return Array(6).fill({
                type: '-',
                name: 'Feature name',
                createdAt: new Date(),
                environments: {
                    production: { name: 'production', enabled: false },
                },
            }) as object[];
        }
        return searchedData;
    }, [loading, searchedData]);

    const initialState = useMemo(
        () => {
            const searchParams = new URLSearchParams();
            const allColumnIds = columns.map(
                (column: any) => column?.accessor || column?.id
            );
            let hiddenColumns = environments
                .filter((_, index) => index >= 3)
                .map(environment => `environments.${environment}`);

            if (searchParams.has('columns')) {
                const columnsInParams =
                    searchParams.get('columns')?.split(',') || [];
                const visibleColumns = [...staticColumns, ...columnsInParams];
                hiddenColumns = allColumnIds.filter(
                    columnId => !visibleColumns.includes(columnId)
                );
            } else if (storedParams.columns) {
                const visibleColumns = [
                    ...staticColumns,
                    ...storedParams.columns,
                ];
                hiddenColumns = allColumnIds.filter(
                    columnId => !visibleColumns.includes(columnId)
                );
            }

            return {
                sortBy: [
                    {
                        id: searchParams.get('sort') || 'createdAt',
                        desc: searchParams.has('order')
                            ? searchParams.get('order') === 'desc'
                            : storedParams.desc,
                    },
                ],
                hiddenColumns,
            };
        },
        [environments] // eslint-disable-line react-hooks/exhaustive-deps
    );

    const {
        allColumns,
        headerGroups,
        rows,
        state: { sortBy, hiddenColumns },
        prepareRow,
        setHiddenColumns,
    } = useTable(
        {
            columns: columns as any[], // TODO: fix after `react-table` v8 update
            data,
            initialState,
            sortTypes,
            disableSortRemove: true,
            autoResetSortBy: false,
        },
        useFlexLayout,
        useSortBy
    );

    useEffect(() => {
        if (loading) {
            return;
        }
        const tableState: Record<string, string> = {};
        tableState.sort = sortBy[0].id;
        if (sortBy[0].desc) {
            tableState.order = 'desc';
        }
        if (searchValue) {
            tableState.search = searchValue;
        }
        tableState.columns = allColumns
            .map(({ id }) => id)
            .filter(
                id =>
                    !staticColumns.includes(id) && !hiddenColumns?.includes(id)
            )
            .join(',');

        setSearchParams(tableState, {
            replace: true,
        });
        setStoredParams(params => ({
            ...params,
            id: sortBy[0].id,
            desc: sortBy[0].desc || false,
            columns: tableState.columns.split(','),
        }));
        // eslint-disable-next-line react-hooks/exhaustive-deps
    }, [loading, sortBy, hiddenColumns, searchValue, setSearchParams]);

    return (
        <PageContent
            isLoading={loading}
            className={styles.container}
            bodyClass={styles.bodyClass}
            header={
                <PageHeader
                    className={styles.title}
                    titleElement={`Feature toggles (${rows.length})`}
                    actions={
                        <>
                            <ConditionallyRender
                                condition={!isSmallScreen}
                                show={
                                    <Search
                                        initialValue={searchValue}
                                        onChange={setSearchValue}
                                        hasFilters
                                        getSearchContext={getSearchContext}
                                    />
                                }
                            />
                            <ColumnsMenu
                                allColumns={allColumns}
                                staticColumns={staticColumns}
                                dividerAfter={['createdAt']}
                                dividerBefore={['Actions']}
                                isCustomized={Boolean(storedParams.columns)}
                                setHiddenColumns={setHiddenColumns}
                            />
                            <PageHeader.Divider sx={{ marginLeft: 0 }} />
                            <ResponsiveButton
                                onClick={() =>
                                    navigate(
                                        getCreateTogglePath(
                                            projectId,
                                            uiConfig.flags.E
                                        )
                                    )
                                }
                                maxWidth="960px"
                                Icon={Add}
                                projectId={projectId}
                                permission={CREATE_FEATURE}
                                className={styles.button}
                            >
                                New feature toggle
                            </ResponsiveButton>
                        </>
                    }
                >
                    <ConditionallyRender
                        condition={isSmallScreen}
                        show={
                            <Search
                                initialValue={searchValue}
                                onChange={setSearchValue}
                                hasFilters
                                getSearchContext={getSearchContext}
                            />
                        }
                    />
                </PageHeader>
            }
        >
            <SearchHighlightProvider value={getSearchText(searchValue)}>
                <VirtualizedTable
                    rows={rows}
                    headerGroups={headerGroups}
                    prepareRow={prepareRow}
                />
            </SearchHighlightProvider>
            <ConditionallyRender
                condition={rows.length === 0}
                show={
                    <ConditionallyRender
                        condition={searchValue?.length > 0}
                        show={
                            <TablePlaceholder>
                                No feature toggles found matching &ldquo;
                                {searchValue}
                                &rdquo;
                            </TablePlaceholder>
                        }
                        elseShow={
                            <TablePlaceholder>
                                No feature toggles available. Get started by
                                adding a new feature toggle.
                            </TablePlaceholder>
                        }
                    />
                }
            />
            <EnvironmentStrategyDialog
                onClose={() =>
                    setStrategiesDialogState(prev => ({ ...prev, open: false }))
                }
                projectId={projectId}
                {...strategiesDialogState}
            />
            <FeatureStaleDialog
                isStale={featureStaleDialogState.stale === true}
                isOpen={Boolean(featureStaleDialogState.featureId)}
                onClose={() => {
                    setFeatureStaleDialogState({});
                    refetch();
                }}
                featureId={featureStaleDialogState.featureId || ''}
                projectId={projectId}
            />
            <FeatureArchiveDialog
                isOpen={Boolean(featureArchiveState)}
                onConfirm={() => {
                    refetch();
                }}
                onClose={() => {
                    setFeatureArchiveState(undefined);
                }}
                featureId={featureArchiveState || ''}
                projectId={projectId}
            />{' '}
<<<<<<< HEAD
            <SuggestChangesDialogue
                isOpen={suggestChangesDialogDetails.isOpen}
                onClose={onSuggestToggleClose}
                featureName={suggestChangesDialogDetails?.featureName}
                environment={suggestChangesDialogDetails?.environment}
                onConfirm={onSuggestToggleConfirm}
                enabled={suggestChangesDialogDetails.enabled}
                variant='updateEnabled'
=======
            <ChangeRequestDialogue
                isOpen={changeRequestDialogDetails.isOpen}
                onClose={onChangeRequestToggleClose}
                featureName={changeRequestDialogDetails?.featureName}
                environment={changeRequestDialogDetails?.environment}
                onConfirm={onChangeRequestToggleConfirm}
>>>>>>> 9fb431aa
            />
        </PageContent>
    );
};<|MERGE_RESOLUTION|>--- conflicted
+++ resolved
@@ -517,23 +517,14 @@
                 featureId={featureArchiveState || ''}
                 projectId={projectId}
             />{' '}
-<<<<<<< HEAD
-            <SuggestChangesDialogue
-                isOpen={suggestChangesDialogDetails.isOpen}
-                onClose={onSuggestToggleClose}
-                featureName={suggestChangesDialogDetails?.featureName}
-                environment={suggestChangesDialogDetails?.environment}
-                onConfirm={onSuggestToggleConfirm}
-                enabled={suggestChangesDialogDetails.enabled}
-                variant='updateEnabled'
-=======
             <ChangeRequestDialogue
                 isOpen={changeRequestDialogDetails.isOpen}
                 onClose={onChangeRequestToggleClose}
                 featureName={changeRequestDialogDetails?.featureName}
                 environment={changeRequestDialogDetails?.environment}
                 onConfirm={onChangeRequestToggleConfirm}
->>>>>>> 9fb431aa
+                enabled={changeRequestDialogDetails.enabled}
+                variant='updateEnabled'
             />
         </PageContent>
     );
