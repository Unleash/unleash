--- conflicted
+++ resolved
@@ -1,11 +1,7 @@
 import {
     StyledArrowIcon,
-<<<<<<< HEAD
+    StyledCount,
     StyledProjectInfoWidgetContainer,
-=======
-    StyledCount,
-    StyledDivInfoContainer,
->>>>>>> a482ccff
     StyledDivPercentageContainer,
     StyledLink,
     StyledParagraphEmphasizedText,
@@ -39,10 +35,10 @@
 
     if (uiConfig?.flags?.newProjectOverview) {
         return (
-            <StyledDivInfoContainer>
-                <StyledParagraphSubtitle data-loading>
+            <StyledProjectInfoWidgetContainer>
+                <StyledWidgetTitle data-loading>
                     Project health
-                </StyledParagraphSubtitle>
+                </StyledWidgetTitle>
                 <StyledDivPercentageContainer>
                     <PercentageCircle percentage={health} />
                 </StyledDivPercentageContainer>
@@ -67,7 +63,7 @@
                         View project health
                     </StyledSpanLinkText>
                 </StyledLink>
-            </StyledDivInfoContainer>
+            </StyledProjectInfoWidgetContainer>
         );
     }
 
