import { FC } from 'react';
import { styled, Typography } from '@mui/material';

import {
    StyledProjectInfoWidgetContainer,
    StyledWidgetTitle,
} from './ProjectInfo.styles';
import { ConditionallyRender } from 'component/common/ConditionallyRender/ConditionallyRender';
import { WidgetFooterLink } from './WidgetFooterLink';

interface IMetaWidgetProps {
    id?: string;
    description?: string;
}

const StyledIDContainer = styled('div')(({ theme }) => ({
    textAlign: 'left',
    borderRadius: `${theme.shape.borderRadius}px`,
    backgroundColor: `${theme.palette.secondaryContainer}`,
    padding: theme.spacing(0.5, 2),
    fontSize: theme.typography.body2.fontSize,
}));

export const MetaWidget: FC<IMetaWidgetProps> = ({ id, description }) => {
    return (
        <StyledProjectInfoWidgetContainer>
            <StyledWidgetTitle>Project Meta</StyledWidgetTitle>
            <StyledIDContainer>
                <Typography
                    component="span"
                    variant="body2"
                    color="text.secondary"
                >
                    ID:
                </Typography>{' '}
                <code data-loading>{id || '__________'}</code>
            </StyledIDContainer>
            <ConditionallyRender
                condition={Boolean(description)}
                show={
                    <Typography
                        variant="body2"
                        sx={{
                            marginTop: theme => theme.spacing(1.5),
                            marginBottom: 0,
                            textAlign: 'left',
                        }}
<<<<<<< HEAD
                        data-loading
=======
>>>>>>> c5bb205d
                    >
                        {description}
                    </Typography>
                }
            />
            <ConditionallyRender
                condition={!Boolean(description)}
                show={
                    <WidgetFooterLink to={`/projects/${id}/edit`}>
                        Add description
                    </WidgetFooterLink>
                }
            />
        </StyledProjectInfoWidgetContainer>
    );
};<|MERGE_RESOLUTION|>--- conflicted
+++ resolved
@@ -45,10 +45,6 @@
                             marginBottom: 0,
                             textAlign: 'left',
                         }}
-<<<<<<< HEAD
-                        data-loading
-=======
->>>>>>> c5bb205d
                     >
                         {description}
                     </Typography>
