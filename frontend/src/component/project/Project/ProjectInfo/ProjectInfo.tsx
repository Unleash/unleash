--- conflicted
+++ resolved
@@ -7,11 +7,8 @@
 import { MetaWidget } from './MetaWidget';
 import { ProjectMembersWidget } from './ProjectMembersWidget';
 import useUiConfig from 'hooks/api/getters/useUiConfig/useUiConfig';
-<<<<<<< HEAD
 import { ProjectStatsSchema } from '@server/openapi';
-=======
 import { ChangeRequestsWidget } from './ChangeRequestsWidget';
->>>>>>> 50e0c081
 
 interface IProjectInfoProps {
     id: string;
