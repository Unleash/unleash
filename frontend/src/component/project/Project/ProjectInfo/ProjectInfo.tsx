--- conflicted
+++ resolved
@@ -26,22 +26,17 @@
     const { uiConfig } = useUiConfig();
     return (
         <aside>
-<<<<<<< HEAD
             <StyledProjectInfoSidebarContainer>
                 <ConditionallyRender
                     condition={Boolean(uiConfig?.flags.newProjectOverview)}
                     show={<MetaWidget id={id} description={description} />}
                 />
-                <HealthWidget projectId={id} health={health} />
-=======
-            <StyledDivContainer>
                 <HealthWidget
                     projectId={id}
                     health={health}
                     total={features.length}
                     stale={features.filter(feature => feature.stale).length}
                 />
->>>>>>> a482ccff
                 <ConditionallyRender
                     condition={id !== DEFAULT_PROJECT_ID}
                     show={
