--- conflicted
+++ resolved
@@ -20,7 +20,6 @@
     gridColumn: '1 / -1',
 }));
 
-<<<<<<< HEAD
 const Span2 = styled(Container)(() => ({
     gridColumn: 'span 2',
 }));
@@ -30,21 +29,6 @@
 }));
 
 const Span6 = styled(Container)(() => ({
-=======
-const HealthCard = styled(Container)(({ theme }) => ({
-    gridColumn: 'span 4',
-}));
-
-const ToggleTypesUsedCard = styled(Container)(({ theme }) => ({
-    gridColumn: 'span 2',
-}));
-
-const ProjectMembersCard = styled(Container)(({ theme }) => ({
-    gridColumn: 'span 2',
-}));
-
-const ChangeRequestsCard = styled(Container)(({ theme }) => ({
->>>>>>> 84005e27
     gridColumn: 'span 6',
 }));
 
@@ -54,7 +38,6 @@
             <SpanFull>
                 Total changes / avg time to production / feature flags /stale
                 flags
-<<<<<<< HEAD
             </SpanFull>
             <Span4>
                 <ProjectHealth />
@@ -66,19 +49,10 @@
                 <FlagTypesUsed />
             </Span2>
             <Span2>Project members</Span2>
-            <Span6>Change Requests</Span6>
-=======
-            </Overview>
-            <HealthCard>
-                <ProjectHealth />
-            </HealthCard>
-            <LeadTimeForChanges />
-            <ToggleTypesUsedCard>Toggle types used</ToggleTypesUsedCard>
-            <ProjectMembersCard>Project members</ProjectMembersCard>
-            <ChangeRequestsCard>
+            <Span6>
+                {' '}
                 <ChangeRequests />
-            </ChangeRequestsCard>
->>>>>>> 84005e27
+            </Span6>
         </Grid>
     );
 };