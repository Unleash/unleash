import { type FC, useEffect } from 'react';
import { Box, styled } from '@mui/material';
import { useRequiredPathParam } from 'hooks/useRequiredPathParam';
import { ProjectFeatureToggles } from './PaginatedProjectFeatureToggles/ProjectFeatureToggles';
import useProjectOverview, {
    useProjectOverviewNameOrId,
} from 'hooks/api/getters/useProjectOverview/useProjectOverview';
import { usePageTitle } from 'hooks/usePageTitle';
import { useLastViewedProject } from 'hooks/useLastViewedProject';
import { useUiFlag } from 'hooks/useUiFlag';
import { ProjectOverviewChangeRequests } from './ProjectOverviewChangeRequests';
<<<<<<< HEAD
import { useFeedback } from '../../feedbackNew/useFeedback';
=======
import { OldProjectFeatureToggles } from './PaginatedProjectFeatureToggles/OldProjectFeatureToggles';
>>>>>>> a45be8d1

const refreshInterval = 15 * 1000;

const StyledContainer = styled('div')(({ theme }) => ({
    display: 'flex',
    gap: theme.spacing(2),
    [theme.breakpoints.down('md')]: {
        flexDirection: 'column',
    },
}));

const StyledProjectToggles = styled('div')(() => ({
    width: '100%',
    minWidth: 0,
}));

const StyledContentContainer = styled(Box)(({ theme }) => ({
    display: 'flex',
    flexDirection: 'column',
    gap: theme.spacing(2),
    width: '100%',
    minWidth: 0,
}));

<<<<<<< HEAD
const useDelayedFeedbackPrompt = () => {
    const { openFeedback, hasSubmittedFeedback } = useFeedback(
        'newProjectOverview',
        'manual',
    );
    const projectOverviewRefactorFeedback = useUiFlag(
        'projectOverviewRefactorFeedback',
    );

    const [seenFeedback, setSeenFeedback] = useState(false);
    useEffect(() => {
        const timer = setTimeout(() => {
            if (
                projectOverviewRefactorFeedback &&
                !seenFeedback &&
                !hasSubmittedFeedback
            ) {
                openFeedback({
                    title: 'How easy was it to work with the project overview in Unleash?',
                    positiveLabel:
                        'What do you like most about the updated project overview?',
                    areasForImprovementsLabel:
                        'What improvements are needed in the project overview?',
                });
                setSeenFeedback(true);
            }
        }, 30000);

        return () => clearTimeout(timer);
    }, [hasSubmittedFeedback, openFeedback, seenFeedback]);
};

export const ProjectOverview: FC<{
=======
const ProjectOverview: FC<{
    storageKey?: string;
}> = ({ storageKey = 'project-overview-v2' }) => {
    const projectOverviewRefactor = useUiFlag('projectOverviewRefactor');

    if (projectOverviewRefactor) {
        return <NewProjectOverview storageKey={storageKey} />;
    } else {
        return <OldProjectOverview storageKey={storageKey} />;
    }
};

const OldProjectOverview: FC<{
    storageKey?: string;
}> = ({ storageKey = 'project-overview-v2' }) => {
    const projectId = useRequiredPathParam('projectId');
    const projectName = useProjectOverviewNameOrId(projectId);
    const { project } = useProjectOverview(projectId, {
        refreshInterval,
    });
    usePageTitle(`Project overview – ${projectName}`);
    const { setLastViewed } = useLastViewedProject();
    useEffect(() => {
        setLastViewed(projectId);
    }, [projectId, setLastViewed]);

    const {
        members,
        featureTypeCounts,
        health,
        description,
        environments,
        stats,
    } = project;

    return (
        <StyledContainer key={projectId}>
            <ProjectInfo
                id={projectId}
                description={description}
                memberCount={members}
                health={health}
                featureTypeCounts={featureTypeCounts}
                stats={stats}
            />

            <StyledContentContainer>
                <ProjectStats stats={project.stats} />

                <StyledProjectToggles>
                    <OldProjectFeatureToggles
                        environments={project.environments.map(
                            (environment) => environment.environment,
                        )}
                        refreshInterval={refreshInterval}
                        storageKey={storageKey}
                    />
                </StyledProjectToggles>
            </StyledContentContainer>
        </StyledContainer>
    );
};

const NewProjectOverview: FC<{
>>>>>>> a45be8d1
    storageKey?: string;
}> = ({ storageKey = 'project-overview-v2' }) => {
    const projectId = useRequiredPathParam('projectId');
    const projectName = useProjectOverviewNameOrId(projectId);

    const { project } = useProjectOverview(projectId, {
        refreshInterval,
    });

    usePageTitle(`Project overview – ${projectName}`);
    const { setLastViewed } = useLastViewedProject();
    useEffect(() => {
        setLastViewed(projectId);
    }, [projectId, setLastViewed]);

    return (
        <StyledContainer key={projectId}>
            <StyledContentContainer>
                <ProjectOverviewChangeRequests project={projectId} />

                <StyledProjectToggles>
                    <ProjectFeatureToggles
                        environments={project.environments.map(
                            (environment) => environment.environment,
                        )}
                        refreshInterval={refreshInterval}
                        storageKey={storageKey}
                    />
                </StyledProjectToggles>
            </StyledContentContainer>
        </StyledContainer>
    );
};

export default ProjectOverview;<|MERGE_RESOLUTION|>--- conflicted
+++ resolved
@@ -7,13 +7,7 @@
 } from 'hooks/api/getters/useProjectOverview/useProjectOverview';
 import { usePageTitle } from 'hooks/usePageTitle';
 import { useLastViewedProject } from 'hooks/useLastViewedProject';
-import { useUiFlag } from 'hooks/useUiFlag';
 import { ProjectOverviewChangeRequests } from './ProjectOverviewChangeRequests';
-<<<<<<< HEAD
-import { useFeedback } from '../../feedbackNew/useFeedback';
-=======
-import { OldProjectFeatureToggles } from './PaginatedProjectFeatureToggles/OldProjectFeatureToggles';
->>>>>>> a45be8d1
 
 const refreshInterval = 15 * 1000;
 
@@ -38,106 +32,7 @@
     minWidth: 0,
 }));
 
-<<<<<<< HEAD
-const useDelayedFeedbackPrompt = () => {
-    const { openFeedback, hasSubmittedFeedback } = useFeedback(
-        'newProjectOverview',
-        'manual',
-    );
-    const projectOverviewRefactorFeedback = useUiFlag(
-        'projectOverviewRefactorFeedback',
-    );
-
-    const [seenFeedback, setSeenFeedback] = useState(false);
-    useEffect(() => {
-        const timer = setTimeout(() => {
-            if (
-                projectOverviewRefactorFeedback &&
-                !seenFeedback &&
-                !hasSubmittedFeedback
-            ) {
-                openFeedback({
-                    title: 'How easy was it to work with the project overview in Unleash?',
-                    positiveLabel:
-                        'What do you like most about the updated project overview?',
-                    areasForImprovementsLabel:
-                        'What improvements are needed in the project overview?',
-                });
-                setSeenFeedback(true);
-            }
-        }, 30000);
-
-        return () => clearTimeout(timer);
-    }, [hasSubmittedFeedback, openFeedback, seenFeedback]);
-};
-
-export const ProjectOverview: FC<{
-=======
 const ProjectOverview: FC<{
-    storageKey?: string;
-}> = ({ storageKey = 'project-overview-v2' }) => {
-    const projectOverviewRefactor = useUiFlag('projectOverviewRefactor');
-
-    if (projectOverviewRefactor) {
-        return <NewProjectOverview storageKey={storageKey} />;
-    } else {
-        return <OldProjectOverview storageKey={storageKey} />;
-    }
-};
-
-const OldProjectOverview: FC<{
-    storageKey?: string;
-}> = ({ storageKey = 'project-overview-v2' }) => {
-    const projectId = useRequiredPathParam('projectId');
-    const projectName = useProjectOverviewNameOrId(projectId);
-    const { project } = useProjectOverview(projectId, {
-        refreshInterval,
-    });
-    usePageTitle(`Project overview – ${projectName}`);
-    const { setLastViewed } = useLastViewedProject();
-    useEffect(() => {
-        setLastViewed(projectId);
-    }, [projectId, setLastViewed]);
-
-    const {
-        members,
-        featureTypeCounts,
-        health,
-        description,
-        environments,
-        stats,
-    } = project;
-
-    return (
-        <StyledContainer key={projectId}>
-            <ProjectInfo
-                id={projectId}
-                description={description}
-                memberCount={members}
-                health={health}
-                featureTypeCounts={featureTypeCounts}
-                stats={stats}
-            />
-
-            <StyledContentContainer>
-                <ProjectStats stats={project.stats} />
-
-                <StyledProjectToggles>
-                    <OldProjectFeatureToggles
-                        environments={project.environments.map(
-                            (environment) => environment.environment,
-                        )}
-                        refreshInterval={refreshInterval}
-                        storageKey={storageKey}
-                    />
-                </StyledProjectToggles>
-            </StyledContentContainer>
-        </StyledContainer>
-    );
-};
-
-const NewProjectOverview: FC<{
->>>>>>> a45be8d1
     storageKey?: string;
 }> = ({ storageKey = 'project-overview-v2' }) => {
     const projectId = useRequiredPathParam('projectId');
