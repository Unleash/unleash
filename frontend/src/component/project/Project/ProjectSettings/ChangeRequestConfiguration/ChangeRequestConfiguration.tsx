--- conflicted
+++ resolved
@@ -22,7 +22,6 @@
 import useToast from 'hooks/useToast';
 import { formatUnknownError } from 'utils/formatUnknownError';
 import { ChangeRequestProcessHelp } from './ChangeRequestProcessHelp/ChangeRequestProcessHelp';
-<<<<<<< HEAD
 import GeneralSelect from '../../../../common/GeneralSelect/GeneralSelect';
 import { KeyboardArrowDownOutlined } from '@mui/icons-material';
 
@@ -31,8 +30,6 @@
     isEnabled: boolean;
     requiredApprovals: number;
 }
-=======
->>>>>>> c1abac2a
 
 export const ChangeRequestConfiguration: VFC = () => {
     const [dialogState, setDialogState] = useState<{
@@ -124,10 +121,8 @@
                             { key: '1', label: '1 approver3' },
                             { key: '2', label: '2 approvers' },
                         ]}
-                        value={original.requiredApprovals}
+                        value={original.requiredApprovals || 1}
                         onChange={approvals => {
-                            console.log(original);
-                            console.log(approvals);
                             onRowChange(
                                 original.environment,
                                 original.changeRequestEnabled,
