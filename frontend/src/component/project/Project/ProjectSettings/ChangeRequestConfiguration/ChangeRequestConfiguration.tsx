import { useMemo, useState, VFC } from 'react';
<<<<<<< HEAD
import { HeaderGroup } from 'react-table';
import { Alert, Box, IconButton, Typography } from '@mui/material';
=======
import { HeaderGroup, useGlobalFilter, useTable } from 'react-table';
import { Alert, Box, Typography } from '@mui/material';
>>>>>>> 131ebb93
import {
    SortableTableHeader,
    Table,
    TableBody,
    TableCell,
    TableRow,
} from 'component/common/Table';
import { sortTypes } from 'utils/sortTypes';
import { PageContent } from 'component/common/PageContent/PageContent';
import { PageHeader } from 'component/common/PageHeader/PageHeader';
import { TextCell } from 'component/common/Table/cells/TextCell/TextCell';
import PermissionSwitch from 'component/common/PermissionSwitch/PermissionSwitch';
import { useRequiredPathParam } from 'hooks/useRequiredPathParam';
import { Dialogue } from 'component/common/Dialogue/Dialogue';
import { ConditionallyRender } from 'component/common/ConditionallyRender/ConditionallyRender';
<<<<<<< HEAD
import { ChangeRequestProcessHelp } from './ChangeRequestProcessHelp/ChangeRequestProcessHelp';
=======
import { useChangeRequestConfig } from '../../../../../hooks/api/getters/useChangeRequestConfig/useChangeRequestConfig';
import { useChangeRequestApi } from '../../../../../hooks/api/actions/useChangeRequestApi/useChangeRequestApi';
import { UPDATE_PROJECT } from '@server/types/permissions';
import useToast from '../../../../../hooks/useToast';
import { formatUnknownError } from '../../../../../utils/formatUnknownError';
>>>>>>> 131ebb93

export const ChangeRequestConfiguration: VFC = () => {
    const [dialogState, setDialogState] = useState<{
        isOpen: boolean;
        enableEnvironment?: string;
        isEnabled: boolean;
    }>({
        isOpen: false,
        enableEnvironment: '',
        isEnabled: false,
    });
    const projectId = useRequiredPathParam('projectId');
    const { data, loading, refetchChangeRequestConfig } =
        useChangeRequestConfig(projectId);
    const { updateChangeRequestEnvironmentConfig } = useChangeRequestApi();
    const { setToastData, setToastApiError } = useToast();

    const onClick = (enableEnvironment: string, isEnabled: boolean) => () => {
        setDialogState({ isOpen: true, enableEnvironment, isEnabled });
    };

    const onConfirm = async () => {
        if (dialogState.enableEnvironment) {
            try {
                await updateChangeRequestEnvironmentConfig(
                    projectId,
                    dialogState.enableEnvironment,
                    !dialogState.isEnabled
                );
                setToastData({
                    type: 'success',
                    title: 'Updated change request status',
                    text: 'Successfully updated change request status.',
                });
                refetchChangeRequestConfig();
            } catch (error) {
                const message = formatUnknownError(error);
                setToastApiError(message);
            }
        }
        setDialogState({
            isOpen: false,
            enableEnvironment: '',
            isEnabled: false,
        });
    };

    const columns = useMemo(
        () => [
            {
                Header: 'Environment',
                accessor: 'environment',
                disableSortBy: true,
            },
            {
                Header: 'Type',
                accessor: 'type',
                disableGlobalFilter: true,
                disableSortBy: true,
            },
            {
                Header: 'Status',
                accessor: 'changeRequestEnabled',
                id: 'changeRequestEnabled',
                align: 'center',

                Cell: ({ value, row: { original } }: any) => (
                    <Box
                        sx={{ display: 'flex', justifyContent: 'center' }}
                        data-loading
                    >
                        <PermissionSwitch
                            checked={value}
                            environmentId={original.environment}
                            projectId={projectId}
                            permission={UPDATE_PROJECT}
                            inputProps={{ 'aria-label': original.environment }}
                            onClick={onClick(
                                original.environment,
                                original.changeRequestEnabled
                            )}
                        />
                    </Box>
                ),
                width: 100,
                disableGlobalFilter: true,
                disableSortBy: true,
            },
        ],
        []
    );

    const { getTableProps, getTableBodyProps, headerGroups, rows, prepareRow } =
        useTable(
            {
                // @ts-ignore
                columns,
                data,
                sortTypes,
                autoResetGlobalFilter: false,
                disableSortRemove: true,
                defaultColumn: {
                    Cell: TextCell,
                },
            },
            useGlobalFilter
        );
    return (
        <PageContent
<<<<<<< HEAD
            header={
                <PageHeader
                    titleElement="Change request configuration"
                    actions={<ChangeRequestProcessHelp />}
                />
            }
            // isLoading={loading}
=======
            header={<PageHeader titleElement="Change request configuration" />}
            isLoading={loading}
>>>>>>> 131ebb93
        >
            <Alert severity="info" sx={{ mb: 3 }}>
                If change request is enabled for an environment, then any change
                in that environment needs to be approved before it will be
                applied
            </Alert>

            <Table {...getTableProps()}>
                <SortableTableHeader
                    headerGroups={headerGroups as HeaderGroup<object>[]}
                />
                <TableBody {...getTableBodyProps()}>
                    {rows.map(row => {
                        prepareRow(row);
                        return (
                            <TableRow hover {...row.getRowProps()}>
                                {row.cells.map(cell => (
                                    <TableCell {...cell.getCellProps()}>
                                        {cell.render('Cell')}
                                    </TableCell>
                                ))}
                            </TableRow>
                        );
                    })}
                </TableBody>
            </Table>

            <Dialogue
                onClick={() => onConfirm()}
                open={dialogState.isOpen}
                onClose={() =>
                    setDialogState(state => ({ ...state, isOpen: false }))
                }
                primaryButtonText={dialogState.isEnabled ? 'Disable' : 'Enable'}
                secondaryButtonText="Cancel"
                title={`${
                    dialogState.isEnabled ? 'Disable' : 'Enable'
                } change requests`}
            >
                <Typography sx={{ mb: 1 }}>
                    You are about to{' '}
                    {dialogState.isEnabled ? 'disable' : 'enable'} “Change
                    request”
                    <ConditionallyRender
                        condition={Boolean(dialogState.enableEnvironment)}
                        show={
                            <>
                                {' '}
                                for{' '}
                                <strong>{dialogState.enableEnvironment}</strong>
                            </>
                        }
                    />
                    .
                </Typography>
                <ConditionallyRender
                    condition={!dialogState.isEnabled}
                    show={
                        <Typography variant="body2" color="text.secondary">
                            When enabling change request for an environment, you
                            need to be sure that your Unleash Admin already have
                            created the custom project roles in your Unleash
                            instance so you can assign your project members from
                            the project access page.
                        </Typography>
                    }
                />
            </Dialogue>
        </PageContent>
    );
};<|MERGE_RESOLUTION|>--- conflicted
+++ resolved
@@ -1,11 +1,6 @@
 import { useMemo, useState, VFC } from 'react';
-<<<<<<< HEAD
-import { HeaderGroup } from 'react-table';
-import { Alert, Box, IconButton, Typography } from '@mui/material';
-=======
 import { HeaderGroup, useGlobalFilter, useTable } from 'react-table';
 import { Alert, Box, Typography } from '@mui/material';
->>>>>>> 131ebb93
 import {
     SortableTableHeader,
     Table,
@@ -21,15 +16,12 @@
 import { useRequiredPathParam } from 'hooks/useRequiredPathParam';
 import { Dialogue } from 'component/common/Dialogue/Dialogue';
 import { ConditionallyRender } from 'component/common/ConditionallyRender/ConditionallyRender';
-<<<<<<< HEAD
+import { useChangeRequestConfig } from 'hooks/api/getters/useChangeRequestConfig/useChangeRequestConfig';
+import { useChangeRequestApi } from 'hooks/api/actions/useChangeRequestApi/useChangeRequestApi';
+import { UPDATE_PROJECT } from '@server/types/permissions';
+import useToast from 'hooks/useToast';
+import { formatUnknownError } from 'utils/formatUnknownError';
 import { ChangeRequestProcessHelp } from './ChangeRequestProcessHelp/ChangeRequestProcessHelp';
-=======
-import { useChangeRequestConfig } from '../../../../../hooks/api/getters/useChangeRequestConfig/useChangeRequestConfig';
-import { useChangeRequestApi } from '../../../../../hooks/api/actions/useChangeRequestApi/useChangeRequestApi';
-import { UPDATE_PROJECT } from '@server/types/permissions';
-import useToast from '../../../../../hooks/useToast';
-import { formatUnknownError } from '../../../../../utils/formatUnknownError';
->>>>>>> 131ebb93
 
 export const ChangeRequestConfiguration: VFC = () => {
     const [dialogState, setDialogState] = useState<{
@@ -139,18 +131,13 @@
         );
     return (
         <PageContent
-<<<<<<< HEAD
             header={
                 <PageHeader
                     titleElement="Change request configuration"
                     actions={<ChangeRequestProcessHelp />}
                 />
             }
-            // isLoading={loading}
-=======
-            header={<PageHeader titleElement="Change request configuration" />}
             isLoading={loading}
->>>>>>> 131ebb93
         >
             <Alert severity="info" sx={{ mb: 3 }}>
                 If change request is enabled for an environment, then any change
