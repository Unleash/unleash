--- conflicted
+++ resolved
@@ -7,14 +7,11 @@
 import type { ProjectEnvironmentType } from 'interfaces/environments';
 import { useMemo } from 'react';
 import type { CreateFeatureStrategySchema } from 'openapi';
-<<<<<<< HEAD
 import {
     PROJECT_DEFAULT_STRATEGY_WRITE,
     UPDATE_PROJECT,
 } from '@server/types/permissions';
-=======
 import SplitPreviewSlider from 'component/feature/StrategyTypes/SplitPreviewSlider/SplitPreviewSlider';
->>>>>>> 00e63609
 
 interface ProjectEnvironmentDefaultStrategyProps {
     environment: ProjectEnvironmentType;
