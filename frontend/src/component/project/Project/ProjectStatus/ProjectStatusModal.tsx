import { Button, styled } from '@mui/material';
import { DynamicSidebarModal } from 'component/common/SidebarModal/SidebarModal';
import { ReactComponent as ProjectStatusSvg } from 'assets/icons/projectStatus.svg';
import { ProjectActivity } from './ProjectActivity';
import { ProjectLifecycleSummary } from './ProjectLifecycleSummary';
import type { FC } from 'react';
import { HelpIcon } from 'component/common/HelpIcon/HelpIcon';
import { ProjectHealthGrid } from './ProjectHealthGrid';
import { useFeedback } from 'component/feedbackNew/useFeedback';
import FeedbackIcon from '@mui/icons-material/ChatOutlined';

const ModalContentContainer = styled('section')(({ theme }) => ({
    minHeight: '100vh',
    maxWidth: 1100,
    width: '95vw',
    backgroundColor: theme.palette.background.default,
    display: 'flex',
    flexFlow: 'column',
    gap: theme.spacing(2),
    paddingInline: theme.spacing(4),
<<<<<<< HEAD
    paddingBlockStart: 30, // align with the close button
    paddingBlockEnd: theme.spacing(10),
=======
    paddingBlock: theme.spacing(3.75),
>>>>>>> 72fd087f
}));

const WidgetContainer = styled('div')(({ theme }) => ({
    display: 'flex',
    flexDirection: 'column',
    gap: theme.spacing(4),
}));

const LifecycleHeaderRow = styled('div')(({ theme }) => ({
    display: 'flex',
    alignItems: 'end',
}));

const HeaderRow = styled('div')(({ theme }) => ({
    display: 'flex',
    alignItems: 'center',
    gap: theme.spacing(1.5),
    marginInlineEnd: theme.spacing(5), // to account for the close button
}));

const StyledProjectStatusSvg = styled(ProjectStatusSvg)(({ theme }) => ({
    fill: theme.palette.primary.main,
    flex: 'none',
}));

const ModalHeader = styled('h3')(({ theme }) => ({
    fontSize: theme.typography.h2.fontSize,
    margin: 0,
}));

const RowHeader = styled('h4')(({ theme }) => ({
    margin: 0,
    fontWeight: 'normal',
}));

const Row = styled('div')(({ theme }) => ({
    display: 'flex',
    flexDirection: 'column',
    gap: theme.spacing(2),
}));

const TooltipContent = styled('div')(({ theme }) => ({
    padding: theme.spacing(0.5),
}));

const TooltipText = styled('p')(({ theme }) => ({
    fontSize: theme.typography.body1.fontSize,
    '& + p': {
        marginTop: theme.spacing(1),
    },
}));

const LifecycleTooltip: FC = () => {
    return (
        <HelpIcon
            htmlTooltip
            htmlTooltipMaxWidth='550px'
            tooltip={
                <TooltipContent>
                    <TooltipText>
                        Based on usage metrics and interactions with Unleash,
                        feature flags can go through five distinct lifecycle
                        stages. These stages mirror the typical software
                        development process and allow you to identify
                        bottlenecks at any stage of the lifecycle.
                    </TooltipText>

                    <TooltipText>
                        <a href='https://docs.getunleash.io/reference/feature-toggles#feature-flag-lifecycle'>
                            Read more in our documentation
                        </a>
                    </TooltipText>
                </TooltipContent>
            }
        />
    );
};

const CloseRow = styled('div')(({ theme }) => ({
    display: 'flex',
    justifyContent: 'flex-end',
    marginBlockStart: 'auto',
    gap: theme.spacing(4),
}));

const FeedbackContainer = styled('div')(({ theme }) => ({
    backgroundColor: theme.palette.neutral.light,
    display: 'flex',
    alignItems: 'center',
    gap: theme.spacing(1),
    padding: theme.spacing(1, 2.5),
    borderRadius: theme.shape.borderRadiusLarge,
}));

const FeedbackButton = styled(Button)(({ theme }) => ({
    color: theme.palette.primary.main,
    fontWeight: 'normal',
    padding: 0,
    textDecoration: 'underline',
    verticalAlign: 'baseline',
}));

type Props = {
    open: boolean;
    close: () => void;
};

export const ProjectStatusModal = ({ open, close }: Props) => {
    const { openFeedback } = useFeedback('projectStatus', 'manual');
    const createFeedbackContext = () => {
        openFeedback({
            title: 'How easy was it to use the project status overview?',
            positiveLabel:
                'What do you like most about the project status overview?',
            areasForImprovementsLabel:
                'What should be improved on the project status overview?',
        });
    };

    return (
        <DynamicSidebarModal
            open={open}
            onClose={close}
            label='Project status'
            onClick={(e: React.SyntheticEvent) => {
                if (e.target instanceof HTMLAnchorElement) {
                    close();
                }
            }}
        >
            <ModalContentContainer>
                <HeaderRow>
                    <StyledProjectStatusSvg aria-hidden='true' />
                    <ModalHeader>Project status</ModalHeader>
                </HeaderRow>
                <WidgetContainer>
                    <Row>
                        <RowHeader>Health</RowHeader>
                        <ProjectHealthGrid />
                    </Row>

                    <Row>
                        <RowHeader>Activity in project</RowHeader>
                        <ProjectActivity />
                    </Row>

                    <Row>
                        <LifecycleHeaderRow>
                            <RowHeader>Flag lifecycle</RowHeader>
                            <LifecycleTooltip />
                        </LifecycleHeaderRow>
                        <ProjectLifecycleSummary />
                    </Row>
                </WidgetContainer>
                <CloseRow>
                    <FeedbackContainer>
                        <FeedbackIcon color='primary' />
                        <p>
                            Help us improve the project status overview; give us
                            your{' '}
                            <FeedbackButton
                                variant='text'
                                onClick={() => {
                                    createFeedbackContext();
                                    close();
                                }}
                                size='small'
                            >
                                feedback
                            </FeedbackButton>
                        </p>
                    </FeedbackContainer>

                    <Button variant='outlined' onClick={close}>
                        Close
                    </Button>
                </CloseRow>
            </ModalContentContainer>
        </DynamicSidebarModal>
    );
};<|MERGE_RESOLUTION|>--- conflicted
+++ resolved
@@ -18,12 +18,7 @@
     flexFlow: 'column',
     gap: theme.spacing(2),
     paddingInline: theme.spacing(4),
-<<<<<<< HEAD
-    paddingBlockStart: 30, // align with the close button
-    paddingBlockEnd: theme.spacing(10),
-=======
     paddingBlock: theme.spacing(3.75),
->>>>>>> 72fd087f
 }));
 
 const WidgetContainer = styled('div')(({ theme }) => ({
