import { Button, styled } from '@mui/material';
import { DynamicSidebarModal } from 'component/common/SidebarModal/SidebarModal';
import { ReactComponent as ProjectStatusSvg } from 'assets/icons/projectStatus.svg';
import { ProjectActivity } from './ProjectActivity';
import { ProjectLifecycleSummary } from './ProjectLifecycleSummary';
import type { FC } from 'react';
import { HelpIcon } from 'component/common/HelpIcon/HelpIcon';
import { ProjectHealthGrid } from './ProjectHealthGrid';
import { useFeedback } from 'component/feedbackNew/useFeedback';
import FeedbackIcon from '@mui/icons-material/ChatOutlined';
import useUiConfig from 'hooks/api/getters/useUiConfig/useUiConfig';

const ModalContentContainer = styled('section')(({ theme }) => ({
    minHeight: '100vh',
    maxWidth: 1100,
    width: '95vw',
    backgroundColor: theme.palette.background.default,
    display: 'flex',
    flexFlow: 'column',
    gap: theme.spacing(2),
    paddingInline: theme.spacing(4),
    paddingBlock: theme.spacing(3.75),
}));

const WidgetContainer = styled('div')(({ theme }) => ({
    display: 'flex',
    flexDirection: 'column',
    gap: theme.spacing(4),
}));

const LifecycleHeaderRow = styled('div')(({ theme }) => ({
    display: 'flex',
    alignItems: 'end',
}));

const HeaderRow = styled('div')(({ theme }) => ({
    display: 'flex',
    alignItems: 'center',
    gap: theme.spacing(1.5),
    marginInlineEnd: theme.spacing(5), // to account for the close button
}));

const StyledProjectStatusSvg = styled(ProjectStatusSvg)(({ theme }) => ({
    fill: theme.palette.primary.main,
    flex: 'none',
}));

const ModalHeader = styled('h3')(({ theme }) => ({
    fontSize: theme.typography.h2.fontSize,
    margin: 0,
}));

const RowHeader = styled('h4')(({ theme }) => ({
    margin: 0,
    fontWeight: 'normal',
}));

const Row = styled('div')(({ theme }) => ({
    display: 'flex',
    flexDirection: 'column',
    gap: theme.spacing(2),
}));

const TooltipContent = styled('div')(({ theme }) => ({
    padding: theme.spacing(0.5),
}));

const TooltipText = styled('p')(({ theme }) => ({
    fontSize: theme.typography.body1.fontSize,
    '& + p': {
        marginTop: theme.spacing(1),
    },
}));

const LifecycleTooltip: FC = () => {
    return (
        <HelpIcon
            htmlTooltip
            htmlTooltipMaxWidth='550px'
            tooltip={
                <TooltipContent>
                    <TooltipText>
                        Based on usage metrics and interactions with Unleash,
                        feature flags can go through five distinct lifecycle
                        stages. These stages mirror the typical software
                        development process and allow you to identify
                        bottlenecks at any stage of the lifecycle.
                    </TooltipText>

                    <TooltipText>
                        <a href='https://docs.getunleash.io/reference/feature-toggles#feature-flag-lifecycle'>
                            Read more in our documentation
                        </a>
                    </TooltipText>
                </TooltipContent>
            }
        />
    );
};

const CloseRow = styled('div')(({ theme }) => ({
    display: 'flex',
    justifyContent: 'flex-end',
    marginBlockStart: 'auto',
    gap: theme.spacing(4),
}));

const FeedbackContainer = styled('div')(({ theme }) => ({
    backgroundColor: theme.palette.neutral.light,
    display: 'flex',
    alignItems: 'center',
    gap: theme.spacing(1),
    padding: theme.spacing(1, 2.5),
    borderRadius: theme.shape.borderRadiusLarge,
}));

const FeedbackButton = styled(Button)(({ theme }) => ({
    color: theme.palette.primary.main,
    fontWeight: 'normal',
    padding: 0,
    textDecoration: 'underline',
    verticalAlign: 'baseline',
}));

type Props = {
    open: boolean;
<<<<<<< HEAD
    onClose: () => void;
    onFollowLink: () => void;
=======
    close: (clickedLink?: boolean) => void;
>>>>>>> 9a4eb059
};

export const ProjectStatusModal = ({ open, onClose, onFollowLink }: Props) => {
    const { openFeedback } = useFeedback('projectStatus', 'manual');
    const createFeedbackContext = () => {
        openFeedback({
            title: 'How easy was it to use the project status overview?',
            positiveLabel:
                'What do you like most about the project status overview?',
            areasForImprovementsLabel:
                'What should be improved on the project status overview?',
        });
    };
    const { isOss } = useUiConfig();

    return (
        <DynamicSidebarModal
            open={open}
<<<<<<< HEAD
            onClose={onClose}
            label='Project status'
            onClick={(e: React.SyntheticEvent) => {
                if (e.target instanceof HTMLAnchorElement) {
                    onFollowLink();
=======
            onClose={() => close(false)}
            label='Project status'
            onClick={(e: React.SyntheticEvent) => {
                if (e.target instanceof HTMLAnchorElement) {
                    close(true);
>>>>>>> 9a4eb059
                }
            }}
        >
            <ModalContentContainer>
                <HeaderRow>
                    <StyledProjectStatusSvg aria-hidden='true' />
                    <ModalHeader>Project status</ModalHeader>
                </HeaderRow>
                <WidgetContainer>
                    <Row>
                        <RowHeader>Health</RowHeader>
                        <ProjectHealthGrid />
                    </Row>
                    {!isOss() && (
                        <>
                            <Row>
                                <RowHeader>Activity in project</RowHeader>
                                <ProjectActivity />
                            </Row>

                            <Row>
                                <LifecycleHeaderRow>
                                    <RowHeader>Flag lifecycle</RowHeader>
                                    <LifecycleTooltip />
                                </LifecycleHeaderRow>
                                <ProjectLifecycleSummary />
                            </Row>
                        </>
                    )}
                </WidgetContainer>
                <CloseRow>
                    <FeedbackContainer>
                        <FeedbackIcon color='primary' />
                        <p>
                            Help us improve the project status overview; give us
                            your{' '}
                            <FeedbackButton
                                variant='text'
                                onClick={() => {
                                    createFeedbackContext();
<<<<<<< HEAD
                                    onClose();
=======
                                    close(false);
>>>>>>> 9a4eb059
                                }}
                                size='small'
                            >
                                feedback
                            </FeedbackButton>
                        </p>
                    </FeedbackContainer>

<<<<<<< HEAD
                    <Button variant='outlined' onClick={onClose}>
=======
                    <Button variant='outlined' onClick={() => close(false)}>
>>>>>>> 9a4eb059
                        Close
                    </Button>
                </CloseRow>
            </ModalContentContainer>
        </DynamicSidebarModal>
    );
};<|MERGE_RESOLUTION|>--- conflicted
+++ resolved
@@ -124,12 +124,8 @@
 
 type Props = {
     open: boolean;
-<<<<<<< HEAD
     onClose: () => void;
     onFollowLink: () => void;
-=======
-    close: (clickedLink?: boolean) => void;
->>>>>>> 9a4eb059
 };
 
 export const ProjectStatusModal = ({ open, onClose, onFollowLink }: Props) => {
@@ -148,19 +144,11 @@
     return (
         <DynamicSidebarModal
             open={open}
-<<<<<<< HEAD
             onClose={onClose}
             label='Project status'
             onClick={(e: React.SyntheticEvent) => {
                 if (e.target instanceof HTMLAnchorElement) {
                     onFollowLink();
-=======
-            onClose={() => close(false)}
-            label='Project status'
-            onClick={(e: React.SyntheticEvent) => {
-                if (e.target instanceof HTMLAnchorElement) {
-                    close(true);
->>>>>>> 9a4eb059
                 }
             }}
         >
@@ -201,11 +189,7 @@
                                 variant='text'
                                 onClick={() => {
                                     createFeedbackContext();
-<<<<<<< HEAD
                                     onClose();
-=======
-                                    close(false);
->>>>>>> 9a4eb059
                                 }}
                                 size='small'
                             >
@@ -213,12 +197,7 @@
                             </FeedbackButton>
                         </p>
                     </FeedbackContainer>
-
-<<<<<<< HEAD
                     <Button variant='outlined' onClick={onClose}>
-=======
-                    <Button variant='outlined' onClick={() => close(false)}>
->>>>>>> 9a4eb059
                         Close
                     </Button>
                 </CloseRow>
