--- conflicted
+++ resolved
@@ -30,23 +30,16 @@
 import { useProfile } from 'hooks/api/getters/useProfile/useProfile';
 import { groupProjects } from './group-projects';
 
-<<<<<<< HEAD
 const StyledProjectGroupContainer = styled('article')(({ theme }) => ({
     h3: {
         marginBlockEnd: theme.spacing(2),
     },
 
-    '& > div': {
-        display: 'flex',
-        flexWrap: 'wrap',
-        [theme.breakpoints.down('sm')]: {
-            justifyContent: 'center',
-        },
-    },
-
     '&+&': {
         marginBlockStart: theme.spacing(4),
-=======
+    },
+}));
+
 /**
  * @deprecated Remove after with `projectsListNewCards` flag
  */
@@ -55,7 +48,6 @@
     flexWrap: 'wrap',
     [theme.breakpoints.down('sm')]: {
         justifyContent: 'center',
->>>>>>> fd4bcfff
     },
 }));
 
@@ -143,14 +135,8 @@
         searchParams.get('search') || '',
     );
 
-<<<<<<< HEAD
     const splitProjectList = useUiFlag('projectListFilterMyProjects');
-=======
-    const showProjectFilterButtons = useUiFlag('projectListFilterMyProjects');
     const projectsListNewCards = useUiFlag('projectsListNewCards');
-    const filters = ['All projects', 'My projects'];
-    const [filter, setFilter] = useState(filters[0]);
->>>>>>> fd4bcfff
     const myProjects = new Set(useProfile().profile?.projects || []);
 
     useEffect(() => {
@@ -214,7 +200,13 @@
             ? `${filteredProjects.length} of ${projects.length}`
             : projects.length;
 
-<<<<<<< HEAD
+    const StyledItemsContainer = projectsListNewCards
+        ? StyledGridContainer
+        : StyledDivContainer;
+    const ProjectCard = projectsListNewCards
+        ? NewProjectCard
+        : LegacyProjectCard;
+
     const ProjectGroup: React.FC<{
         sectionTitle?: string;
         projects: IProjectCard[];
@@ -227,7 +219,7 @@
                         <Typography component='h3'>{sectionTitle}</Typography>
                     }
                 />
-                <div>
+                <StyledItemsContainer>
                     <ConditionallyRender
                         condition={projects.length < 1 && !loading}
                         show={
@@ -302,18 +294,10 @@
                             />
                         }
                     />
-                </div>
+                </StyledItemsContainer>
             </StyledProjectGroupContainer>
         );
     };
-=======
-    const StyledItemsContainer = projectsListNewCards
-        ? StyledGridContainer
-        : StyledDivContainer;
-    const ProjectCard = projectsListNewCards
-        ? NewProjectCard
-        : LegacyProjectCard;
->>>>>>> fd4bcfff
 
     return (
         <PageContent
@@ -363,7 +347,6 @@
             }
         >
             <ConditionallyRender condition={error} show={renderError()} />
-<<<<<<< HEAD
             <ConditionallyRender
                 condition={splitProjectList}
                 show={
@@ -371,42 +354,16 @@
                         <ProjectGroup
                             sectionTitle='My projects'
                             projects={groupedProjects.myProjects}
-=======
-            <StyledItemsContainer>
-                <ConditionallyRender
-                    condition={filteredProjects.length < 1 && !loading}
-                    show={
-                        <ConditionallyRender
-                            condition={searchValue?.length > 0}
-                            show={
-                                <TablePlaceholder>
-                                    No projects found matching &ldquo;
-                                    {searchValue}
-                                    &rdquo;
-                                </TablePlaceholder>
-                            }
-                            elseShow={
-                                <TablePlaceholder>
-                                    No projects available.
-                                </TablePlaceholder>
-                            }
->>>>>>> fd4bcfff
                         />
 
                         <ProjectGroup
                             sectionTitle='Other projects'
                             projects={groupedProjects.otherProjects}
                         />
-<<<<<<< HEAD
                     </>
                 }
                 elseShow={<ProjectGroup projects={filteredProjects} />}
             />
-=======
-                    }
-                />
-            </StyledItemsContainer>
->>>>>>> fd4bcfff
         </PageContent>
     );
 };