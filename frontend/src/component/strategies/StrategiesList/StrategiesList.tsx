import { useState, useMemo, useCallback, FC } from 'react';
import { useNavigate } from 'react-router-dom';
import { Box, Link, Typography, styled } from '@mui/material';
import { Extension } from '@mui/icons-material';
import {
    Table,
    SortableTableHeader,
    TableBody,
    TableCell,
    TableRow,
    TablePlaceholder,
} from 'component/common/Table';
import { ActionCell } from 'component/common/Table/cells/ActionCell/ActionCell';
import { ConditionallyRender } from 'component/common/ConditionallyRender/ConditionallyRender';
import { PageContent } from 'component/common/PageContent/PageContent';
import { PageHeader } from 'component/common/PageHeader/PageHeader';
import { Dialogue } from 'component/common/Dialogue/Dialogue';
import { formatStrategyName } from 'utils/strategyNames';
import { useStrategies } from 'hooks/api/getters/useStrategies/useStrategies';
import useStrategiesApi from 'hooks/api/actions/useStrategiesApi/useStrategiesApi';
import useToast from 'hooks/useToast';
import { formatUnknownError } from 'utils/formatUnknownError';
import { IStrategy } from 'interfaces/strategy';
import { LinkCell } from 'component/common/Table/cells/LinkCell/LinkCell';
import { sortTypes } from 'utils/sortTypes';
import { useTable, useSortBy } from 'react-table';
import { StrategySwitch } from './StrategySwitch/StrategySwitch';
import { StrategyEditButton } from './StrategyEditButton/StrategyEditButton';
import { StrategyDeleteButton } from './StrategyDeleteButton/StrategyDeleteButton';
import { Badge } from 'component/common/Badge/Badge';
import { HelpIcon } from 'component/common/HelpIcon/HelpIcon';
import { CustomStrategyInfo } from '../CustomStrategyInfo/CustomStrategyInfo';
import { AddStrategyButton } from './AddStrategyButton/AddStrategyButton';

interface IDialogueMetaData {
    show: boolean;
    title: string;
    onConfirm: () => void;
}

const StyledBox = styled(Box)(({ theme }) => ({
    display: 'flex',
    flexDirection: 'column',
    gap: theme.spacing(2),
}));

const StyledBadge = styled(Badge)(({ theme }) => ({
    marginLeft: theme.spacing(1),
    display: 'inline-block',
}));

const StyledTypography = styled(Typography)(({ theme }) => ({
    display: 'flex',
    fontSize: theme.fontSizes.mainHeader,
}));

const Subtitle: FC<{
    title: string;
    description: string;
    link: string;
}> = ({ title, description, link }) => (
    <StyledTypography>
        {title}
        <HelpIcon
            htmlTooltip
            tooltip={
                <>
                    <Typography
                        variant="body2"
                        component="p"
                        sx={theme => ({ marginBottom: theme.spacing(1) })}
                    >
                        {description}
                    </Typography>
                    <Link href={link} target="_blank" variant="body2">
                        Read more in the documentation
                    </Link>
                </>
            }
        />
<<<<<<< HEAD
    </StyledTypography>
=======
    </Typography>
);

const PredefinedStrategyTitle = () => (
    <Box sx={theme => ({ marginBottom: theme.spacing(1.5) })}>
        <Subtitle
            title="Predefined strategies"
            description="Activation strategies let you enable a feature only for a specified audience. Different strategies use different parameters. Predefined strategies are bundled with Unleash."
            link="https://docs.getunleash.io/reference/activation-strategies"
        />
    </Box>
>>>>>>> 41370be5
);

const CustomStrategyTitle: FC = () => (
    <Box
        sx={theme => ({
            display: 'flex',
            flexDirection: 'row',
            justifyContent: 'space-between',
            alignItems: 'center',
            marginBottom: theme.spacing(1.5),
        })}
    >
        <Subtitle
            title="Custom strategies"
            description="Custom activation strategies let you define your own activation strategies to use with Unleash."
            link="https://docs.getunleash.io/reference/custom-activation-strategies"
        />
        <AddStrategyButton />
    </Box>
);

const PredefinedStrategyTitle = () => (
    <Box>
        <Subtitle
            title="Predefined strategies"
            description="The next level of control comes when you are able to enable a feature for specific users or enable it for a small subset of users. We achieve this level of control with the help of activation strategies."
            link="https://docs.getunleash.io/reference/activation-strategies"
        />
    </Box>
);

export const StrategiesList = () => {
    const navigate = useNavigate();
    const [dialogueMetaData, setDialogueMetaData] = useState<IDialogueMetaData>(
        {
            show: false,
            title: '',
            onConfirm: () => {},
        }
    );

    const { strategies, refetchStrategies, loading } = useStrategies();
    const { removeStrategy, deprecateStrategy, reactivateStrategy } =
        useStrategiesApi();
    const { setToastData, setToastApiError } = useToast();

    const data = useMemo(() => {
        if (loading) {
            const mock = Array(5).fill({
                name: 'Context name',
                description: 'Context description when loading',
            });
            return {
                all: mock,
                predefined: mock,
                custom: mock,
            };
        }

        const all = strategies.map(
            ({ name, description, editable, deprecated }) => ({
                name,
                description,
                editable,
                deprecated,
            })
        );
        return {
            all,
            predefined: all.filter(strategy => !strategy.editable),
            custom: all.filter(strategy => strategy.editable),
        };
    }, [strategies, loading]);

    const onToggle = useCallback(
        (strategy: IStrategy) => (deprecated: boolean) => {
            if (deprecated) {
                setDialogueMetaData({
                    show: true,
                    title: 'Really reactivate strategy?',
                    onConfirm: async () => {
                        try {
                            await reactivateStrategy(strategy);
                            refetchStrategies();
                            setToastData({
                                type: 'success',
                                title: 'Success',
                                text: 'Strategy reactivated successfully',
                            });
                        } catch (error: unknown) {
                            setToastApiError(formatUnknownError(error));
                        }
                    },
                });
            } else {
                setDialogueMetaData({
                    show: true,
                    title: 'Really deprecate strategy?',
                    onConfirm: async () => {
                        try {
                            await deprecateStrategy(strategy);
                            refetchStrategies();
                            setToastData({
                                type: 'success',
                                title: 'Success',
                                text: 'Strategy deprecated successfully',
                            });
                        } catch (error: unknown) {
                            setToastApiError(formatUnknownError(error));
                        }
                    },
                });
            }
        },
        [
            deprecateStrategy,
            reactivateStrategy,
            refetchStrategies,
            setToastApiError,
            setToastData,
        ]
    );

    const onDeleteStrategy = useCallback(
        (strategy: IStrategy) => {
            setDialogueMetaData({
                show: true,
                title: 'Really delete strategy?',
                onConfirm: async () => {
                    try {
                        await removeStrategy(strategy);
                        refetchStrategies();
                        setToastData({
                            type: 'success',
                            title: 'Success',
                            text: 'Strategy deleted successfully',
                        });
                    } catch (error: unknown) {
                        setToastApiError(formatUnknownError(error));
                    }
                },
            });
        },
        [removeStrategy, refetchStrategies, setToastApiError, setToastData]
    );

    const onEditStrategy = useCallback(
        (strategy: IStrategy) => {
            navigate(`/strategies/${strategy.name}/edit`);
        },
        [navigate]
    );

    const columns = useMemo(
        () => [
            {
                id: 'Icon',
                Cell: () => (
                    <Box
                        data-loading
                        sx={{
                            pl: 3,
                            pr: 1,
                            display: 'flex',
                            alignItems: 'center',
                        }}
                    >
                        <Extension color="disabled" />
                    </Box>
                ),
            },
            {
                id: 'Name',
                Header: 'Name',
                accessor: (row: any) => formatStrategyName(row.name),
                width: '90%',
                Cell: ({
                    row: {
                        original: { name, description, deprecated },
                    },
                }: any) => {
                    return (
                        <LinkCell
                            data-loading
                            title={formatStrategyName(name)}
                            subtitle={description}
                            to={`/strategies/${name}`}
                        >
                            <ConditionallyRender
                                condition={deprecated}
                                show={() => (
                                    <StyledBadge color="disabled">
                                        Disabled
                                    </StyledBadge>
                                )}
                            />
                        </LinkCell>
                    );
                },
                sortType: 'alphanumeric',
            },
            {
                Header: 'Actions',
                id: 'Actions',
                align: 'center',
                Cell: ({ row: { original } }: any) => (
                    <ActionCell>
                        <StrategySwitch
                            deprecated={original.deprecated}
                            onToggle={onToggle(original)}
                        />
                        <ConditionallyRender
                            condition={original.editable}
                            show={
                                <>
                                    <ActionCell.Divider />
                                    <StrategyEditButton
                                        strategy={original}
                                        onClick={() => onEditStrategy(original)}
                                    />
                                    <StrategyDeleteButton
                                        strategy={original}
                                        onClick={() =>
                                            onDeleteStrategy(original)
                                        }
                                    />
                                </>
                            }
                        />
                    </ActionCell>
                ),
                width: 150,
                minWidth: 120,
                disableSortBy: true,
            },
            {
                accessor: 'description',
                disableSortBy: true,
            },
            {
                accessor: 'sortOrder',
                sortType: 'number',
            },
        ],
        [onToggle, onEditStrategy, onDeleteStrategy]
    );

    const initialState = useMemo(
        () => ({
            sortBy: [{ id: 'Name', desc: false }],
            hiddenColumns: ['description', 'sortOrder'],
        }),
        []
    );

    const { getTableProps, getTableBodyProps, headerGroups, rows, prepareRow } =
        useTable(
            {
                columns: columns as any[], // TODO: fix after `react-table` v8 update
                data: data.predefined,
                initialState,
                sortTypes,
                autoResetSortBy: false,
                disableSortRemove: true,
            },
            useSortBy
        );

    const {
        getTableProps: customGetTableProps,
        getTableBodyProps: customGetTableBodyProps,
        headerGroups: customHeaderGroups,
        rows: customRows,
        prepareRow: customPrepareRow,
    } = useTable(
        {
            columns: columns as any[], // TODO: fix after `react-table` v8 update
            data: data.custom,
            initialState,
            sortTypes,
            autoResetSortBy: false,
            disableSortRemove: true,
        },
        useSortBy
    );

    const onDialogConfirm = () => {
        dialogueMetaData?.onConfirm();
        setDialogueMetaData((prev: IDialogueMetaData) => ({
            ...prev,
            show: false,
        }));
    };

    return (
        <StyledBox>
            <PageContent
                isLoading={loading}
                header={
                    <PageHeader>
                        <PredefinedStrategyTitle />
                    </PageHeader>
                }
            >
                <Box>
                    <Table {...getTableProps()}>
                        <SortableTableHeader headerGroups={headerGroups} />
                        <TableBody {...getTableBodyProps()}>
                            {rows.map(row => {
                                prepareRow(row);
                                return (
                                    <TableRow hover {...row.getRowProps()}>
                                        {row.cells.map(cell => (
                                            <TableCell {...cell.getCellProps()}>
                                                {cell.render('Cell')}
                                            </TableCell>
                                        ))}
                                    </TableRow>
                                );
                            })}
                        </TableBody>
                    </Table>
                    <ConditionallyRender
                        condition={rows.length === 0}
                        show={
                            <TablePlaceholder>
                                No strategies available.
                            </TablePlaceholder>
                        }
                    />
                </Box>

                <Dialogue
                    open={dialogueMetaData.show}
                    onClick={onDialogConfirm}
                    title={dialogueMetaData?.title}
                    onClose={() =>
                        setDialogueMetaData((prev: IDialogueMetaData) => ({
                            ...prev,
                            show: false,
                        }))
                    }
                />
            </PageContent>
            <PageContent
                isLoading={loading}
                header={
                    <PageHeader>
                        <CustomStrategyTitle />
                    </PageHeader>
                }
            >
                <Box>
                    <Table {...customGetTableProps()}>
                        <SortableTableHeader
                            headerGroups={customHeaderGroups}
                        />
                        <TableBody {...customGetTableBodyProps()}>
                            {customRows.map(row => {
                                customPrepareRow(row);
                                return (
                                    <TableRow hover {...row.getRowProps()}>
                                        {row.cells.map(cell => (
                                            <TableCell {...cell.getCellProps()}>
                                                {cell.render('Cell')}
                                            </TableCell>
                                        ))}
                                    </TableRow>
                                );
                            })}
                        </TableBody>
                    </Table>
                    <ConditionallyRender
                        condition={customRows.length === 0}
                        show={<CustomStrategyInfo />}
                    />
                </Box>

                <Dialogue
                    open={dialogueMetaData.show}
                    onClick={onDialogConfirm}
                    title={dialogueMetaData?.title}
                    onClose={() =>
                        setDialogueMetaData((prev: IDialogueMetaData) => ({
                            ...prev,
                            show: false,
                        }))
                    }
                />
            </PageContent>
        </StyledBox>
    );
};<|MERGE_RESOLUTION|>--- conflicted
+++ resolved
@@ -78,21 +78,7 @@
                 </>
             }
         />
-<<<<<<< HEAD
     </StyledTypography>
-=======
-    </Typography>
-);
-
-const PredefinedStrategyTitle = () => (
-    <Box sx={theme => ({ marginBottom: theme.spacing(1.5) })}>
-        <Subtitle
-            title="Predefined strategies"
-            description="Activation strategies let you enable a feature only for a specified audience. Different strategies use different parameters. Predefined strategies are bundled with Unleash."
-            link="https://docs.getunleash.io/reference/activation-strategies"
-        />
-    </Box>
->>>>>>> 41370be5
 );
 
 const CustomStrategyTitle: FC = () => (
@@ -118,7 +104,7 @@
     <Box>
         <Subtitle
             title="Predefined strategies"
-            description="The next level of control comes when you are able to enable a feature for specific users or enable it for a small subset of users. We achieve this level of control with the help of activation strategies."
+            description="Activation strategies let you enable a feature only for a specified audience. Different strategies use different parameters. Predefined strategies are bundled with Unleash."
             link="https://docs.getunleash.io/reference/activation-strategies"
         />
     </Box>
