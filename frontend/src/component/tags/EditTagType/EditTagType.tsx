--- conflicted
+++ resolved
@@ -2,17 +2,13 @@
 import { UPDATE_TAG_TYPE } from '../../providers/AccessProvider/permissions';
 import useTagTypeForm from '../TagTypeForm/useTagTypeForm';
 import TagForm from '../TagTypeForm/TagTypeForm';
-<<<<<<< HEAD
 import { UpdateButton } from 'component/common/UpdateButton/UpdateButton';
 import useTagTypesApi from 'hooks/api/actions/useTagTypesApi/useTagTypesApi';
 import useTagType from 'hooks/api/getters/useTagType/useTagType';
 import useUiConfig from 'hooks/api/getters/useUiConfig/useUiConfig';
 import useToast from 'hooks/useToast';
 import FormTemplate from 'component/common/FormTemplate/FormTemplate';
-=======
-import { formatUnknownError } from '../../../utils/format-unknown-error';
->>>>>>> b485a6c9
-
+import { formatUnknownError } from 'utils/format-unknown-error';
 const EditTagType = () => {
     const { setToastData, setToastApiError } = useToast();
     const { uiConfig } = useUiConfig();
@@ -78,13 +74,7 @@
                 mode="Edit"
                 clearErrors={clearErrors}
             >
-<<<<<<< HEAD
                 <UpdateButton permission={UPDATE_TAG_TYPE} />
-=======
-                <PermissionButton permission={UPDATE_TAG_TYPE} type="submit">
-                    Save
-                </PermissionButton>
->>>>>>> b485a6c9
             </TagForm>
         </FormTemplate>
     );
