import { useCallback } from 'react';
import useToast from 'hooks/useToast';
import { formatUnknownError } from 'utils/formatUnknownError';
import { useFeatures } from 'hooks/api/getters/useFeatures/useFeatures';
import useAPI from '../useApi/useApi';
<<<<<<< HEAD
import useProject from 'hooks/api/getters/useProject/useProject';
=======
import { usePlausibleTracker } from '../../../usePlausibleTracker';
>>>>>>> 0a3823e1

export const useFavoriteFeaturesApi = () => {
    const { makeRequest, createRequest, errors, loading } = useAPI({
        propagateErrors: true,
    });
    const { setToastData, setToastApiError } = useToast();
    const { refetchFeatures } = useFeatures();
    const { trackEvent } = usePlausibleTracker();

    const favorite = useCallback(
        async (projectId: string, featureName: string) => {
            const path = `api/admin/projects/${projectId}/features/${featureName}/favorites`;
            const req = createRequest(
                path,
                { method: 'POST' },
                'addFavoriteFeature'
            );

            try {
                await makeRequest(req.caller, req.id);

                setToastData({
                    title: 'Toggle added to favorites',
                    type: 'success',
                });
                trackEvent('favorite', {
                    props: {
                        eventType: `feature favorited`,
                    },
                });
                refetchFeatures();
            } catch (error) {
                setToastApiError(formatUnknownError(error));
            }
        },
        [createRequest, makeRequest]
    );

    const unfavorite = useCallback(
        async (projectId: string, featureName: string) => {
            const path = `api/admin/projects/${projectId}/features/${featureName}/favorites`;
            const req = createRequest(
                path,
                { method: 'DELETE' },
                'removeFavoriteFeature'
            );

            try {
                await makeRequest(req.caller, req.id);

                setToastData({
                    title: 'Toggle removed from favorites',
                    type: 'success',
                });
                trackEvent('favorite', {
                    props: {
                        eventType: `feature unfavorited`,
                    },
                });
                refetchFeatures();
            } catch (error) {
                setToastApiError(formatUnknownError(error));
            }
        },
        [createRequest, makeRequest]
    );

    return {
        favorite,
        unfavorite,
        errors,
        loading,
    };
};<|MERGE_RESOLUTION|>--- conflicted
+++ resolved
@@ -3,11 +3,8 @@
 import { formatUnknownError } from 'utils/formatUnknownError';
 import { useFeatures } from 'hooks/api/getters/useFeatures/useFeatures';
 import useAPI from '../useApi/useApi';
-<<<<<<< HEAD
 import useProject from 'hooks/api/getters/useProject/useProject';
-=======
 import { usePlausibleTracker } from '../../../usePlausibleTracker';
->>>>>>> 0a3823e1
 
 export const useFavoriteFeaturesApi = () => {
     const { makeRequest, createRequest, errors, loading } = useAPI({
