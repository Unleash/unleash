import useAPI from '../useApi/useApi';

interface ISuggestChangeSchema {
    feature: string;
    action:
        | 'updateEnabled'
        | 'strategyAdd'
        | 'strategyUpdate'
        | 'strategyDelete';
    payload: string | boolean | object | number;
}

export const useSuggestChangeApi = () => {
    const { makeRequest, createRequest, errors, loading } = useAPI({
        propagateErrors: true,
    });

    const addSuggestion = async (
        project: string,
        environment: string,
        payload: ISuggestChangeSchema
    ) => {
        const path = `api/admin/projects/${project}/environments/${environment}/suggest-changes`;
        const req = createRequest(path, {
            method: 'POST',
            body: JSON.stringify(payload),
        });
        try {
            const response = await makeRequest(req.caller, req.id);
            return response.json();
        } catch (e) {
            throw e;
        }
    };

    const changeState = async (
        project: string,
        suggestChangeId: number,
        payload: any
    ) => {
        const path = `api/admin/projects/${project}/suggest-changes/${suggestChangeId}/state`;
        const req = createRequest(path, {
            method: 'PUT',
            body: JSON.stringify(payload),
        });
        try {
            const response = await makeRequest(req.caller, req.id);
            return response.json();
        } catch (e) {
            throw e;
        }
    };

    const applyChanges = async (project: string, suggestChangeId: string) => {
        const path = `api/admin/projects/${project}/suggest-changes/${suggestChangeId}/apply`;
        const req = createRequest(path, {
            method: 'PUT',
        });
        try {
            const response = await makeRequest(req.caller, req.id);
            return response;
        } catch (e) {
            throw e;
        }
    };

    const discardSuggestions = async (
        changesetId: number,
        changeId: number
    ) => {
        const path = `api/admin/projects/${project}/suggest-changes/${changesetId}/changes/${changeId}`;
        const req = createRequest(path, {
            method: 'DELETE',
        });
        try {
            const response = await makeRequest(req.caller, req.id);
            return await response.json();
        } catch (e) {
            throw e;
        }
    };

    return {
        addSuggestion,
<<<<<<< HEAD
        discardSuggestions,
=======
        applyChanges,
        changeState,
>>>>>>> 15c22d76
        errors,
        loading,
    };
};<|MERGE_RESOLUTION|>--- conflicted
+++ resolved
@@ -82,12 +82,8 @@
 
     return {
         addSuggestion,
-<<<<<<< HEAD
-        discardSuggestions,
-=======
         applyChanges,
         changeState,
->>>>>>> 15c22d76
         errors,
         loading,
     };
