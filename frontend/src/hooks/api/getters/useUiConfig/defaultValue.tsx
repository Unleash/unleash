import type { IUiConfig } from 'interfaces/uiConfig';

export const defaultValue: IUiConfig = {
    name: 'Unleash',
    version: '5.x',
    slogan: 'The enterprise ready feature flag service.',
    flags: {
        P: false,
        RE: false,
        EEA: false,
        SE: false,
        T: false,
        UNLEASH_CLOUD: false,
        UG: false,
    },
    links: [
        {
            value: 'Documentation',
            icon: 'library_books',
            href: 'https://docs.getunleash.io/docs?source=oss',
            title: 'User documentation',
        },
        {
            value: 'GitHub',
            icon: 'c_github',
            href: 'https://github.com/Unleash',
            title: 'Source code on GitHub',
        },
    ],
    networkViewEnabled: false,
    resourceLimits: {
        segmentValues: 1000,
        strategySegments: 5,
        signalEndpoints: 5,
        actionSetActions: 10,
        actionSetsPerProject: 5,
        actionSetFilters: 5,
        actionSetFilterValues: 25,
        signalTokensPerEndpoint: 5,
        featureEnvironmentStrategies: 30,
<<<<<<< HEAD
        environments: 50,
=======
        constraintValues: 250,
>>>>>>> 9cbab070
    },
};<|MERGE_RESOLUTION|>--- conflicted
+++ resolved
@@ -38,10 +38,7 @@
         actionSetFilterValues: 25,
         signalTokensPerEndpoint: 5,
         featureEnvironmentStrategies: 30,
-<<<<<<< HEAD
         environments: 50,
-=======
         constraintValues: 250,
->>>>>>> 9cbab070
     },
 };