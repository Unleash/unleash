--- conflicted
+++ resolved
@@ -20,11 +20,7 @@
     const { data, error, mutate } = useSWR<IUiConfig>(path, fetcher);
 
     const isOss = useCallback(() => {
-<<<<<<< HEAD
         return false;//!Boolean(data?.versionInfo?.current?.enterprise);
-=======
-        return !data?.versionInfo?.current?.enterprise;
->>>>>>> 42aa83a5
     }, [data]);
 
     const isPro = useCallback(() => {
