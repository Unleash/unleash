--- conflicted
+++ resolved
@@ -45,11 +45,8 @@
     | 'feature-type-edit'
     | 'strategy-variants'
     | 'search-filter-suggestions'
-<<<<<<< HEAD
-    | 'project-metrics';
-=======
+    | 'project-metrics'
     | 'open-integration';
->>>>>>> 0b5a7b7d
 
 export const usePlausibleTracker = () => {
     const plausible = useContext(PlausibleContext);
