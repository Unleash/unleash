--- conflicted
+++ resolved
@@ -16,13 +16,9 @@
     | 'maintenance'
     | 'message_banner'
     | 'hidden_environment'
-<<<<<<< HEAD
-    | 'unknown_ui_error'
     | 'project_overview';
-=======
     | 'suggest_tags'
     | 'unknown_ui_error';
->>>>>>> 8289ab4a
 
 export const usePlausibleTracker = () => {
     const plausible = useContext(PlausibleContext);
