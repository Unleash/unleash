import { IConstraint } from './strategy';

export interface ISegment {
    id: number;
    name: string;
    description: string;
<<<<<<< HEAD
    project: string;
=======
    project: string | null;
>>>>>>> 85b63bd8
    createdAt: string;
    createdBy: string;
    constraints: IConstraint[];
}

export type ISegmentPayload = Pick<
    ISegment,
    'name' | 'description' | 'constraints'
>;<|MERGE_RESOLUTION|>--- conflicted
+++ resolved
@@ -4,11 +4,7 @@
     id: number;
     name: string;
     description: string;
-<<<<<<< HEAD
-    project: string;
-=======
     project: string | null;
->>>>>>> 85b63bd8
     createdAt: string;
     createdBy: string;
     constraints: IConstraint[];
