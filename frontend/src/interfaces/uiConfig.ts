import { ReactNode } from 'react';
import { Variant } from 'utils/variants';

export interface IUiConfig {
    authenticationType?: string;
    baseUriPath?: string;
    flags: IFlags;
    name: string;
    slogan: string;
    environment?: string;
    unleashUrl?: string;
    version: string;
    versionInfo?: IVersionInfo;
    links: ILinks[];
    disablePasswordAuth?: boolean;
    emailEnabled?: boolean;
    networkViewEnabled: boolean;
    maintenanceMode?: boolean;
    toast?: IProclamationToast;
    segmentValuesLimit?: number;
    strategySegmentsLimit?: number;
    frontendApiOrigins?: string[];
}

export interface IProclamationToast {
    message: string;
    id: string;
    severity: 'success' | 'info' | 'warning' | 'error';
    link: string;
}

export interface IFlags {
    P: boolean;
    RE: boolean;
    EEA?: boolean;
    SE?: boolean;
    T?: boolean;
    UNLEASH_CLOUD?: boolean;
    UG?: boolean;
    embedProxyFrontend?: boolean;
    maintenanceMode?: boolean;
    messageBanner?: Variant;
    featuresExportImport?: boolean;
    caseInsensitiveInOperators?: boolean;
    proPlanAutoCharge?: boolean;
    notifications?: boolean;
    personalAccessTokensKillSwitch?: boolean;
    demo?: boolean;
    googleAuthEnabled?: boolean;
    disableBulkToggle?: boolean;
    disableNotifications?: boolean;
    advancedPlayground?: boolean;
    customRootRolesKillSwitch?: boolean;
    strategyVariant?: boolean;
    segmentChangeRequests?: boolean;
    changeRequestReject?: boolean;
    lastSeenByEnvironment?: boolean;
    newApplicationList?: boolean;
    integrationsRework?: boolean;
    multipleRoles?: boolean;
<<<<<<< HEAD
    featureNamingPattern?: boolean;
=======
    doraMetrics?: boolean;
    [key: string]: boolean | Variant | undefined;
>>>>>>> 3b2d6a4c
}

export interface IVersionInfo {
    instanceId: string;
    isLatest: boolean;
    latest: Partial<IVersion>;
    current: IVersion;
}

export interface IVersion {
    oss: string;
    enterprise: string;
}

export interface ILinks {
    value: string;
    icon: ReactNode;
    href: string;
    title: string;
}<|MERGE_RESOLUTION|>--- conflicted
+++ resolved
@@ -58,12 +58,9 @@
     newApplicationList?: boolean;
     integrationsRework?: boolean;
     multipleRoles?: boolean;
-<<<<<<< HEAD
     featureNamingPattern?: boolean;
-=======
     doraMetrics?: boolean;
     [key: string]: boolean | Variant | undefined;
->>>>>>> 3b2d6a4c
 }
 
 export interface IVersionInfo {
