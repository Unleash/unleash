import { ReactNode } from 'react';

export interface IUiConfig {
    authenticationType?: string;
    baseUriPath?: string;
    flags: IFlags;
    name: string;
    slogan: string;
    environment?: string;
    unleashUrl?: string;
    version: string;
    versionInfo?: IVersionInfo;
    links: ILinks[];
    disablePasswordAuth?: boolean;
    emailEnabled?: boolean;
    networkViewEnabled: boolean;
    maintenanceMode?: boolean;
    toast?: IProclamationToast;
    segmentValuesLimit?: number;
    strategySegmentsLimit?: number;
    frontendApiOrigins?: string[];
}

export interface IProclamationToast {
    message: string;
    id: string;
    severity: 'success' | 'info' | 'warning' | 'error';
    link: string;
}

export interface IFlags {
    P: boolean;
    RE: boolean;
    EEA?: boolean;
    SE?: boolean;
    T?: boolean;
    UNLEASH_CLOUD?: boolean;
    UG?: boolean;
    ENABLE_DARK_MODE_SUPPORT?: boolean;
    embedProxyFrontend?: boolean;
    maintenanceMode?: boolean;
    messageBanner?: boolean;
    featuresExportImport?: boolean;
    newProjectOverview?: boolean;
    caseInsensitiveInOperators?: boolean;
    crOnVariants?: boolean;
    proPlanAutoCharge?: boolean;
    notifications?: boolean;
    loginHistory?: boolean;
    bulkOperations?: boolean;
    projectScopedSegments?: boolean;
    projectScopedStickiness?: boolean;
<<<<<<< HEAD
    projectMode?: boolean;
=======
>>>>>>> d0ddf72c
    personalAccessTokensKillSwitch?: boolean;
}

export interface IVersionInfo {
    instanceId: string;
    isLatest: boolean;
    latest: Partial<IVersion>;
    current: IVersion;
}

export interface IVersion {
    oss: string;
    enterprise: string;
}

export interface ILinks {
    value: string;
    icon: ReactNode;
    href: string;
    title: string;
}<|MERGE_RESOLUTION|>--- conflicted
+++ resolved
@@ -50,10 +50,6 @@
     bulkOperations?: boolean;
     projectScopedSegments?: boolean;
     projectScopedStickiness?: boolean;
-<<<<<<< HEAD
-    projectMode?: boolean;
-=======
->>>>>>> d0ddf72c
     personalAccessTokensKillSwitch?: boolean;
 }
 
