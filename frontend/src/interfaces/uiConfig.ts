--- conflicted
+++ resolved
@@ -47,11 +47,8 @@
     featuresExportImport?: boolean;
     newProjectOverview?: boolean;
     caseInsensitiveInOperators?: boolean;
-<<<<<<< HEAD
+    crOnVariants?: boolean;
     selectableTimezone?: boolean;
-=======
-    crOnVariants?: boolean;
->>>>>>> 6a6fbfad
 }
 
 export interface IVersionInfo {
