import type { ReactNode } from 'react';
import type { Variant } from 'utils/variants';
import type { ResourceLimitsSchema } from 'openapi';
import {} from '@unleash/proxy-client-react/dist/FlagContext';
import type { IMutableContext } from 'unleash-proxy-client';

export interface IUiConfig {
    authenticationType?: string;
    baseUriPath?: string;
    feedbackUriPath?: string;
    /**
     * @deprecated `useUiFlags` can be used instead
     * @example
     * ```ts
     *   const yourFlag = useUiFlag("yourFlag")
     * ```
     */
    flags: UiFlags;
    name: string;
    slogan: string;
    environment?: string;
    billing?: 'subscription' | 'pay-as-you-go' | 'enterprise-consumption';
    unleashUrl?: string;
    version: string;
    versionInfo?: IVersionInfo;
    links: ILinks[];
    disablePasswordAuth?: boolean;
    emailEnabled?: boolean;
    prometheusAPIAvailable: boolean;
    maintenanceMode?: boolean;
    toast?: IProclamationToast;
    frontendApiOrigins?: string[];
    resourceLimits: ResourceLimitsSchema;
    oidcConfiguredThroughEnv?: boolean;
    samlConfiguredThroughEnv?: boolean;
    maxSessionsCount?: number;
    unleashContext?: IMutableContext;
}

export interface IProclamationToast {
    message: string;
    id: string;
    severity: 'success' | 'info' | 'warning' | 'error';
    link: string;
}

export type UiFlags = {
    P: boolean;
    RE: boolean;
    EEA?: boolean;
    SE?: boolean;
    T?: boolean;
    UNLEASH_CLOUD?: boolean;
    UG?: boolean;
    maintenanceMode?: boolean;
    messageBanner?: Variant;
    banner?: Variant;
    notifications?: boolean;
    personalAccessTokensKillSwitch?: boolean;
    demo?: boolean;
    googleAuthEnabled?: boolean;
    advancedPlayground?: boolean;
    strategyVariant?: boolean;
    doraMetrics?: boolean;
    dependentFeatures?: boolean;
    newStrategyConfiguration?: boolean;
    signals?: boolean;
    automatedActions?: boolean;
    celebrateUnleash?: boolean;
    enableLicense?: boolean;
    feedbackComments?: Variant;
    showInactiveUsers?: boolean;
    feedbackPosting?: boolean;
    outdatedSdksBanner?: boolean;
    estimateTrafficDataCost?: boolean;
    disableShowContextFieldSelectionValues?: boolean;
    projectOverviewRefactorFeedback?: boolean;
    featureLifecycle?: boolean;
    manyStrategiesPagination?: boolean;
    enableLegacyVariants?: boolean;
    flagCreator?: boolean;
    releasePlans?: boolean;
    productivityReportEmail?: boolean;
    showUserDeviceCount?: boolean;
    consumptionModel?: boolean;
    edgeObservability?: boolean;
    customMetrics?: boolean;
    lifecycleMetrics?: boolean;
    createFlagDialogCache?: boolean;
    improvedJsonDiff?: boolean;
    impactMetrics?: boolean;
    crDiffView?: boolean;
    changeRequestApproverEmails?: boolean;
    timestampsInChangeRequestTimeline?: boolean;
    reportUnknownFlags?: boolean;
    lifecycleGraphs?: boolean;
    addConfiguration?: boolean;
<<<<<<< HEAD
    filterFlagsToArchive?: boolean;
=======
    projectListViewToggle?: boolean;
>>>>>>> bd5a8539
};

export interface IVersionInfo {
    instanceId: string;
    isLatest: boolean;
    latest: Partial<IVersion>;
    current: IVersion;
    buildDate?: string;
}

export interface IVersion {
    oss: string;
    enterprise: string;
}

export interface ILinks {
    value: string;
    icon: ReactNode;
    href: string;
    title: string;
}<|MERGE_RESOLUTION|>--- conflicted
+++ resolved
@@ -95,11 +95,8 @@
     reportUnknownFlags?: boolean;
     lifecycleGraphs?: boolean;
     addConfiguration?: boolean;
-<<<<<<< HEAD
     filterFlagsToArchive?: boolean;
-=======
     projectListViewToggle?: boolean;
->>>>>>> bd5a8539
 };
 
 export interface IVersionInfo {
