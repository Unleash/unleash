--- conflicted
+++ resolved
@@ -62,15 +62,11 @@
     lastSeenByEnvironment?: boolean;
     newApplicationList?: boolean;
     integrationsRework?: boolean;
-<<<<<<< HEAD
-};
-=======
     multipleRoles?: boolean;
     featureNamingPattern?: boolean;
     doraMetrics?: boolean;
     [key: string]: boolean | Variant | undefined;
-}
->>>>>>> 2aa63fba
+};
 
 export interface IVersionInfo {
     instanceId: string;
