import { ReactNode } from 'react';

export interface IUiConfig {
    authenticationType?: string;
    baseUriPath?: string;
    flags: IFlags;
    name: string;
    slogan: string;
    environment?: string;
    unleashUrl?: string;
    version: string;
    versionInfo?: IVersionInfo;
    links: ILinks[];
    disablePasswordAuth?: boolean;
    emailEnabled?: boolean;
    toast?: IProclamationToast;
    segmentValuesLimit?: number;
    strategySegmentsLimit?: number;
    frontendApiOrigins?: string[];
}

export interface IProclamationToast {
    message: string;
    id: string;
    severity: 'success' | 'info' | 'warning' | 'error';
    link: string;
}

export interface IFlags {
    C: boolean;
    P: boolean;
    E: boolean;
    RE: boolean;
    EEA?: boolean;
    OIDC?: boolean;
    CO?: boolean;
    SE?: boolean;
    T?: boolean;
    UNLEASH_CLOUD?: boolean;
    UG?: boolean;
    ENABLE_DARK_MODE_SUPPORT?: boolean;
    embedProxyFrontend?: boolean;
    publicSignup?: boolean;
    personalAccessTokens?: boolean;
<<<<<<< HEAD
    suggestChanges?: boolean;
=======
    syncSSOGroups?: boolean;
>>>>>>> 7524dad7
}

export interface IVersionInfo {
    instanceId: string;
    isLatest: boolean;
    latest: Partial<IVersion>;
    current: IVersion;
}

export interface IVersion {
    oss: string;
    enterprise: string;
}

export interface ILinks {
    value: string;
    icon: ReactNode;
    href: string;
    title: string;
}<|MERGE_RESOLUTION|>--- conflicted
+++ resolved
@@ -42,11 +42,8 @@
     embedProxyFrontend?: boolean;
     publicSignup?: boolean;
     personalAccessTokens?: boolean;
-<<<<<<< HEAD
+    syncSSOGroups?: boolean;
     suggestChanges?: boolean;
-=======
-    syncSSOGroups?: boolean;
->>>>>>> 7524dad7
 }
 
 export interface IVersionInfo {
