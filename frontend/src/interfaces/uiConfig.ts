import { ReactNode } from 'react';
import { Variant } from 'utils/variants';

export interface IUiConfig {
    authenticationType?: string;
    baseUriPath?: string;
    flags: IFlags;
    name: string;
    slogan: string;
    environment?: string;
    unleashUrl?: string;
    version: string;
    versionInfo?: IVersionInfo;
    links: ILinks[];
    disablePasswordAuth?: boolean;
    emailEnabled?: boolean;
    networkViewEnabled: boolean;
    maintenanceMode?: boolean;
    toast?: IProclamationToast;
    segmentValuesLimit?: number;
    strategySegmentsLimit?: number;
    frontendApiOrigins?: string[];
}

export interface IProclamationToast {
    message: string;
    id: string;
    severity: 'success' | 'info' | 'warning' | 'error';
    link: string;
}

export interface IFlags {
    P: boolean;
    RE: boolean;
    EEA?: boolean;
    SE?: boolean;
    T?: boolean;
    UNLEASH_CLOUD?: boolean;
    UG?: boolean;
    embedProxyFrontend?: boolean;
    maintenanceMode?: boolean;
    messageBanner?: Variant;
    featuresExportImport?: boolean;
    caseInsensitiveInOperators?: boolean;
    proPlanAutoCharge?: boolean;
    notifications?: boolean;
    personalAccessTokensKillSwitch?: boolean;
    demo?: boolean;
    googleAuthEnabled?: boolean;
    disableBulkToggle?: boolean;
    segmentContextFieldUsage?: boolean;
    disableNotifications?: boolean;
    advancedPlayground?: boolean;
    customRootRoles?: boolean;
    strategySplittedButton?: boolean;
<<<<<<< HEAD
    strategyVariant?: boolean;
=======
    newProjectLayout?: boolean;
>>>>>>> a2b06e42
}

export interface IVersionInfo {
    instanceId: string;
    isLatest: boolean;
    latest: Partial<IVersion>;
    current: IVersion;
}

export interface IVersion {
    oss: string;
    enterprise: string;
}

export interface ILinks {
    value: string;
    icon: ReactNode;
    href: string;
    title: string;
}<|MERGE_RESOLUTION|>--- conflicted
+++ resolved
@@ -53,11 +53,8 @@
     advancedPlayground?: boolean;
     customRootRoles?: boolean;
     strategySplittedButton?: boolean;
-<<<<<<< HEAD
     strategyVariant?: boolean;
-=======
     newProjectLayout?: boolean;
->>>>>>> a2b06e42
 }
 
 export interface IVersionInfo {
