--- conflicted
+++ resolved
@@ -90,10 +90,7 @@
     globalChangeRequestList?: boolean;
     flagsUiFilterRefactor?: boolean;
     trafficBillingDisplay?: boolean;
-<<<<<<< HEAD
-=======
     milestoneProgression?: boolean;
->>>>>>> 9b5324ac
 };
 
 export interface IVersionInfo {
