import type { ReactNode } from 'react';
import type { Variant } from 'utils/variants';

export interface IUiConfig {
    authenticationType?: string;
    baseUriPath?: string;
    feedbackUriPath?: string;
    /**
     * @deprecated `useUiFlags` can be used instead
     * @example
     * ```ts
     *   const yourFlag = useUiFlag("yourFlag")
     * ```
     */
    flags: UiFlags;
    name: string;
    slogan: string;
    environment?: string;
    unleashUrl?: string;
    version: string;
    versionInfo?: IVersionInfo;
    links: ILinks[];
    disablePasswordAuth?: boolean;
    emailEnabled?: boolean;
    networkViewEnabled: boolean;
    maintenanceMode?: boolean;
    toast?: IProclamationToast;
    segmentValuesLimit?: number;
    strategySegmentsLimit?: number;
    frontendApiOrigins?: string[];
}

export interface IProclamationToast {
    message: string;
    id: string;
    severity: 'success' | 'info' | 'warning' | 'error';
    link: string;
}

export type UiFlags = {
    P: boolean;
    RE: boolean;
    EEA?: boolean;
    SE?: boolean;
    T?: boolean;
    UNLEASH_CLOUD?: boolean;
    UG?: boolean;
    embedProxyFrontend?: boolean;
    maintenanceMode?: boolean;
    messageBanner?: Variant;
    banner?: Variant;
    featuresExportImport?: boolean;
    caseInsensitiveInOperators?: boolean;
    notifications?: boolean;
    personalAccessTokensKillSwitch?: boolean;
    demo?: boolean;
    googleAuthEnabled?: boolean;
    disableBulkToggle?: boolean;
    disableNotifications?: boolean;
    advancedPlayground?: boolean;
    strategyVariant?: boolean;
    doraMetrics?: boolean;
    dependentFeatures?: boolean;
    newStrategyConfiguration?: boolean;
    signals?: boolean;
    automatedActions?: boolean;
    celebrateUnleash?: boolean;
    featureSearchFeedback?: Variant;
    enableLicense?: boolean;
    adminTokenKillSwitch?: boolean;
    executiveDashboardUI?: boolean;
    feedbackComments?: Variant;
    displayUpgradeEdgeBanner?: boolean;
    showInactiveUsers?: boolean;
    featureSearchFeedbackPosting?: boolean;
    userAccessUIEnabled?: boolean;
    outdatedSdksBanner?: boolean;
    projectOverviewRefactor?: string;
    displayTrafficDataUsage?: boolean;
    disableShowContextFieldSelectionValues?: boolean;
    variantDependencies?: boolean;
    projectOverviewRefactorFeedback?: boolean;
    featureLifecycle?: boolean;
    scimApi?: boolean;
    projectListFilterMyProjects?: boolean;
<<<<<<< HEAD
    projectListGridUi?: boolean;
=======
    createProjectWithEnvironmentConfig?: boolean;
>>>>>>> 06f2f06f
};

export interface IVersionInfo {
    instanceId: string;
    isLatest: boolean;
    latest: Partial<IVersion>;
    current: IVersion;
}

export interface IVersion {
    oss: string;
    enterprise: string;
}

export interface ILinks {
    value: string;
    icon: ReactNode;
    href: string;
    title: string;
}<|MERGE_RESOLUTION|>--- conflicted
+++ resolved
@@ -83,11 +83,8 @@
     featureLifecycle?: boolean;
     scimApi?: boolean;
     projectListFilterMyProjects?: boolean;
-<<<<<<< HEAD
     projectListGridUi?: boolean;
-=======
     createProjectWithEnvironmentConfig?: boolean;
->>>>>>> 06f2f06f
 };
 
 export interface IVersionInfo {
