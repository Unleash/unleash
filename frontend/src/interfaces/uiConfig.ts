import type { ReactNode } from 'react';
import type { Variant } from 'utils/variants';
import type { ResourceLimitsSchema } from '../openapi';

export interface IUiConfig {
    authenticationType?: string;
    baseUriPath?: string;
    feedbackUriPath?: string;
    /**
     * @deprecated `useUiFlags` can be used instead
     * @example
     * ```ts
     *   const yourFlag = useUiFlag("yourFlag")
     * ```
     */
    flags: UiFlags;
    name: string;
    slogan: string;
    environment?: string;
    unleashUrl?: string;
    version: string;
    versionInfo?: IVersionInfo;
    links: ILinks[];
    disablePasswordAuth?: boolean;
    emailEnabled?: boolean;
    networkViewEnabled: boolean;
    maintenanceMode?: boolean;
    toast?: IProclamationToast;
    segmentValuesLimit?: number;
    strategySegmentsLimit?: number;
    frontendApiOrigins?: string[];
    resourceLimits: ResourceLimitsSchema;
    oidcConfiguredThroughEnv?: boolean;
    samlConfiguredThroughEnv?: boolean;
    unleashAIAvailable?: boolean;
}

export interface IProclamationToast {
    message: string;
    id: string;
    severity: 'success' | 'info' | 'warning' | 'error';
    link: string;
}

export type UiFlags = {
    P: boolean;
    RE: boolean;
    EEA?: boolean;
    SE?: boolean;
    T?: boolean;
    UNLEASH_CLOUD?: boolean;
    UG?: boolean;
    embedProxyFrontend?: boolean;
    maintenanceMode?: boolean;
    messageBanner?: Variant;
    banner?: Variant;
    featuresExportImport?: boolean;
    caseInsensitiveInOperators?: boolean;
    notifications?: boolean;
    personalAccessTokensKillSwitch?: boolean;
    demo?: boolean;
    googleAuthEnabled?: boolean;
    disableBulkToggle?: boolean;
    disableNotifications?: boolean;
    advancedPlayground?: boolean;
    strategyVariant?: boolean;
    doraMetrics?: boolean;
    dependentFeatures?: boolean;
    newStrategyConfiguration?: boolean;
    signals?: boolean;
    automatedActions?: boolean;
    celebrateUnleash?: boolean;
    featureSearchFeedback?: Variant;
    enableLicense?: boolean;
    adminTokenKillSwitch?: boolean;
    feedbackComments?: Variant;
    showInactiveUsers?: boolean;
    featureSearchFeedbackPosting?: boolean;
    userAccessUIEnabled?: boolean;
    outdatedSdksBanner?: boolean;
    estimateTrafficDataCost?: boolean;
    disableShowContextFieldSelectionValues?: boolean;
    projectOverviewRefactorFeedback?: boolean;
    featureLifecycle?: boolean;
    manyStrategiesPagination?: boolean;
    enableLegacyVariants?: boolean;
    flagCreator?: boolean;
    onboardingUI?: boolean;
    eventTimeline?: boolean;
    personalDashboardUI?: boolean;
    purchaseAdditionalEnvironments?: boolean;
    unleashAI?: boolean;
    releasePlans?: boolean;
<<<<<<< HEAD
    'enterprise-payg'?: boolean;
=======
    simplifyProjectOverview?: boolean;
>>>>>>> a1c98c44
};

export interface IVersionInfo {
    instanceId: string;
    isLatest: boolean;
    latest: Partial<IVersion>;
    current: IVersion;
}

export interface IVersion {
    oss: string;
    enterprise: string;
}

export interface ILinks {
    value: string;
    icon: ReactNode;
    href: string;
    title: string;
}<|MERGE_RESOLUTION|>--- conflicted
+++ resolved
@@ -91,11 +91,8 @@
     purchaseAdditionalEnvironments?: boolean;
     unleashAI?: boolean;
     releasePlans?: boolean;
-<<<<<<< HEAD
     'enterprise-payg'?: boolean;
-=======
     simplifyProjectOverview?: boolean;
->>>>>>> a1c98c44
 };
 
 export interface IVersionInfo {
