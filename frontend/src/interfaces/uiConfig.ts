--- conflicted
+++ resolved
@@ -89,12 +89,9 @@
     newStrategyModal?: boolean;
     globalChangeRequestList?: boolean;
     flagsUiFilterRefactor?: boolean;
-<<<<<<< HEAD
-    envAddStrategySuggestion?: boolean;
-=======
     trafficBillingDisplay?: boolean;
     milestoneProgression?: boolean;
->>>>>>> c65a3367
+    envAddStrategySuggestion?: boolean;
 };
 
 export interface IVersionInfo {
