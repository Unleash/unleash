import type { ReactNode } from 'react';
import type { Variant } from 'utils/variants';
import type { ResourceLimitsSchema } from '../openapi';

export interface IUiConfig {
    authenticationType?: string;
    baseUriPath?: string;
    feedbackUriPath?: string;
    /**
     * @deprecated `useUiFlags` can be used instead
     * @example
     * ```ts
     *   const yourFlag = useUiFlag("yourFlag")
     * ```
     */
    flags: UiFlags;
    name: string;
    slogan: string;
    environment?: string;
    billing?: 'subscription' | 'pay-as-you-go';
    unleashUrl?: string;
    version: string;
    versionInfo?: IVersionInfo;
    links: ILinks[];
    disablePasswordAuth?: boolean;
    emailEnabled?: boolean;
    networkViewEnabled: boolean;
    maintenanceMode?: boolean;
    toast?: IProclamationToast;
    segmentValuesLimit?: number;
    strategySegmentsLimit?: number;
    frontendApiOrigins?: string[];
    resourceLimits: ResourceLimitsSchema;
    oidcConfiguredThroughEnv?: boolean;
    samlConfiguredThroughEnv?: boolean;
    maxSessionsCount?: number;
}

export interface IProclamationToast {
    message: string;
    id: string;
    severity: 'success' | 'info' | 'warning' | 'error';
    link: string;
}

export type UiFlags = {
    P: boolean;
    RE: boolean;
    EEA?: boolean;
    SE?: boolean;
    T?: boolean;
    UNLEASH_CLOUD?: boolean;
    UG?: boolean;
    embedProxyFrontend?: boolean;
    maintenanceMode?: boolean;
    messageBanner?: Variant;
    banner?: Variant;
    caseInsensitiveInOperators?: boolean;
    notifications?: boolean;
    personalAccessTokensKillSwitch?: boolean;
    demo?: boolean;
    googleAuthEnabled?: boolean;
    disableBulkToggle?: boolean;
    disableNotifications?: boolean;
    advancedPlayground?: boolean;
    strategyVariant?: boolean;
    doraMetrics?: boolean;
    dependentFeatures?: boolean;
    newStrategyConfiguration?: boolean;
    signals?: boolean;
    automatedActions?: boolean;
    celebrateUnleash?: boolean;
    enableLicense?: boolean;
    adminTokenKillSwitch?: boolean;
    feedbackComments?: Variant;
    showInactiveUsers?: boolean;
    feedbackPosting?: boolean;
    userAccessUIEnabled?: boolean;
    outdatedSdksBanner?: boolean;
    estimateTrafficDataCost?: boolean;
    disableShowContextFieldSelectionValues?: boolean;
    projectOverviewRefactorFeedback?: boolean;
    featureLifecycle?: boolean;
    manyStrategiesPagination?: boolean;
    enableLegacyVariants?: boolean;
    flagCreator?: boolean;
    releasePlans?: boolean;
    releasePlanChangeRequests?: boolean;
    'enterprise-payg'?: boolean;
    productivityReportEmail?: boolean;
    showUserDeviceCount?: boolean;
    flagOverviewRedesign?: boolean;
    granularAdminPermissions?: boolean;
<<<<<<< HEAD
    lifecycleImprovements?: boolean;
=======
    sortProjectRoles?: boolean;
>>>>>>> 61f82367
    frontendHeaderRedesign?: boolean;
    dataUsageMultiMonthView?: boolean;
    uiGlobalFontSize?: Variant;
};

export interface IVersionInfo {
    instanceId: string;
    isLatest: boolean;
    latest: Partial<IVersion>;
    current: IVersion;
}

export interface IVersion {
    oss: string;
    enterprise: string;
}

export interface ILinks {
    value: string;
    icon: ReactNode;
    href: string;
    title: string;
}<|MERGE_RESOLUTION|>--- conflicted
+++ resolved
@@ -91,11 +91,6 @@
     showUserDeviceCount?: boolean;
     flagOverviewRedesign?: boolean;
     granularAdminPermissions?: boolean;
-<<<<<<< HEAD
-    lifecycleImprovements?: boolean;
-=======
-    sortProjectRoles?: boolean;
->>>>>>> 61f82367
     frontendHeaderRedesign?: boolean;
     dataUsageMultiMonthView?: boolean;
     uiGlobalFontSize?: Variant;
