import { ReactNode } from 'react';
import { Variant } from 'utils/variants';

export interface IUiConfig {
    authenticationType?: string;
    baseUriPath?: string;
    flags: IFlags;
    name: string;
    slogan: string;
    environment?: string;
    unleashUrl?: string;
    version: string;
    versionInfo?: IVersionInfo;
    links: ILinks[];
    disablePasswordAuth?: boolean;
    emailEnabled?: boolean;
    networkViewEnabled: boolean;
    maintenanceMode?: boolean;
    toast?: IProclamationToast;
    segmentValuesLimit?: number;
    strategySegmentsLimit?: number;
    frontendApiOrigins?: string[];
}

export interface IProclamationToast {
    message: string;
    id: string;
    severity: 'success' | 'info' | 'warning' | 'error';
    link: string;
}

export interface IFlags {
    P: boolean;
    RE: boolean;
    EEA?: boolean;
    SE?: boolean;
    T?: boolean;
    UNLEASH_CLOUD?: boolean;
    UG?: boolean;
    embedProxyFrontend?: boolean;
    maintenanceMode?: boolean;
    messageBanner?: Variant;
    featuresExportImport?: boolean;
    caseInsensitiveInOperators?: boolean;
    proPlanAutoCharge?: boolean;
    notifications?: boolean;
    personalAccessTokensKillSwitch?: boolean;
    demo?: boolean;
    groupRootRoles?: boolean;
    googleAuthEnabled?: boolean;
<<<<<<< HEAD
    variantMetrics?: boolean;
=======
    strategyImprovements?: boolean;
>>>>>>> 5c9bf7b0
    disableBulkToggle?: boolean;
    segmentContextFieldUsage?: boolean;
    disableNotifications?: boolean;
    advancedPlayground?: boolean;
    customRootRoles?: boolean;
    strategySplittedButton?: boolean;
}

export interface IVersionInfo {
    instanceId: string;
    isLatest: boolean;
    latest: Partial<IVersion>;
    current: IVersion;
}

export interface IVersion {
    oss: string;
    enterprise: string;
}

export interface ILinks {
    value: string;
    icon: ReactNode;
    href: string;
    title: string;
}<|MERGE_RESOLUTION|>--- conflicted
+++ resolved
@@ -48,11 +48,6 @@
     demo?: boolean;
     groupRootRoles?: boolean;
     googleAuthEnabled?: boolean;
-<<<<<<< HEAD
-    variantMetrics?: boolean;
-=======
-    strategyImprovements?: boolean;
->>>>>>> 5c9bf7b0
     disableBulkToggle?: boolean;
     segmentContextFieldUsage?: boolean;
     disableNotifications?: boolean;
