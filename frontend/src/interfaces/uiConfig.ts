import { ReactNode } from 'react';

export interface IUiConfig {
    authenticationType?: string;
    baseUriPath?: string;
    flags: IFlags;
    name: string;
    slogan: string;
    environment?: string;
    unleashUrl?: string;
    version: string;
    versionInfo?: IVersionInfo;
    links: ILinks[];
    disablePasswordAuth?: boolean;
    emailEnabled?: boolean;
    networkViewEnabled: boolean;
    maintenanceMode?: boolean;
    toast?: IProclamationToast;
    segmentValuesLimit?: number;
    strategySegmentsLimit?: number;
    frontendApiOrigins?: string[];
}

export interface IProclamationToast {
    message: string;
    id: string;
    severity: 'success' | 'info' | 'warning' | 'error';
    link: string;
}

export interface IFlags {
    P: boolean;
    RE: boolean;
    EEA?: boolean;
    SE?: boolean;
    T?: boolean;
    UNLEASH_CLOUD?: boolean;
    UG?: boolean;
    embedProxyFrontend?: boolean;
    maintenanceMode?: boolean;
    messageBanner?: boolean;
    featuresExportImport?: boolean;
    caseInsensitiveInOperators?: boolean;
    crOnVariants?: boolean;
    proPlanAutoCharge?: boolean;
    notifications?: boolean;
    personalAccessTokensKillSwitch?: boolean;
    demo?: boolean;
    groupRootRoles?: boolean;
    googleAuthEnabled?: boolean;
<<<<<<< HEAD
=======
    variantMetrics?: boolean;
>>>>>>> be51fb0f
    strategyImprovements?: boolean;
}

export interface IVersionInfo {
    instanceId: string;
    isLatest: boolean;
    latest: Partial<IVersion>;
    current: IVersion;
}

export interface IVersion {
    oss: string;
    enterprise: string;
}

export interface ILinks {
    value: string;
    icon: ReactNode;
    href: string;
    title: string;
}<|MERGE_RESOLUTION|>--- conflicted
+++ resolved
@@ -48,10 +48,7 @@
     demo?: boolean;
     groupRootRoles?: boolean;
     googleAuthEnabled?: boolean;
-<<<<<<< HEAD
-=======
     variantMetrics?: boolean;
->>>>>>> be51fb0f
     strategyImprovements?: boolean;
 }
 
