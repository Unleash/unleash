--- conflicted
+++ resolved
@@ -2,18 +2,8 @@
     TrafficUsageDataSegmentedCombinedSchema,
     TrafficUsageDataSegmentedCombinedSchemaApiDataItem,
 } from 'openapi';
-<<<<<<< HEAD
-import { currentMonth } from '../component/admin/network/NetworkTrafficUsage/dates';
 import { getDaysInMonth } from 'date-fns';
-=======
-import {
-    currentMonth,
-    daysInCurrentMonth,
-} from '../component/admin/network/NetworkTrafficUsage/dates';
-import type { ChartDatasetType } from '../component/admin/network/NetworkTrafficUsage/chart-functions';
 import { format } from 'date-fns';
->>>>>>> bd6a90ff
-
 export const DEFAULT_TRAFFIC_DATA_UNIT_COST = 5;
 export const DEFAULT_TRAFFIC_DATA_UNIT_SIZE = 1_000_000;
 
