--- conflicted
+++ resolved
@@ -1,11 +1,7 @@
 {
   "name": "unleash-server",
   "description": "Unleash is an enterprise ready feature toggles service. It provides different strategies for handling feature toggles.",
-<<<<<<< HEAD
   "version": "4.23.0-beta.49",
-=======
-  "version": "4.22.8",
->>>>>>> 821664f5
   "keywords": [
     "unleash",
     "feature toggle",
@@ -136,7 +132,6 @@
     "pkginfo": "^0.4.1",
     "prom-client": "^14.0.0",
     "response-time": "^2.3.2",
-    "sanitize-filename": "^1.6.3",
     "semver": "^7.3.5",
     "serve-favicon": "^2.5.0",
     "stoppable": "^1.1.0",
