{
  "name": "unleash-server",
  "description": "Unleash is an enterprise ready feature toggles service. It provides different strategies for handling feature toggles.",
  "version": "4.6.0-beta.7",
  "keywords": [
    "unleash",
    "feature toggle",
    "feature",
    "toggle"
  ],
  "files": [
    "dist",
    "docs"
  ],
  "repository": {
    "type": "git",
    "url": "ssh://git@github.com:unleash/unleash.git"
  },
  "bugs": {
    "url": "https://github.com/unleash/unleash/issues"
  },
  "types": "./dist/lib/server-impl.d.ts",
  "engines": {
    "node": ">=14"
  },
  "license": "Apache-2.0",
  "main": "./dist/lib/server-impl.js",
  "scripts": {
    "start": "node ./dist/server.js",
    "prestart:dev": "yarn run clean",
    "start:dev": "NODE_ENV=development tsc-watch --onSuccess \"node dist/server-dev.js\"",
    "copy-templates": "copyfiles -u 1 src/mailtemplates/**/*.mustache dist/",
    "db-migrate": "db-migrate --migrations-dir ./src/migrations",
    "lint": "eslint ./src",
    "prebuild:watch": "yarn run clean",
    "build:watch": "tsc -w",
    "prebuild": "yarn run clean",
    "build": "yarn run copy-templates && tsc --pretty",
    "prepare": "yarn run build",
    "test": "NODE_ENV=test PORT=4243 jest",
    "test:docker": "./scripts/docker-postgres.sh",
    "test:docker:cleanup": "docker rm -f unleash-postgres",
    "test:watch": "yarn test --watch",
    "test:coverage": "NODE_ENV=test PORT=4243 jest --coverage --forceExit",
    "test:coverage:jest": "NODE_ENV=test PORT=4243 jest --silent --ci --json --coverage --testLocationInResults --outputFile=\"report.json\" --forceExit",
    "clean": "del-cli --force dist"
  },
  "jest": {
    "automock": false,
    "maxWorkers": 4,
    "setupFiles": [
      "./setupJest.js"
    ],
    "transform": {
      "^.+\\.tsx?$": "ts-jest"
    },
    "testRegex": "(/__tests__/.*|(\\.|/)(test|spec))\\.(jsx?|tsx?)$",
    "testPathIgnorePatterns": [
      "/dist/",
      "/node_modules/"
    ],
    "moduleFileExtensions": [
      "ts",
      "tsx",
      "js",
      "jsx",
      "json"
    ],
    "coveragePathIgnorePatterns": [
      "/node_modules/",
      "/dist/",
      "/src/migrations",
      "/src/test"
    ]
  },
  "dependencies": {
    "async": "^3.1.1",
    "bcryptjs": "^2.4.3",
    "compression": "^1.7.4",
    "connect-session-knex": "^2.1.0",
    "cookie-parser": "^1.4.5",
    "cookie-session": "^2.0.0-rc.1",
    "cors": "^2.8.5",
    "date-fns": "^2.25.0",
    "db-migrate": "0.11.13",
    "db-migrate-pg": "1.2.2",
    "db-migrate-shared": "1.2.0",
    "deepmerge": "^4.2.2",
    "errorhandler": "^1.5.1",
    "express": "^4.17.1",
    "express-session": "^1.17.1",
    "fast-json-patch": "^3.1.0",
    "gravatar-url": "^3.1.0",
    "helmet": "^5.0.0",
    "joi": "^17.3.0",
    "js-yaml": "^4.1.0",
    "knex": "0.95.15",
    "log4js": "^6.0.0",
    "memoizee": "^0.4.15",
    "mime": "^2.4.2",
    "multer": "^1.4.1",
    "mustache": "^4.1.0",
    "node-fetch": "^2.6.1",
    "nodemailer": "^6.5.0",
    "owasp-password-strength-test": "^1.3.0",
    "parse-database-url": "^0.3.0",
    "pg": "^8.7.1",
    "pg-connection-string": "^2.5.0",
    "pkginfo": "^0.4.1",
    "prom-client": "^14.0.0",
    "response-time": "^2.3.2",
    "serve-favicon": "^2.5.0",
    "stoppable": "^1.1.0",
<<<<<<< HEAD
    "type-is": "^1.6.18",
    "unleash-frontend": "4.4.1",
=======
    "unleash-frontend": "4.6.0-beta.6",
>>>>>>> ce555f5f
    "uuid": "^8.3.2"
  },
  "devDependencies": {
    "@babel/core": "7.16.10",
    "@types/bcryptjs": "2.4.2",
    "@types/express": "4.17.13",
    "@types/express-session": "1.17.4",
    "@types/faker": "5.5.9",
    "@types/jest": "27.4.0",
    "@types/js-yaml": "4.0.5",
    "@types/memoizee": "0.4.7",
    "@types/mime": "2.0.3",
    "@types/node": "16.6.1",
    "@types/node-fetch": "2.5.12",
    "@types/nodemailer": "6.4.4",
    "@types/owasp-password-strength-test": "1.3.0",
    "@types/stoppable": "1.1.1",
    "@types/supertest": "2.0.11",
    "@types/type-is": "^1.6.3",
    "@types/uuid": "8.3.4",
    "@typescript-eslint/eslint-plugin": "5.10.0",
    "@typescript-eslint/parser": "5.10.0",
    "copyfiles": "2.4.1",
    "coveralls": "3.1.1",
    "del-cli": "4.0.1",
    "eslint": "8.7.0",
    "eslint-config-airbnb-base": "15.0.0",
    "eslint-config-airbnb-typescript": "16.0.0",
    "eslint-config-prettier": "8.3.0",
    "eslint-plugin-import": "2.25.4",
    "eslint-plugin-prettier": "4.0.0",
    "faker": "5.5.3",
    "fetch-mock": "9.11.0",
    "husky": "7.0.4",
    "jest": "27.4.7",
    "jest-fetch-mock": "3.0.3",
    "lint-staged": "12.2.1",
    "prettier": "2.5.1",
    "proxyquire": "2.1.3",
    "source-map-support": "0.5.21",
    "superagent": "6.1.0",
    "supertest": "6.2.2",
    "ts-jest": "27.1.3",
    "ts-node": "10.4.0",
    "tsc-watch": "4.6.0",
    "typescript": "4.5.4"
  },
  "resolutions": {
    "db-migrate/rc/minimist": "^1.2.5",
    "knex/liftoff/object.map/**/kind-of": "^6.0.3",
    "knex/liftoff/findup-sync/micromatc/kind-of": "^6.0.3",
    "knex/liftoff/findup-sync/micromatc/nanomatch/kind-of": "^6.0.3",
    "knex/liftoff/findup-sync/micromatch/define-property/**/kind-of": "^6.0.3",
    "node-forge": "^1.0.0",
    "set-value": "^4.0.1",
    "ansi-regex": "^5.0.1",
    "ssh2": "^1.4.0",
    "json-schema": "^0.4.0"
  },
  "lint-staged": {
    "*.js": [
      "eslint --fix"
    ],
    "*.{json,css,md}": [
      "prettier --write"
    ]
  },
  "husky": {
    "hooks": {
      "pre-commit": "lint-staged"
    }
  },
  "prettier": {
    "proseWrap": "never",
    "singleQuote": true,
    "tabWidth": 4,
    "trailingComma": "all",
    "overrides": [
      {
        "files": "*.{json,yaml,yml,md}",
        "options": {
          "tabWidth": 2
        }
      }
    ]
  }
}<|MERGE_RESOLUTION|>--- conflicted
+++ resolved
@@ -111,12 +111,8 @@
     "response-time": "^2.3.2",
     "serve-favicon": "^2.5.0",
     "stoppable": "^1.1.0",
-<<<<<<< HEAD
     "type-is": "^1.6.18",
-    "unleash-frontend": "4.4.1",
-=======
     "unleash-frontend": "4.6.0-beta.6",
->>>>>>> ce555f5f
     "uuid": "^8.3.2"
   },
   "devDependencies": {
