{
  "name": "unleash-server",
  "description": "Unleash is an enterprise ready feature toggles service. It provides different strategies for handling feature toggles.",
<<<<<<< HEAD
  "version": "5.0.0-beta.0",
=======
  "version": "5.0.0",
>>>>>>> 2010e5d3
  "keywords": [
    "unleash",
    "feature toggle",
    "feature",
    "toggle"
  ],
  "files": [
    "dist",
    "docs",
    "frontend/build",
    "frontend/build/*",
    "frontend/index.js",
    "frontend/package.json"
  ],
  "repository": {
    "type": "git",
    "url": "ssh://git@github.com:unleash/unleash.git"
  },
  "bugs": {
    "url": "https://github.com/unleash/unleash/issues"
  },
  "types": "./dist/lib/server-impl.d.ts",
  "engines": {
    "node": ">=18"
  },
  "license": "Apache-2.0",
  "main": "./dist/lib/server-impl.js",
  "scripts": {
    "start": "node ./dist/server.js",
    "prestart:dev": "yarn run clean",
    "start:dev": "NODE_ENV=development tsc-watch --strictNullChecks false --onSuccess \"node dist/server-dev.js\"",
    "copy-templates": "copyfiles -u 1 src/mailtemplates/**/*.mustache dist/",
    "db-migrate": "db-migrate --migrations-dir ./src/migrations",
    "lint": "eslint ./src",
    "local:package": "del-cli --force build && mkdir build && cp -r dist docs CHANGELOG.md LICENSE README.md package.json build",
    "prebuild:watch": "yarn run clean",
    "build:watch": "tsc -w --strictNullChecks false",
    "prebuild": "yarn run clean",
    "build": "yarn run copy-templates && tsc --pretty --strictNullChecks false",
    "build:frontend": "yarn --cwd ./frontend",
    "prepare": "node scripts/husky-install && yarn run build",
    "test": "NODE_ENV=test PORT=4243 jest",
    "test:unit": "NODE_ENV=test PORT=4243 jest --testPathIgnorePatterns=src/test/e2e --testPathIgnorePatterns=dist",
    "test:docker": "./scripts/docker-postgres.sh",
    "test:docker:cleanup": "docker rm -f unleash-postgres",
    "test:watch": "yarn test --watch",
    "test:coverage": "NODE_ENV=test PORT=4243 jest --coverage --testLocationInResults --outputFile=\"coverage/report.json\" --forceExit --testTimeout=10000",
    "pretest:coverage:jest": "yarn build:frontend",
    "test:coverage:jest": "NODE_ENV=test PORT=4243 jest --silent --ci --json --coverage --testLocationInResults --outputFile=\"report.json\" --forceExit --testTimeout=10000",
    "seed:setup": "ts-node --compilerOptions '{\"strictNullChecks\": false}' src/test/e2e/seed/segment.seed.ts",
    "seed:serve": "UNLEASH_DATABASE_NAME=unleash_test UNLEASH_DATABASE_SCHEMA=seed yarn run start:dev",
    "clean": "del-cli --force dist",
    "preversion": "./scripts/check-release.sh",
    "heroku-postbuild": "cd frontend && yarn && yarn build"
  },
  "jest": {
    "automock": false,
    "maxWorkers": 4,
    "testTimeout": 10000,
    "globalSetup": "./scripts/jest-setup.js",
    "transform": {
      "^.+\\.tsx?$": [
        "@swc/jest"
      ]
    },
    "testRegex": "(/__tests__/.*|(\\.|/)(test|spec))\\.(jsx?|tsx?)$",
    "testPathIgnorePatterns": [
      "/dist/",
      "/node_modules/",
      "/frontend/"
    ],
    "moduleFileExtensions": [
      "ts",
      "tsx",
      "js",
      "jsx",
      "json"
    ],
    "coveragePathIgnorePatterns": [
      "/node_modules/",
      "/dist/",
      "/src/migrations",
      "/src/test"
    ]
  },
  "dependencies": {
    "@unleash/express-openapi": "^0.2.2",
    "ajv": "^8.11.0",
    "ajv-formats": "^2.1.1",
    "async": "^3.2.4",
    "bcryptjs": "^2.4.3",
    "compression": "^1.7.4",
    "connect-session-knex": "^3.0.0",
    "cookie-parser": "^1.4.5",
    "cookie-session": "^2.0.0-rc.1",
    "cors": "^2.8.5",
    "date-fns": "^2.25.0",
    "db-migrate": "0.11.13",
    "db-migrate-pg": "1.2.2",
    "db-migrate-shared": "1.2.0",
    "deep-object-diff": "^1.1.9",
    "deepmerge": "^4.2.2",
    "errorhandler": "^1.5.1",
    "express": "^4.18.2",
    "express-rate-limit": "^6.6.0",
    "express-session": "^1.17.1",
    "fast-json-patch": "^3.1.0",
    "gravatar-url": "^3.1.0",
    "hash-sum": "^2.0.0",
    "helmet": "^6.0.0",
    "ip": "^1.1.8",
    "joi": "^17.3.0",
    "js-sha256": "^0.9.0",
    "js-yaml": "^4.1.0",
    "json-schema-to-ts": "2.7.2",
    "json2csv": "^5.0.7",
    "knex": "^2.4.2",
    "log4js": "^6.0.0",
    "make-fetch-happen": "^11.0.0",
    "memoizee": "^0.4.15",
    "mime": "^3.0.0",
    "multer": "^1.4.5-lts.1",
    "murmurhash3js": "^3.0.1",
    "mustache": "^4.1.0",
    "nodemailer": "^6.5.0",
    "openapi-types": "^12.0.0",
    "owasp-password-strength-test": "^1.3.0",
    "parse-database-url": "^0.3.0",
    "pg": "^8.7.3",
    "pg-connection-string": "^2.5.0",
    "pkginfo": "^0.4.1",
    "prom-client": "^14.0.0",
    "response-time": "^2.3.2",
    "sanitize-filename": "^1.6.3",
    "semver": "^7.3.5",
    "serve-favicon": "^2.5.0",
    "stoppable": "^1.1.0",
    "ts-toolbelt": "^9.6.0",
    "type-is": "^1.6.18",
    "unleash-client": "3.18.1",
    "uuid": "^9.0.0"
  },
  "devDependencies": {
    "@apidevtools/swagger-parser": "10.1.0",
    "@babel/core": "7.21.4",
    "@swc/core": "1.3.51",
    "@swc/jest": "0.2.26",
    "@types/bcryptjs": "2.4.2",
    "@types/cors": "2.8.13",
    "@types/express": "4.17.17",
    "@types/express-session": "1.17.7",
    "@types/faker": "5.5.9",
    "@types/hash-sum": "^1.0.0",
    "@types/jest": "29.4.0",
    "@types/js-yaml": "4.0.5",
    "@types/make-fetch-happen": "10.0.1",
    "@types/memoizee": "0.4.8",
    "@types/mime": "3.0.1",
    "@types/node": "16.18.23",
    "@types/nodemailer": "6.4.7",
    "@types/owasp-password-strength-test": "1.3.0",
    "@types/pg": "8.6.6",
    "@types/semver": "7.3.13",
    "@types/stoppable": "1.1.1",
    "@types/supertest": "2.0.12",
    "@types/type-is": "1.6.3",
    "@types/uuid": "9.0.1",
    "@typescript-eslint/eslint-plugin": "5.53.0",
    "@typescript-eslint/parser": "5.53.0",
    "copyfiles": "2.4.1",
    "coveralls": "3.1.1",
    "del-cli": "5.0.0",
    "eslint": "^8.38.0",
    "eslint-config-airbnb-base": "15.0.0",
    "eslint-config-airbnb-typescript": "17.0.0",
    "eslint-config-prettier": "8.8.0",
    "eslint-plugin-import": "2.27.5",
    "eslint-plugin-no-only-tests": "^3.1.0",
    "eslint-plugin-prettier": "4.2.1",
    "eslint-plugin-regexp": "^1.14.0",
    "faker": "5.5.3",
    "fast-check": "3.8.0",
    "fetch-mock": "9.11.0",
    "husky": "8.0.3",
    "jest": "29.4.3",
    "lint-staged": "13.2.1",
    "nock": "13.3.0",
    "openapi-enforcer": "1.22.2",
    "prettier": "2.8.1",
    "proxyquire": "2.1.3",
    "source-map-support": "0.5.21",
    "superagent": "8.0.9",
    "supertest": "6.3.3",
    "ts-node": "10.9.1",
    "tsc-watch": "6.0.0",
    "typescript": "4.8.4"
  },
  "resolutions": {
    "async": "^3.2.4",
    "db-migrate/rc/minimist": "^1.2.5",
    "es5-ext": "0.10.62",
    "knex/liftoff/object.map/**/kind-of": "^6.0.3",
    "knex/liftoff/findup-sync/micromatc/kind-of": "^6.0.3",
    "knex/liftoff/findup-sync/micromatc/nanomatch/kind-of": "^6.0.3",
    "knex/liftoff/findup-sync/micromatch/define-property/**/kind-of": "^6.0.3",
    "node-forge": "^1.0.0",
    "set-value": "^4.0.1",
    "ansi-regex": "^5.0.1",
    "ssh2": "^1.4.0",
    "json-schema": "^0.4.0",
    "minimatch": "^5.0.0"
  },
  "lint-staged": {
    "*.{js,ts}": [
      "eslint --fix"
    ],
    "*.{json,yaml,md}": [
      "prettier --write"
    ]
  },
  "prettier": {
    "proseWrap": "never",
    "singleQuote": true,
    "tabWidth": 4,
    "trailingComma": "all",
    "overrides": [
      {
        "files": "*.{json,yaml,yml,md}",
        "options": {
          "tabWidth": 2
        }
      }
    ]
  }
}<|MERGE_RESOLUTION|>--- conflicted
+++ resolved
@@ -1,11 +1,7 @@
 {
   "name": "unleash-server",
   "description": "Unleash is an enterprise ready feature toggles service. It provides different strategies for handling feature toggles.",
-<<<<<<< HEAD
-  "version": "5.0.0-beta.0",
-=======
   "version": "5.0.0",
->>>>>>> 2010e5d3
   "keywords": [
     "unleash",
     "feature toggle",
