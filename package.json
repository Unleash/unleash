--- conflicted
+++ resolved
@@ -190,11 +190,7 @@
     "lint-staged": "13.2.2",
     "nock": "13.3.1",
     "openapi-enforcer": "1.22.2",
-<<<<<<< HEAD
-    "prettier": "2.8.4",
-=======
     "prettier": "2.8.7",
->>>>>>> d8647ce4
     "proxyquire": "2.1.3",
     "source-map-support": "0.5.21",
     "superagent": "8.0.9",
