{
  "name": "unleash-server",
  "description": "Unleash is an enterprise ready feature toggles service. It provides different strategies for handling feature toggles.",
<<<<<<< HEAD
  "version": "4.22.5",
=======
  "version": "4.23.0-beta.22",
>>>>>>> d0ddf72c
  "keywords": [
    "unleash",
    "feature toggle",
    "feature",
    "toggle"
  ],
  "files": [
    "dist",
    "docs",
    "frontend/build"
  ],
  "repository": {
    "type": "git",
    "url": "ssh://git@github.com:unleash/unleash.git"
  },
  "bugs": {
    "url": "https://github.com/unleash/unleash/issues"
  },
  "types": "./dist/lib/server-impl.d.ts",
  "engines": {
    "node": ">=14"
  },
  "license": "Apache-2.0",
  "main": "./dist/lib/server-impl.js",
  "scripts": {
    "start": "node ./dist/server.js",
    "prestart:dev": "yarn run clean",
    "start:dev": "NODE_ENV=development tsc-watch --strictNullChecks false --onSuccess \"node dist/server-dev.js\"",
    "copy-templates": "copyfiles -u 1 src/mailtemplates/**/*.mustache dist/",
    "db-migrate": "db-migrate --migrations-dir ./src/migrations",
    "lint": "eslint ./src",
    "local:package": "del-cli --force build && mkdir build && cp -r dist docs CHANGELOG.md LICENSE README.md package.json build",
    "prebuild:watch": "yarn run clean",
    "build:watch": "tsc -w --strictNullChecks false",
    "prebuild": "yarn run clean",
    "build": "yarn run copy-templates && tsc --pretty --strictNullChecks false",
    "build:frontend": "yarn --cwd ./frontend",
    "prepare": "node scripts/husky-install && yarn run build",
    "test": "NODE_ENV=test PORT=4243 jest",
    "test:unit": "NODE_ENV=test PORT=4243 jest --testPathIgnorePatterns=src/test/e2e --testPathIgnorePatterns=dist",
    "test:docker": "./scripts/docker-postgres.sh",
    "test:docker:cleanup": "docker rm -f unleash-postgres",
    "test:watch": "yarn test --watch",
    "test:coverage": "NODE_ENV=test PORT=4243 jest --coverage --testLocationInResults --outputFile=\"coverage/report.json\" --forceExit --testTimeout=10000",
    "pretest:coverage:jest": "yarn build:frontend",
    "test:coverage:jest": "NODE_ENV=test PORT=4243 jest --silent --ci --json --coverage --testLocationInResults --outputFile=\"report.json\" --forceExit --testTimeout=10000",
    "seed:setup": "ts-node src/test/e2e/seed/segment.seed.ts",
    "seed:serve": "UNLEASH_DATABASE_NAME=unleash_test UNLEASH_DATABASE_SCHEMA=seed yarn run start:dev",
    "clean": "del-cli --force dist",
    "preversion": "./scripts/check-release.sh",
    "heroku-postbuild": "cd frontend && yarn && yarn build"
  },
  "jest": {
    "automock": false,
    "maxWorkers": 4,
    "testTimeout": 10000,
    "globalSetup": "./scripts/jest-setup.js",
    "transform": {
      "^.+\\.tsx?$": [
        "@swc/jest"
      ]
    },
    "testRegex": "(/__tests__/.*|(\\.|/)(test|spec))\\.(jsx?|tsx?)$",
    "testPathIgnorePatterns": [
      "/dist/",
      "/node_modules/",
      "/frontend/"
    ],
    "moduleFileExtensions": [
      "ts",
      "tsx",
      "js",
      "jsx",
      "json"
    ],
    "coveragePathIgnorePatterns": [
      "/node_modules/",
      "/dist/",
      "/src/migrations",
      "/src/test"
    ]
  },
  "dependencies": {
    "@unleash/express-openapi": "^0.2.2",
    "ajv": "^8.11.0",
    "ajv-formats": "^2.1.1",
    "async": "^3.2.4",
    "bcryptjs": "^2.4.3",
    "compression": "^1.7.4",
    "connect-session-knex": "^3.0.0",
    "cookie-parser": "^1.4.5",
    "cookie-session": "^2.0.0-rc.1",
    "cors": "^2.8.5",
    "date-fns": "^2.25.0",
    "db-migrate": "0.11.13",
    "db-migrate-pg": "1.2.2",
    "db-migrate-shared": "1.2.0",
    "deep-object-diff": "^1.1.9",
    "deepmerge": "^4.2.2",
    "errorhandler": "^1.5.1",
    "express": "^4.18.2",
    "express-rate-limit": "^6.6.0",
    "express-session": "^1.17.1",
    "fast-json-patch": "^3.1.0",
    "gravatar-url": "^3.1.0",
    "hash-sum": "^2.0.0",
    "helmet": "^6.0.0",
    "ip": "^1.1.8",
    "joi": "^17.3.0",
    "js-sha256": "^0.9.0",
    "js-yaml": "^4.1.0",
    "json-schema-to-ts": "2.6.0",
    "json2csv": "^5.0.7",
    "knex": "^2.4.2",
    "log4js": "^6.0.0",
    "make-fetch-happen": "^11.0.0",
    "memoizee": "^0.4.15",
    "mime": "^3.0.0",
    "multer": "^1.4.5-lts.1",
    "murmurhash3js": "^3.0.1",
    "mustache": "^4.1.0",
    "nodemailer": "^6.5.0",
    "openapi-types": "^12.0.0",
    "owasp-password-strength-test": "^1.3.0",
    "parse-database-url": "^0.3.0",
    "pg": "^8.7.3",
    "pg-connection-string": "^2.5.0",
    "pkginfo": "^0.4.1",
    "prom-client": "^14.0.0",
    "response-time": "^2.3.2",
    "sanitize-filename": "^1.6.3",
    "semver": "^7.3.5",
    "serve-favicon": "^2.5.0",
    "stoppable": "^1.1.0",
    "ts-toolbelt": "^9.6.0",
    "type-is": "^1.6.18",
    "unleash-client": "3.18.1",
    "use-deep-compare-effect": "^1.8.1",
    "uuid": "^9.0.0"
  },
  "devDependencies": {
    "@apidevtools/swagger-parser": "10.1.0",
    "@babel/core": "7.21.4",
    "@swc/core": "1.3.44",
    "@swc/jest": "0.2.24",
    "@types/bcryptjs": "2.4.2",
    "@types/cors": "2.8.13",
    "@types/express": "4.17.17",
    "@types/express-session": "1.17.7",
    "@types/faker": "5.5.9",
    "@types/hash-sum": "^1.0.0",
    "@types/jest": "29.4.0",
    "@types/js-yaml": "4.0.5",
    "@types/make-fetch-happen": "10.0.1",
    "@types/memoizee": "0.4.8",
    "@types/mime": "3.0.1",
    "@types/node": "16.18.23",
    "@types/nodemailer": "6.4.7",
    "@types/owasp-password-strength-test": "1.3.0",
    "@types/pg": "8.6.6",
    "@types/semver": "7.3.13",
    "@types/stoppable": "1.1.1",
    "@types/supertest": "2.0.12",
    "@types/type-is": "1.6.3",
    "@types/uuid": "9.0.1",
    "@typescript-eslint/eslint-plugin": "5.53.0",
    "@typescript-eslint/parser": "5.53.0",
    "copyfiles": "2.4.1",
    "coveralls": "3.1.1",
    "del-cli": "5.0.0",
    "eslint": "8.34.0",
    "eslint-config-airbnb-base": "15.0.0",
    "eslint-config-airbnb-typescript": "17.0.0",
    "eslint-config-prettier": "8.6.0",
    "eslint-plugin-import": "2.27.5",
    "eslint-plugin-no-only-tests": "^3.1.0",
    "eslint-plugin-prettier": "4.2.1",
    "faker": "5.5.3",
    "fast-check": "3.6.3",
    "fetch-mock": "9.11.0",
    "husky": "8.0.3",
    "jest": "29.4.3",
    "lint-staged": "13.1.2",
    "nock": "13.3.0",
    "openapi-enforcer": "1.22.2",
    "prettier": "2.8.1",
    "proxyquire": "2.1.3",
    "source-map-support": "0.5.21",
    "superagent": "8.0.9",
    "supertest": "6.3.3",
    "ts-node": "10.9.1",
    "tsc-watch": "6.0.0",
    "typescript": "4.8.4"
  },
  "resolutions": {
    "async": "^3.2.4",
    "db-migrate/rc/minimist": "^1.2.5",
    "es5-ext": "0.10.62",
    "knex/liftoff/object.map/**/kind-of": "^6.0.3",
    "knex/liftoff/findup-sync/micromatc/kind-of": "^6.0.3",
    "knex/liftoff/findup-sync/micromatc/nanomatch/kind-of": "^6.0.3",
    "knex/liftoff/findup-sync/micromatch/define-property/**/kind-of": "^6.0.3",
    "node-forge": "^1.0.0",
    "set-value": "^4.0.1",
    "ansi-regex": "^5.0.1",
    "ssh2": "^1.4.0",
    "json-schema": "^0.4.0",
    "minimatch": "^5.0.0"
  },
  "lint-staged": {
    "*.{js,ts}": [
      "eslint --fix"
    ],
    "*.{json,yaml,md}": [
      "prettier --write"
    ]
  },
  "prettier": {
    "proseWrap": "never",
    "singleQuote": true,
    "tabWidth": 4,
    "trailingComma": "all",
    "overrides": [
      {
        "files": "*.{json,yaml,yml,md}",
        "options": {
          "tabWidth": 2
        }
      }
    ]
  }
}<|MERGE_RESOLUTION|>--- conflicted
+++ resolved
@@ -1,11 +1,7 @@
 {
   "name": "unleash-server",
   "description": "Unleash is an enterprise ready feature toggles service. It provides different strategies for handling feature toggles.",
-<<<<<<< HEAD
-  "version": "4.22.5",
-=======
   "version": "4.23.0-beta.22",
->>>>>>> d0ddf72c
   "keywords": [
     "unleash",
     "feature toggle",
