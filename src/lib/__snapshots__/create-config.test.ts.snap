--- conflicted
+++ resolved
@@ -133,11 +133,7 @@
       "personalAccessTokensKillSwitch": false,
       "proPlanAutoCharge": false,
       "responseTimeWithAppNameKillSwitch": false,
-<<<<<<< HEAD
-=======
-      "scheduledConfigurationChanges": false,
       "scimApi": false,
->>>>>>> 43b013ff
       "sdkReporting": false,
       "showInactiveUsers": false,
       "strictSchemaValidation": false,
