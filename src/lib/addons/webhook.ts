import Mustache from 'mustache';
import Addon from './addon';
import definition from './webhook-definition';
import type { IEvent } from '../types/events';
import {
    type IAddonConfig,
    type IFlagResolver,
    serializeDates,
} from '../types';
import type { IntegrationEventState } from '../features/integration-events/integration-events-store';
import {
    type FeatureEventFormatter,
    FeatureEventFormatterMd,
} from './feature-event-formatter-md';

interface IParameters {
    url: string;
    serviceName?: string;
    bodyTemplate?: string;
    contentType?: string;
    authorization?: string;
    customHeaders?: string;
}

export default class Webhook extends Addon {
    private msgFormatter: FeatureEventFormatter;

    flagResolver: IFlagResolver;

    constructor(args: IAddonConfig) {
        super(definition, args);
        this.msgFormatter = new FeatureEventFormatterMd({
            unleashUrl: args.unleashUrl,
        });
        this.flagResolver = args.flagResolver;
    }

    async handleEvent(
        event: IEvent,
        parameters: IParameters,
        integrationId: number,
    ): Promise<string> {
        let state: IntegrationEventState = 'success';
        const stateDetails: string[] = [];

        const {
            url,
            bodyTemplate,
            contentType = 'application/json',
            authorization,
            customHeaders,
        } = parameters;
        const context = {
            event,
            // Stringify twice to avoid escaping in Mustache
            eventJson: JSON.stringify(JSON.stringify(event)),
            eventMarkdown: this.msgFormatter.format(event).text,
        };

        let body: string | undefined;
        let sendingEvent = false;

        if (typeof bodyTemplate === 'string' && bodyTemplate.length > 1) {
            body = Mustache.render(bodyTemplate, context);
        } else {
            body = JSON.stringify(event);
            sendingEvent = true;
        }

        let extraHeaders = {};
        if (typeof customHeaders === 'string' && customHeaders.length > 1) {
            try {
                extraHeaders = JSON.parse(customHeaders);
            } catch (e) {
                state = 'successWithErrors';
                const badHeadersMessage =
                    'Could not parse the JSON in the customHeaders parameter.';
                stateDetails.push(badHeadersMessage);
                this.logger.warn(badHeadersMessage);
            }
        }
        const requestOpts = {
            method: 'POST',
            headers: {
                'Content-Type': contentType,
                Authorization: authorization || undefined,
                ...extraHeaders,
            },
            body,
        };
        const res = await this.fetchRetry(url, requestOpts);

        this.logger.info(`Handled event "${event.type}".`);

        if (res.ok) {
            const successMessage = `Webhook request was successful with status code: ${res.status}.`;
            stateDetails.push(successMessage);
            this.logger.info(successMessage);
        } else {
            state = 'failed';
            const failedMessage = `Webhook request failed with status code: ${res.status}.`;
            stateDetails.push(failedMessage);
            this.logger.warn(failedMessage);
        }

<<<<<<< HEAD
        const domain = new URL(url).hostname;
        this.logger.info(`Webhook invoked`, {
            domain,
        });
=======
        if (this.flagResolver.isEnabled('addonUsageMetrics')) {
            this.eventBus.emit(ADDON_EVENTS_HANDLED, {
                result: state,
                destination: 'webhook',
            });
        }

        if (this.flagResolver.isEnabled('webhookDomainLogging')) {
            const domain = new URL(url).hostname;
            this.logger.info(`Webhook invoked`, {
                domain,
            });
        }
>>>>>>> 4c8aef58

        this.registerEvent({
            integrationId,
            state,
            stateDetails: stateDetails.join('\n'),
            event: serializeDates(event),
            details: {
                url,
                contentType,
                body: sendingEvent ? event : body,
            },
        });

        return state;
    }
}<|MERGE_RESOLUTION|>--- conflicted
+++ resolved
@@ -103,26 +103,12 @@
             this.logger.warn(failedMessage);
         }
 
-<<<<<<< HEAD
-        const domain = new URL(url).hostname;
-        this.logger.info(`Webhook invoked`, {
-            domain,
-        });
-=======
-        if (this.flagResolver.isEnabled('addonUsageMetrics')) {
-            this.eventBus.emit(ADDON_EVENTS_HANDLED, {
-                result: state,
-                destination: 'webhook',
-            });
-        }
-
         if (this.flagResolver.isEnabled('webhookDomainLogging')) {
             const domain = new URL(url).hostname;
             this.logger.info(`Webhook invoked`, {
                 domain,
             });
         }
->>>>>>> 4c8aef58
 
         this.registerEvent({
             integrationId,
