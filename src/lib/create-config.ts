import { parse } from 'pg-connection-string';
import merge from 'deepmerge';
import { readFileSync, existsSync } from 'fs';
import {
    type IAuthOption,
    IAuthType,
    type IClientCachingOption,
    type ICspDomainConfig,
    type ICspDomainOptions,
    type IDBOption,
    type IEmailOption,
    type IImportOption,
    type IListeningHost,
    type IListeningPipe,
    type IMetricsRateLimiting,
    type IRateLimiting,
    type IServerOption,
    type ISessionOption,
    type IUIConfig,
    type IUnleashConfig,
    type IUnleashOptions,
    type IVersionOption,
    type ISSLOption,
} from './types/option';
import { getDefaultLogProvider, LogLevel, validateLogProvider } from './logger';
import { defaultCustomAuthDenyAll } from './default-custom-auth-deny-all';
import { formatBaseUri } from './util/format-base-uri';
import {
    hoursToMilliseconds,
    minutesToMilliseconds,
    secondsToMilliseconds,
} from 'date-fns';
import EventEmitter from 'events';
import {
    ApiTokenType,
    mapLegacyToken,
    validateApiToken,
} from './types/models/api-token';
import {
    parseEnvVarBoolean,
    parseEnvVarNumber,
    parseEnvVarStrings,
} from './util/parseEnvVar';
import {
    defaultExperimentalOptions,
    type IExperimentalOptions,
} from './types/experimental';
import {
    DEFAULT_SEGMENT_VALUES_LIMIT,
    DEFAULT_STRATEGY_SEGMENTS_LIMIT,
} from './util/segments';
import FlagResolver from './util/flag-resolver';
import { validateOrigins } from './util/validateOrigin';
import type { ResourceLimitsSchema } from './openapi/spec/resource-limits-schema';

const safeToUpper = (s?: string) => (s ? s.toUpperCase() : s);

type WithOptional<T, K extends keyof T> = Omit<T, K> & Partial<Pick<T, K>>;

export function authTypeFromString(
    s?: string,
    defaultType: IAuthType = IAuthType.OPEN_SOURCE,
): IAuthType {
    const upperS = safeToUpper(s);
    return upperS && IAuthType[upperS] ? IAuthType[upperS] : defaultType;
}

function mergeAll<T>(objects: Partial<T>[]): T {
    return merge.all<T>(objects.filter((i) => i));
}

function loadExperimental(options: IUnleashOptions): IExperimentalOptions {
    return {
        ...defaultExperimentalOptions,
        ...options.experimental,
        flags: {
            ...defaultExperimentalOptions.flags,
            ...options.experimental?.flags,
        },
    };
}

const defaultClientCachingOptions: IClientCachingOption = {
    enabled: true,
    maxAge: hoursToMilliseconds(1),
};

function loadClientCachingOptions(
    options: IUnleashOptions,
): IClientCachingOption {
    const envs: Partial<IClientCachingOption> = {};
    if (process.env.CLIENT_FEATURE_CACHING_MAXAGE) {
        envs.maxAge = parseEnvVarNumber(
            process.env.CLIENT_FEATURE_CACHING_MAXAGE,
            600,
        );
    }
    if (process.env.CLIENT_FEATURE_CACHING_ENABLED) {
        envs.enabled = parseEnvVarBoolean(
            process.env.CLIENT_FEATURE_CACHING_ENABLED,
            true,
        );
    }

    return mergeAll([
        defaultClientCachingOptions,
        options.clientFeatureCaching || {},
        envs,
    ]);
}

function loadMetricsRateLimitingConfig(
    options: IUnleashOptions,
): IMetricsRateLimiting {
    const clientMetricsMaxPerMinute = parseEnvVarNumber(
        process.env.REGISTER_CLIENT_RATE_LIMIT_PER_MINUTE,
        6000,
    );
    const clientRegisterMaxPerMinute = parseEnvVarNumber(
        process.env.CLIENT_METRICS_RATE_LIMIT_PER_MINUTE,
        6000,
    );
    const frontendRegisterMaxPerMinute = parseEnvVarNumber(
        process.env.REGISTER_FRONTEND_RATE_LIMIT_PER_MINUTE,
        6000,
    );
    const frontendMetricsMaxPerMinute = parseEnvVarNumber(
        process.env.FRONTEND_METRICS_RATE_LIMIT_PER_MINUTE,
        6000,
    );
    const defaultRateLimitOptions: IMetricsRateLimiting = {
        clientMetricsMaxPerMinute: clientMetricsMaxPerMinute,
        clientRegisterMaxPerMinute: clientRegisterMaxPerMinute,
        frontendRegisterMaxPerMinute: frontendRegisterMaxPerMinute,
        frontendMetricsMaxPerMinute: frontendMetricsMaxPerMinute,
    };

    return mergeAll([
        defaultRateLimitOptions,
        options.metricsRateLimiting ?? {},
    ]);
}

function loadRateLimitingConfig(options: IUnleashOptions): IRateLimiting {
    const createUserMaxPerMinute = parseEnvVarNumber(
        process.env.CREATE_USER_RATE_LIMIT_PER_MINUTE,
        20,
    );
    const simpleLoginMaxPerMinute = parseEnvVarNumber(
        process.env.SIMPLE_LOGIN_LIMIT_PER_MINUTE,
        10,
    );
    const passwordResetMaxPerMinute = parseEnvVarNumber(
        process.env.PASSWORD_RESET_LIMIT_PER_MINUTE,
        1,
    );
    const callSignalEndpointMaxPerSecond = parseEnvVarNumber(
        process.env.SIGNAL_ENDPOINT_RATE_LIMIT_PER_SECOND,
        1,
    );

    const defaultRateLimitOptions: IRateLimiting = {
        createUserMaxPerMinute,
        simpleLoginMaxPerMinute,
        passwordResetMaxPerMinute,
        callSignalEndpointMaxPerSecond,
    };
    return mergeAll([defaultRateLimitOptions, options.rateLimiting || {}]);
}

function loadUI(options: IUnleashOptions): IUIConfig {
    const uiO = options.ui || {};
    const ui: IUIConfig = {
        environment: 'Open Source',
    };

    return mergeAll([ui, uiO]);
}

const dateHandlingCallback = (connection, callback) => {
    connection.query("set datestyle to 'ISO, DMY';", (err: any) => {
        callback(err, connection);
    });
};

const readAndAddOption = (
    name: keyof ISSLOption,
    value: string | undefined,
    options: ISSLOption,
): ISSLOption =>
    value != null
        ? { ...options, [name]: readFileSync(value).toString() }
        : options;

const databaseSSL = (): IDBOption['ssl'] => {
    if (process.env.DATABASE_SSL != null) {
        return JSON.parse(process.env.DATABASE_SSL);
    }

    if (process.env.DATABASE_SSL_CA_CONFIG != null) {
        return readFileSync(
            process.env.DATABASE_SSL_CA_CONFIG,
        ).toString() as unknown as IDBOption['ssl'];
    }

    const rejectUnauthorizedDefault =
        process.env.DATABASE_SSL_CA_FILE != null ||
        process.env.DATABASE_SSL_CERT_FILE != null ||
        process.env.DATABASE_SSL_KEY_FILE != null;

    let options: ISSLOption = {
        rejectUnauthorized: parseEnvVarBoolean(
            process.env.DATABASE_SSL_REJECT_UNAUTHORIZED,
            rejectUnauthorizedDefault,
        ),
    };

    options = readAndAddOption(
        'key',
        process.env.DATABASE_SSL_KEY_FILE,
        options,
    );
    options = readAndAddOption(
        'cert',
        process.env.DATABASE_SSL_CERT_FILE,
        options,
    );
    options = readAndAddOption('ca', process.env.DATABASE_SSL_CA_FILE, options);

    return options;
};

const defaultDbOptions: WithOptional<IDBOption, 'user' | 'password' | 'host'> =
    {
        user: process.env.DATABASE_USERNAME,
        password: process.env.DATABASE_PASSWORD,
        host: process.env.DATABASE_HOST,
        port: parseEnvVarNumber(process.env.DATABASE_PORT, 5432),
        database: process.env.DATABASE_NAME || 'unleash',
        ssl: databaseSSL(),
        driver: 'postgres',
        version: process.env.DATABASE_VERSION,
        acquireConnectionTimeout: secondsToMilliseconds(30),
        pool: {
            min: parseEnvVarNumber(process.env.DATABASE_POOL_MIN, 0),
            max: parseEnvVarNumber(process.env.DATABASE_POOL_MAX, 4),
            idleTimeoutMillis: parseEnvVarNumber(
                process.env.DATABASE_POOL_IDLE_TIMEOUT_MS,
                secondsToMilliseconds(30),
            ),
            ...(parseEnvVarBoolean(
                process.env.ALLOW_NON_STANDARD_DB_DATES,
                false,
            )
                ? { afterCreate: dateHandlingCallback }
                : {}),
            propagateCreateError: false,
        },
        schema: process.env.DATABASE_SCHEMA || 'public',
        disableMigration: false,
        applicationName: process.env.DATABASE_APPLICATION_NAME || 'unleash',
    };

const defaultSessionOption: ISessionOption = {
    ttlHours: parseEnvVarNumber(process.env.SESSION_TTL_HOURS, 48),
    clearSiteDataOnLogout: parseEnvVarBoolean(
        process.env.SESSION_CLEAR_SITE_DATA_ON_LOGOUT,
        true,
    ),
    cookieName: 'unleash-session',
    db: true,
};

const defaultServerOption: IServerOption = {
    pipe: undefined,
    host: process.env.HTTP_HOST,
    port: parseEnvVarNumber(process.env.HTTP_PORT || process.env.PORT, 4242),
    baseUriPath: formatBaseUri(process.env.BASE_URI_PATH),
    cdnPrefix: process.env.CDN_PREFIX,
    unleashUrl: process.env.UNLEASH_URL || 'http://localhost:4242',
    serverMetrics: true,
    enableHeapSnapshotEnpoint: parseEnvVarBoolean(
        process.env.ENABLE_HEAP_SNAPSHOT_ENPOINT,
        false,
    ),
    disableCompression: parseEnvVarBoolean(
        process.env.SERVER_DISABLE_COMPRESSION,
        false,
    ),
    keepAliveTimeout: secondsToMilliseconds(
        parseEnvVarNumber(process.env.SERVER_KEEPALIVE_TIMEOUT, 15),
    ),
    headersTimeout: secondsToMilliseconds(61),
    enableRequestLogger: parseEnvVarBoolean(
        process.env.REQUEST_LOGGER_ENABLE,
        false,
    ),
    gracefulShutdownEnable: parseEnvVarBoolean(
        process.env.GRACEFUL_SHUTDOWN_ENABLE,
        true,
    ),
    gracefulShutdownTimeout: parseEnvVarNumber(
        process.env.GRACEFUL_SHUTDOWN_TIMEOUT,
        secondsToMilliseconds(1),
    ),
    secret: process.env.UNLEASH_SECRET || 'super-secret',
    enableScheduledCreatedByMigration: parseEnvVarBoolean(
        process.env.ENABLE_SCHEDULED_CREATED_BY_MIGRATION,
        false,
    ),
};

const defaultVersionOption: IVersionOption = {
    url: process.env.UNLEASH_VERSION_URL || 'https://version.unleash.run',
    enable: parseEnvVarBoolean(process.env.CHECK_VERSION, true),
};

const defaultAuthentication: IAuthOption = {
    demoAllowAdminLogin: parseEnvVarBoolean(
        process.env.AUTH_DEMO_ALLOW_ADMIN_LOGIN,
        false,
    ),
    enableApiToken: parseEnvVarBoolean(process.env.AUTH_ENABLE_API_TOKEN, true),
    type: authTypeFromString(process.env.AUTH_TYPE),
    customAuthHandler: defaultCustomAuthDenyAll,
    createAdminUser: true,
    initialAdminUser: {
        username: process.env.UNLEASH_DEFAULT_ADMIN_USERNAME ?? 'admin',
        password: process.env.UNLEASH_DEFAULT_ADMIN_PASSWORD ?? 'unleash4all',
    },
    initApiTokens: [],
};

const defaultImport: WithOptional<IImportOption, 'file'> = {
    file: process.env.IMPORT_FILE,
    project: process.env.IMPORT_PROJECT ?? 'default',
    environment: process.env.IMPORT_ENVIRONMENT ?? 'development',
};

const defaultEmail: IEmailOption = {
    host: process.env.EMAIL_HOST,
    secure: parseEnvVarBoolean(process.env.EMAIL_SECURE, false),
    port: parseEnvVarNumber(process.env.EMAIL_PORT, 587),
    sender: process.env.EMAIL_SENDER || 'Unleash <noreply@getunleash.io>',
    smtpuser: process.env.EMAIL_USER,
    smtppass: process.env.EMAIL_PASSWORD,
};

const dbPort = (dbConfig: Partial<IDBOption>): Partial<IDBOption> => {
    if (typeof dbConfig.port === 'string') {
        dbConfig.port = Number.parseInt(dbConfig.port, 10);
    }
    return dbConfig;
};

const removeUndefinedKeys = (o: object): object =>
    Object.keys(o).reduce((a, key) => {
        if (o[key] !== undefined) {
            a[key] = o[key];
            return a;
        }
        return a;
    }, {});

const formatServerOptions = (
    serverOptions?: Partial<IServerOption>,
): Partial<IServerOption> | undefined => {
    if (!serverOptions) {
        return {
            baseUriPath: formatBaseUri(process.env.BASE_URI_PATH),
        };
    }

    return {
        ...serverOptions,
        baseUriPath: formatBaseUri(
            process.env.BASE_URI_PATH || serverOptions.baseUriPath,
        ),
    };
};

const loadTokensFromString = (
    tokenString: String | undefined,
    tokenType: ApiTokenType,
) => {
    if (!tokenString) {
        return [];
    }
    const initApiTokens = tokenString.split(/,\s?/);
    const tokens = initApiTokens.map((secret) => {
        const [project = '*', rest] = secret.split(':');
        const [environment = '*'] = rest.split('.');
        const token = {
            createdAt: undefined,
            project,
            environment,
            secret,
            type: tokenType,
            tokenName: 'admin',
        };
        validateApiToken(mapLegacyToken(token));
        return token;
    });
    return tokens;
};

const loadInitApiTokens = () => {
    return [
        ...loadTokensFromString(
            process.env.INIT_ADMIN_API_TOKENS,
            ApiTokenType.ADMIN,
        ),
        ...loadTokensFromString(
            process.env.INIT_CLIENT_API_TOKENS,
            ApiTokenType.CLIENT,
        ),
        ...loadTokensFromString(
            process.env.INIT_FRONTEND_API_TOKENS,
            ApiTokenType.FRONTEND,
        ),
    ];
};

const loadEnvironmentEnableOverrides = () => {
    const environmentsString = process.env.ENABLED_ENVIRONMENTS;
    if (environmentsString) {
        return environmentsString.split(',');
    }
    return [];
};

const parseCspConfig = (
    cspConfig?: ICspDomainOptions,
): ICspDomainConfig | undefined => {
    if (!cspConfig) {
        return undefined;
    }

    return {
        defaultSrc: cspConfig.defaultSrc || [],
        fontSrc: cspConfig.fontSrc || [],
        scriptSrc: cspConfig.scriptSrc || [],
        imgSrc: cspConfig.imgSrc || [],
        styleSrc: cspConfig.styleSrc || [],
        connectSrc: cspConfig.connectSrc || [],
        mediaSrc: cspConfig.mediaSrc || [],
        objectSrc: cspConfig.objectSrc || [],
        frameSrc: cspConfig.frameSrc || [],
    };
};

const parseCspEnvironmentVariables = (): ICspDomainConfig => {
    const defaultSrc = process.env.CSP_ALLOWED_DEFAULT?.split(',') || [];
    const fontSrc = process.env.CSP_ALLOWED_FONT?.split(',') || [];
    const styleSrc = process.env.CSP_ALLOWED_STYLE?.split(',') || [];
    const scriptSrc = process.env.CSP_ALLOWED_SCRIPT?.split(',') || [];
    const imgSrc = process.env.CSP_ALLOWED_IMG?.split(',') || [];
    const connectSrc = process.env.CSP_ALLOWED_CONNECT?.split(',') || [];
    const mediaSrc = process.env.CSP_ALLOWED_MEDIA?.split(',') || [];
    const objectSrc = process.env.CSP_ALLOWED_OBJECT?.split(',') || [];
    const frameSrc = process.env.CSP_ALLOWED_FRAME?.split(',') || [];

    return {
        defaultSrc,
        fontSrc,
        styleSrc,
        scriptSrc,
        imgSrc,
        connectSrc,
        mediaSrc,
        objectSrc,
        frameSrc,
    };
};

const parseFrontendApiOrigins = (options: IUnleashOptions): string[] => {
    const frontendApiOrigins = parseEnvVarStrings(
        process.env.UNLEASH_FRONTEND_API_ORIGINS,
        options.frontendApiOrigins || ['*'],
    );

    const error = validateOrigins(frontendApiOrigins);
    if (error) {
        throw new Error(error);
    }

    return frontendApiOrigins;
};

export function createConfig(options: IUnleashOptions): IUnleashConfig {
    let extraDbOptions = {};

    if (options.databaseUrl) {
        extraDbOptions = parse(options.databaseUrl);
    } else if (process.env.DATABASE_URL) {
        extraDbOptions = parse(process.env.DATABASE_URL);
    }
    let fileDbOptions = {};
    if (options.databaseUrlFile && existsSync(options.databaseUrlFile)) {
        fileDbOptions = parse(readFileSync(options.databaseUrlFile, 'utf-8'));
    } else if (
        process.env.DATABASE_URL_FILE &&
        existsSync(process.env.DATABASE_URL_FILE)
    ) {
        fileDbOptions = parse(
            readFileSync(process.env.DATABASE_URL_FILE, 'utf-8'),
        );
    }
    const db: IDBOption = mergeAll<IDBOption>([
        defaultDbOptions,
        dbPort(extraDbOptions),
        dbPort(fileDbOptions),
        options.db || {},
    ]);

    const session: ISessionOption = mergeAll([
        defaultSessionOption,
        options.session || {},
    ]);

    const logLevel =
        options.logLevel || LogLevel[process.env.LOG_LEVEL ?? LogLevel.error];
    const getLogger = options.getLogger || getDefaultLogProvider(logLevel);
    validateLogProvider(getLogger);

    const server: IServerOption = mergeAll([
        defaultServerOption,
        formatServerOptions(options.server) || {},
    ]);

    const versionCheck: IVersionOption = mergeAll([
        defaultVersionOption,
        options.versionCheck || {},
    ]);

    const telemetry: boolean =
        options.telemetry ||
        parseEnvVarBoolean(process.env.SEND_TELEMETRY, true);
    const initApiTokens = loadInitApiTokens();

    const authentication: IAuthOption = mergeAll([
        defaultAuthentication,
        (options.authentication
            ? removeUndefinedKeys(options.authentication)
            : options.authentication) || {},
        { initApiTokens: initApiTokens },
    ]);

    const environmentEnableOverrides = loadEnvironmentEnableOverrides();

    const importSetting: IImportOption = mergeAll([
        defaultImport,
        options.import || {},
    ]);

    const experimental = loadExperimental(options);
    const flagResolver = new FlagResolver(experimental);

    const ui = loadUI(options);

    const email: IEmailOption = mergeAll([defaultEmail, options.email || {}]);

    let listen: IListeningPipe | IListeningHost;
    if (server.pipe) {
        listen = { path: server.pipe };
    } else {
        listen = { host: server.host || undefined, port: server.port ?? 4242 };
    }

    const frontendApi = options.frontendApi || {
        refreshIntervalInMs: parseEnvVarNumber(
            process.env.FRONTEND_API_REFRESH_INTERVAL_MS,
            minutesToMilliseconds(45),
        ),
    };

    const secureHeaders =
        options.secureHeaders ||
        parseEnvVarBoolean(process.env.SECURE_HEADERS, false);

    const enableOAS = parseEnvVarBoolean(process.env.ENABLE_OAS, true);

    const additionalCspAllowedDomains: ICspDomainConfig =
        parseCspConfig(options.additionalCspAllowedDomains) ||
        parseCspEnvironmentVariables();

    const inlineSegmentConstraints =
        typeof options.inlineSegmentConstraints === 'boolean'
            ? options.inlineSegmentConstraints
            : true;

    const segmentValuesLimit = parseEnvVarNumber(
        process.env.UNLEASH_SEGMENT_VALUES_LIMIT,
        DEFAULT_SEGMENT_VALUES_LIMIT,
    );

    const strategySegmentsLimit = parseEnvVarNumber(
        process.env.UNLEASH_STRATEGY_SEGMENTS_LIMIT,
        DEFAULT_STRATEGY_SEGMENTS_LIMIT,
    );

    const accessControlMaxAge = options.accessControlMaxAge
        ? options.accessControlMaxAge
        : parseEnvVarNumber(process.env.ACCESS_CONTROL_MAX_AGE, 86400);

    const clientFeatureCaching = loadClientCachingOptions(options);

    const prometheusApi = options.prometheusApi || process.env.PROMETHEUS_API;

    const isEnterprise =
        Boolean(options.enterpriseVersion) &&
        ui.environment?.toLowerCase() !== 'pro';

    const metricsRateLimiting = loadMetricsRateLimitingConfig(options);

    const rateLimiting = loadRateLimitingConfig(options);

    const feedbackUriPath = process.env.FEEDBACK_URI_PATH;

    const dailyMetricsStorageDays = Math.min(
        parseEnvVarNumber(process.env.DAILY_METRICS_STORAGE_DAYS, 31),
        91,
    );

    const resourceLimits: ResourceLimitsSchema = {
        segmentValues: segmentValuesLimit,
        strategySegments: strategySegmentsLimit,
        signalEndpoints: parseEnvVarNumber(
            process.env.UNLEASH_SIGNAL_ENDPOINTS_LIMIT,
            5,
        ),
        actionSetActions: parseEnvVarNumber(
            process.env.UNLEASH_ACTION_SET_ACTIONS_LIMIT,
            10,
        ),
        actionSetsPerProject: parseEnvVarNumber(
            process.env.UNLEASH_ACTION_SETS_PER_PROJECT_LIMIT,
            5,
        ),
        actionSetFilters: parseEnvVarNumber(
            process.env.UNLEASH_ACTION_SET_FILTERS_LIMIT,
            5,
        ),
        actionSetFilterValues: parseEnvVarNumber(
            process.env.UNLEASH_ACTION_SET_FILTER_VALUES_LIMIT,
            25,
        ),
        signalTokensPerEndpoint: parseEnvVarNumber(
            process.env.UNLEASH_SIGNAL_TOKENS_PER_ENDPOINT_LIMIT,
            5,
        ),
        featureEnvironmentStrategies: parseEnvVarNumber(
            process.env.UNLEASH_FEATURE_ENVIRONMENT_STRATEGIES_LIMIT,
            30,
        ),
        constraintValues: parseEnvVarNumber(
            process.env.UNLEASH_CONSTRAINT_VALUES_LIMIT,
            options?.resourceLimits?.constraintValues || 250,
        ),
        environments: parseEnvVarNumber(
            process.env.UNLEASH_ENVIRONMENTS_LIMIT,
            50,
        ),
<<<<<<< HEAD
        apiTokens: Math.max(
            0,
            parseEnvVarNumber(process.env.UNLEASH_API_TOKENS_LIMIT, 2000),
        ),
=======
        projects: parseEnvVarNumber(process.env.UNLEASH_PROJECTS_LIMIT, 500),
>>>>>>> 0a2f7e5a
    };

    return {
        db,
        session,
        getLogger,
        server,
        listen,
        versionCheck,
        telemetry,
        authentication,
        ui,
        import: importSetting,
        experimental,
        flagResolver,
        frontendApi,
        email,
        secureHeaders,
        enableOAS,
        preHook: options.preHook,
        preRouterHook: options.preRouterHook,
        enterpriseVersion: options.enterpriseVersion,
        eventBus: new EventEmitter(),
        environmentEnableOverrides,
        additionalCspAllowedDomains,
        frontendApiOrigins: parseFrontendApiOrigins(options),
        inlineSegmentConstraints,
        segmentValuesLimit,
        strategySegmentsLimit,
        resourceLimits,
        clientFeatureCaching,
        accessControlMaxAge,
        prometheusApi,
        publicFolder: options.publicFolder,
        disableScheduler: options.disableScheduler,
        isEnterprise: isEnterprise,
        metricsRateLimiting,
        rateLimiting,
        feedbackUriPath,
        dailyMetricsStorageDays,
    };
}

module.exports = {
    createConfig,
    authTypeFromString,
};<|MERGE_RESOLUTION|>--- conflicted
+++ resolved
@@ -661,14 +661,11 @@
             process.env.UNLEASH_ENVIRONMENTS_LIMIT,
             50,
         ),
-<<<<<<< HEAD
         apiTokens: Math.max(
             0,
             parseEnvVarNumber(process.env.UNLEASH_API_TOKENS_LIMIT, 2000),
         ),
-=======
         projects: parseEnvVarNumber(process.env.UNLEASH_PROJECTS_LIMIT, 500),
->>>>>>> 0a2f7e5a
     };
 
     return {
