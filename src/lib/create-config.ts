--- conflicted
+++ resolved
@@ -667,18 +667,14 @@
             process.env.UNLEASH_ENVIRONMENTS_LIMIT,
             50,
         ),
-<<<<<<< HEAD
         projects: Math.max(
             1,
             parseEnvVarNumber(process.env.UNLEASH_PROJECTS_LIMIT, 500),
         ),
-=======
         apiTokens: Math.max(
             0,
             parseEnvVarNumber(process.env.UNLEASH_API_TOKENS_LIMIT, 2000),
         ),
-        projects: parseEnvVarNumber(process.env.UNLEASH_PROJECTS_LIMIT, 500),
->>>>>>> b2522f91
     };
 
     return {
