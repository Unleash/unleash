--- conflicted
+++ resolved
@@ -805,14 +805,8 @@
             }
         });
         // no need to pass down the environment in this particular case because it'll be overriden
-<<<<<<< HEAD
         const permissionsWithIds =
             await this.resolvePermissions(permissionsAsRefs);
-=======
-        const permissionsWithNames = await this.resolvePermissions(
-            permissionsAsRefs,
-        );
->>>>>>> 80fff20b
 
         const newRoles = permissionsWithNames.map((p) => ({
             role_id,
