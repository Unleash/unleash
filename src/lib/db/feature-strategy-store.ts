--- conflicted
+++ resolved
@@ -15,12 +15,9 @@
 } from '../types/model';
 import { IFeatureStrategiesStore } from '../types/stores/feature-strategies-store';
 import { PartialSome } from '../types/partial';
-<<<<<<< HEAD
 import FeatureToggleStore from './feature-toggle-store';
-=======
 import { ensureStringValue } from '../util/ensureStringValue';
 import { mapValues } from '../util/map-values';
->>>>>>> b67aca8f
 
 const COLUMNS = [
     'id',
