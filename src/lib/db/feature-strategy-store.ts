import { Knex } from 'knex';
import EventEmitter from 'events';
import { v4 as uuidv4 } from 'uuid';
import metricsHelper from '../util/metrics-helper';
import { DB_TIME } from '../metric-events';
import { Logger, LogProvider } from '../logger';
import NotFoundError from '../error/notfound-error';
import {
    FeatureToggleWithEnvironment,
    IConstraint,
    IEnvironmentOverview,
    IFeatureOverview,
    IFeatureStrategy,
    IFeatureToggleClient,
    IStrategyConfig,
    ITag,
} from '../types/model';
import { IFeatureStrategiesStore } from '../types/stores/feature-strategies-store';
import { PartialDeep, PartialSome } from '../types/partial';
import FeatureToggleStore from './feature-toggle-store';
import { ensureStringValue } from '../util/ensureStringValue';
import { mapValues } from '../util/map-values';
import { IFlagResolver } from '../types/experimental';

const COLUMNS = [
    'id',
    'feature_name',
    'project_name',
    'environment',
    'strategy_name',
    'parameters',
    'constraints',
    'created_at',
];
/*
const mapperToColumnNames = {
    createdAt: 'created_at',
    featureName: 'feature_name',
    strategyName: 'strategy_name',
};
*/

const T = {
    features: 'features',
    featureStrategies: 'feature_strategies',
    featureStrategySegment: 'feature_strategy_segment',
    featureEnvs: 'feature_environments',
};

interface IFeatureStrategiesTable {
    id: string;
    feature_name: string;
    project_name: string;
    environment: string;
    strategy_name: string;
    parameters: object;
    constraints: string;
    sort_order: number;
    created_at?: Date;
}

function mapRow(row: IFeatureStrategiesTable): IFeatureStrategy {
    return {
        id: row.id,
        featureName: row.feature_name,
        projectId: row.project_name,
        environment: row.environment,
        strategyName: row.strategy_name,
        parameters: mapValues(row.parameters || {}, ensureStringValue),
        constraints: (row.constraints as unknown as IConstraint[]) || [],
        createdAt: row.created_at,
        sortOrder: row.sort_order,
    };
}

function mapInput(input: IFeatureStrategy): IFeatureStrategiesTable {
    return {
        id: input.id,
        feature_name: input.featureName,
        project_name: input.projectId,
        environment: input.environment,
        strategy_name: input.strategyName,
        parameters: input.parameters,
        constraints: JSON.stringify(input.constraints || []),
        created_at: input.createdAt,
        sort_order: input.sortOrder,
    };
}

interface StrategyUpdate {
    strategy_name: string;
    parameters: object;
    constraints: string;
}

function mapStrategyUpdate(
    input: Partial<IStrategyConfig>,
): Partial<StrategyUpdate> {
    const update: Partial<StrategyUpdate> = {};
    if (input.name !== null) {
        update.strategy_name = input.name;
    }
    if (input.parameters !== null) {
        update.parameters = input.parameters;
    }
    update.constraints = JSON.stringify(input.constraints || []);
    return update;
}

class FeatureStrategiesStore implements IFeatureStrategiesStore {
    private db: Knex;

    private logger: Logger;

    private readonly timer: Function;

    private flagResolver: IFlagResolver;

    constructor(
        db: Knex,
        eventBus: EventEmitter,
        getLogger: LogProvider,
        flagResolver: IFlagResolver,
    ) {
        this.db = db;
        this.logger = getLogger('feature-toggle-store.ts');
        this.timer = (action) =>
            metricsHelper.wrapTimer(eventBus, DB_TIME, {
                store: 'feature-toggle-strategies',
                action,
            });
        this.flagResolver = flagResolver;
    }

    async delete(key: string): Promise<void> {
        await this.db(T.featureStrategies).where({ id: key }).del();
    }

    async deleteAll(): Promise<void> {
        await this.db(T.featureStrategies).delete();
    }

    destroy(): void {}

    async exists(key: string): Promise<boolean> {
        const result = await this.db.raw(
            `SELECT EXISTS(SELECT 1 FROM ${T.featureStrategies} WHERE id = ?) AS present`,
            [key],
        );
        const { present } = result.rows[0];
        return present;
    }

    async get(key: string): Promise<IFeatureStrategy> {
        const row = await this.db(T.featureStrategies)
            .where({ id: key })
            .first();

        if (!row) {
            throw new NotFoundError(`Could not find strategy with id=${key}`);
        }

        return mapRow(row);
    }

    async createStrategyFeatureEnv(
        strategyConfig: PartialSome<IFeatureStrategy, 'id' | 'createdAt'>,
    ): Promise<IFeatureStrategy> {
        const strategyRow = mapInput({ id: uuidv4(), ...strategyConfig });
        const rows = await this.db<IFeatureStrategiesTable>(T.featureStrategies)
            .insert(strategyRow)
            .returning('*');
        return mapRow(rows[0]);
    }

    async removeAllStrategiesForFeatureEnv(
        featureName: string,
        environment: string,
    ): Promise<void> {
        await this.db('feature_strategies')
            .where({ feature_name: featureName, environment })
            .del();
    }

    async getAll(): Promise<IFeatureStrategy[]> {
        const stopTimer = this.timer('getAll');
        const rows = await this.db
            .select(COLUMNS)
            .from<IFeatureStrategiesTable>(T.featureStrategies);

        stopTimer();
        return rows.map(mapRow);
    }

    async getStrategiesForFeatureEnv(
        projectId: string,
        featureName: string,
        environment: string,
    ): Promise<IFeatureStrategy[]> {
        const stopTimer = this.timer('getForFeature');
        const rows = await this.db<IFeatureStrategiesTable>(T.featureStrategies)
            .where({
                project_name: projectId,
                feature_name: featureName,
                environment,
            })
            .orderBy([
                { column: 'sort_order', order: 'asc' },
                { column: 'created_at', order: 'asc' },
            ]);
        stopTimer();
        return rows.map(mapRow);
    }

    async getFeatureToggleWithEnvs(
        featureName: string,
        archived: boolean = false,
    ): Promise<FeatureToggleWithEnvironment> {
        return this.loadFeatureToggleWithEnvs(featureName, archived, false);
    }

    async getFeatureToggleWithVariantEnvs(
        featureName: string,
        archived: boolean = false,
    ): Promise<FeatureToggleWithEnvironment> {
        return this.loadFeatureToggleWithEnvs(featureName, archived, true);
    }

    async loadFeatureToggleWithEnvs(
        featureName: string,
        archived: boolean,
        withEnvironmentVariants: boolean,
    ): Promise<FeatureToggleWithEnvironment> {
        const stopTimer = this.timer('getFeatureAdmin');
<<<<<<< HEAD
        const rows = await this.db('features_view')
            .where('name', featureName)
=======
        const rows = await this.db('features')
            .select(
                'features.name as name',
                'features.description as description',
                'features.type as type',
                'features.project as project',
                'features.stale as stale',
                'features.variants as variants',
                'features.impression_data as impression_data',
                'features.created_at as created_at',
                'features.last_seen_at as last_seen_at',
                'feature_environments.enabled as enabled',
                'feature_environments.environment as environment',
                'environments.name as environment_name',
                'environments.type as environment_type',
                'environments.sort_order as environment_sort_order',
                'feature_strategies.id as strategy_id',
                'feature_strategies.strategy_name as strategy_name',
                'feature_strategies.parameters as parameters',
                'feature_strategies.constraints as constraints',
                'feature_strategies.sort_order as sort_order',
                'fss.segment_id as segments',
            )
            .leftJoin(
                'feature_environments',
                'feature_environments.feature_name',
                'features.name',
            )
            .leftJoin('feature_strategies', function () {
                this.on(
                    'feature_strategies.feature_name',
                    '=',
                    'feature_environments.feature_name',
                ).andOn(
                    'feature_strategies.environment',
                    '=',
                    'feature_environments.environment',
                );
            })
            .leftJoin(
                'environments',
                'feature_environments.environment',
                'environments.name',
            )
            .leftJoin(
                'feature_strategy_segment as fss',
                `fss.feature_strategy_id`,
                `feature_strategies.id`,
            )
            .where('features.name', featureName)
>>>>>>> 51ccf653
            .modify(FeatureToggleStore.filterByArchived, archived);

        stopTimer();

        if (rows.length > 0) {
            const featureToggle = rows.reduce((acc, r) => {
                if (acc.environments === undefined) {
                    acc.environments = {};
                }

                acc.name = r.name;
                acc.impressionData = r.impression_data;
                acc.description = r.description;
                acc.project = r.project;
                acc.stale = r.stale;

                acc.createdAt = r.created_at;
                acc.lastSeenAt = r.last_seen_at;
                acc.type = r.type;
                if (!acc.environments[r.environment]) {
                    acc.environments[r.environment] = {
                        name: r.environment,
                    };
                }

                const env = acc.environments[r.environment];

                const variants = r.variants || [];
                variants.sort((a, b) => a.name.localeCompare(b.name));
                if (withEnvironmentVariants) {
                    env.variants = variants;
                }
                acc.variants = variants;

                env.enabled = r.enabled;
                env.type = r.environment_type;
                env.sortOrder = r.environment_sort_order;
                if (!env.strategies) {
                    env.strategies = [];
                }
                if (r.strategy_id) {
                    const found = env.strategies.find(
                        (strategy) => strategy.id === r.strategy_id,
                    );
                    if (!found) {
                        env.strategies.push(
                            FeatureStrategiesStore.getAdminStrategy(r),
                        );
                    }
                }
                if (r.segments) {
                    this.addSegmentIdsToStrategy(env, r);
                }
                acc.environments[r.environment] = env;
                return acc;
            }, {});
            featureToggle.environments = Object.values(
                featureToggle.environments,
            ).sort((a, b) => {
                // @ts-expect-error
                return a.sortOrder - b.sortOrder;
            });
            featureToggle.environments = featureToggle.environments.map((e) => {
                e.strategies = e.strategies.sort(
                    (a, b) => a.sortOrder - b.sortOrder,
                );
                return e;
            });
            featureToggle.archived = archived;
            return featureToggle;
        }
        throw new NotFoundError(
            `Could not find feature toggle with name ${featureName}`,
        );
    }

    private addSegmentIdsToStrategy(
        feature: PartialDeep<IFeatureToggleClient>,
        row: Record<string, any>,
    ) {
        const strategy = feature.strategies.find(
            (s) => s.id === row.strategy_id,
        );
        if (!strategy) {
            return;
        }
        if (!strategy.segments) {
            strategy.segments = [];
        }
        strategy.segments.push(row.segments);
    }

    private static getEnvironment(r: any): IEnvironmentOverview {
        return {
            name: r.environment,
            enabled: r.enabled,
            type: r.environment_type,
            sortOrder: r.environment_sort_order,
        };
    }

    private addTag(
        feature: Record<string, any>,
        row: Record<string, any>,
    ): void {
        const tags = feature.tags || [];
        const newTag = FeatureStrategiesStore.rowToTag(row);
        feature.tags = [...tags, newTag];
    }

    private isNewTag(
        feature: Record<string, any>,
        row: Record<string, any>,
    ): boolean {
        return (
            row.tag_type &&
            row.tag_value &&
            !feature.tags?.some(
                (tag) =>
                    tag.type === row.tag_type && tag.value === row.tag_value,
            )
        );
    }

    private static rowToTag(r: any): ITag {
        return {
            value: r.tag_value,
            type: r.tag_type,
        };
    }

    async getFeatureOverview(
        projectId: string,
        archived: boolean = false,
    ): Promise<IFeatureOverview[]> {
        let selectColumns = [
            'features.name as feature_name',
            'features.type as type',
            'features.created_at as created_at',
            'features.last_seen_at as last_seen_at',
            'features.stale as stale',
            'feature_environments.enabled as enabled',
            'feature_environments.environment as environment',
            'environments.type as environment_type',
            'environments.sort_order as environment_sort_order',
        ];

        if (this.flagResolver.isEnabled('toggleTagFiltering')) {
            selectColumns = [
                ...selectColumns,
                'ft.tag_value as tag_value',
                'ft.tag_type as tag_type',
            ];
        }

        let query = this.db('features')
            .where({ project: projectId })
            .select(selectColumns)
            .modify(FeatureToggleStore.filterByArchived, archived)
            .leftJoin(
                'feature_environments',
                'feature_environments.feature_name',
                'features.name',
            )
            .leftJoin(
                'environments',
                'feature_environments.environment',
                'environments.name',
            );

        if (this.flagResolver.isEnabled('toggleTagFiltering')) {
            query = query.leftJoin(
                'feature_tag as ft',
                'ft.feature_name',
                'features.name',
            );
        }

        const rows = await query;

        if (rows.length > 0) {
            const overview = rows.reduce((acc, r) => {
                if (acc[r.feature_name] !== undefined) {
                    acc[r.feature_name].environments.push(
                        FeatureStrategiesStore.getEnvironment(r),
                    );
                    if (this.isNewTag(acc[r.feature_name], r)) {
                        this.addTag(acc[r.feature_name], r);
                    }
                } else {
                    acc[r.feature_name] = {
                        type: r.type,
                        name: r.feature_name,
                        createdAt: r.created_at,
                        lastSeenAt: r.last_seen_at,
                        stale: r.stale,
                        environments: [
                            FeatureStrategiesStore.getEnvironment(r),
                        ],
                    };
                    if (this.isNewTag(acc[r.feature_name], r)) {
                        this.addTag(acc[r.feature_name], r);
                    }
                }
                return acc;
            }, {});

            return Object.values(overview).map((o: IFeatureOverview) => ({
                ...o,
                environments: o.environments
                    .filter((f) => f.name)
                    .sort((a, b) => {
                        if (a.sortOrder === b.sortOrder) {
                            return a.name.localeCompare(b.name);
                        }
                        return a.sortOrder - b.sortOrder;
                    }),
            }));
        }
        return [];
    }

    async getStrategyById(id: string): Promise<IFeatureStrategy> {
        const strat = await this.db(T.featureStrategies).where({ id }).first();
        if (strat) {
            return mapRow(strat);
        }
        throw new NotFoundError(`Could not find strategy with id: ${id}`);
    }

    async updateSortOrder(id: string, sortOrder: number): Promise<void> {
        await this.db<IFeatureStrategiesTable>(T.featureStrategies)
            .where({ id })
            .update({ sort_order: sortOrder });
    }

    async updateStrategy(
        id: string,
        updates: Partial<IFeatureStrategy>,
    ): Promise<IFeatureStrategy> {
        const update = mapStrategyUpdate(updates);
        const row = await this.db<IFeatureStrategiesTable>(T.featureStrategies)
            .where({ id })
            .update(update)
            .returning('*');
        return mapRow(row[0]);
    }

    private static getAdminStrategy(
        r: any,
        includeId: boolean = true,
    ): IStrategyConfig {
        const strategy = {
            name: r.strategy_name,
            constraints: r.constraints || [],
            parameters: r.parameters,
            sortOrder: r.sort_order,
            id: r.strategy_id,
        };
        if (!includeId) {
            delete strategy.id;
        }
        return strategy;
    }

    async deleteConfigurationsForProjectAndEnvironment(
        projectId: String,
        environment: String,
    ): Promise<void> {
        await this.db(T.featureStrategies)
            .where({ project_name: projectId, environment })
            .del();
    }

    async setProjectForStrategiesBelongingToFeature(
        featureName: string,
        newProjectId: string,
    ): Promise<void> {
        await this.db(T.featureStrategies)
            .where({ feature_name: featureName })
            .update({ project_name: newProjectId });
    }

    async getStrategiesBySegment(
        segmentId: number,
    ): Promise<IFeatureStrategy[]> {
        const stopTimer = this.timer('getStrategiesBySegment');
        const rows = await this.db
            .select(this.prefixColumns())
            .from<IFeatureStrategiesTable>(T.featureStrategies)
            .join(
                T.featureStrategySegment,
                `${T.featureStrategySegment}.feature_strategy_id`,
                `${T.featureStrategies}.id`,
            )
            .where(`${T.featureStrategySegment}.segment_id`, '=', segmentId);
        stopTimer();
        return rows.map(mapRow);
    }

    prefixColumns(): string[] {
        return COLUMNS.map((c) => `${T.featureStrategies}.${c}`);
    }
}

module.exports = FeatureStrategiesStore;
export default FeatureStrategiesStore;<|MERGE_RESOLUTION|>--- conflicted
+++ resolved
@@ -232,65 +232,10 @@
         withEnvironmentVariants: boolean,
     ): Promise<FeatureToggleWithEnvironment> {
         const stopTimer = this.timer('getFeatureAdmin');
-<<<<<<< HEAD
         const rows = await this.db('features_view')
             .where('name', featureName)
-=======
-        const rows = await this.db('features')
-            .select(
-                'features.name as name',
-                'features.description as description',
-                'features.type as type',
-                'features.project as project',
-                'features.stale as stale',
-                'features.variants as variants',
-                'features.impression_data as impression_data',
-                'features.created_at as created_at',
-                'features.last_seen_at as last_seen_at',
-                'feature_environments.enabled as enabled',
-                'feature_environments.environment as environment',
-                'environments.name as environment_name',
-                'environments.type as environment_type',
-                'environments.sort_order as environment_sort_order',
-                'feature_strategies.id as strategy_id',
-                'feature_strategies.strategy_name as strategy_name',
-                'feature_strategies.parameters as parameters',
-                'feature_strategies.constraints as constraints',
-                'feature_strategies.sort_order as sort_order',
-                'fss.segment_id as segments',
-            )
-            .leftJoin(
-                'feature_environments',
-                'feature_environments.feature_name',
-                'features.name',
-            )
-            .leftJoin('feature_strategies', function () {
-                this.on(
-                    'feature_strategies.feature_name',
-                    '=',
-                    'feature_environments.feature_name',
-                ).andOn(
-                    'feature_strategies.environment',
-                    '=',
-                    'feature_environments.environment',
-                );
-            })
-            .leftJoin(
-                'environments',
-                'feature_environments.environment',
-                'environments.name',
-            )
-            .leftJoin(
-                'feature_strategy_segment as fss',
-                `fss.feature_strategy_id`,
-                `feature_strategies.id`,
-            )
-            .where('features.name', featureName)
->>>>>>> 51ccf653
             .modify(FeatureToggleStore.filterByArchived, archived);
-
         stopTimer();
-
         if (rows.length > 0) {
             const featureToggle = rows.reduce((acc, r) => {
                 if (acc.environments === undefined) {
@@ -311,7 +256,6 @@
                         name: r.environment,
                     };
                 }
-
                 const env = acc.environments[r.environment];
 
                 const variants = r.variants || [];
