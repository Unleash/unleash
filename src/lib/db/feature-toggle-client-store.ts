import { Knex } from 'knex';
import metricsHelper from '../util/metrics-helper';
import { DB_TIME } from '../metric-events';
import { Logger, LogProvider } from '../logger';
import {
    IFeatureToggleClient,
    IFeatureToggleQuery,
    IStrategyConfig,
} from '../types/model';
import { IFeatureToggleClientStore } from '../types/stores/feature-toggle-client-store';
import { DEFAULT_ENV } from '../util/constants';
import { PartialDeep } from '../types/partial';
import EventEmitter from 'events';
<<<<<<< HEAD
import FeatureToggleStore from './feature-toggle-store';
=======
import { ensureStringValue } from '../util/ensureStringValue';
import { mapValues } from '../util/map-values';
>>>>>>> b67aca8f

export interface FeaturesTable {
    name: string;
    description: string;
    type: string;
    stale: boolean;
    variants: string;
    project: string;
    last_seen_at?: Date;
    created_at?: Date;
}

export default class FeatureToggleClientStore
    implements IFeatureToggleClientStore
{
    private db: Knex;

    private logger: Logger;

    private inlineSegmentConstraints: boolean;

    private timer: Function;

    constructor(
        db: Knex,
        eventBus: EventEmitter,
        getLogger: LogProvider,
        inlineSegmentConstraints: boolean,
    ) {
        this.db = db;
        this.logger = getLogger('feature-toggle-client-store.ts');
        this.inlineSegmentConstraints = inlineSegmentConstraints;
        this.timer = (action) =>
            metricsHelper.wrapTimer(eventBus, DB_TIME, {
                store: 'feature-toggle',
                action,
            });
    }

    private async getAll(
        featureQuery?: IFeatureToggleQuery,
        archived: boolean = false,
        isAdmin: boolean = true,
    ): Promise<IFeatureToggleClient[]> {
        const environment = featureQuery?.environment || DEFAULT_ENV;
        const stopTimer = this.timer('getFeatureAdmin');

        let selectColumns = [
            'features.name as name',
            'features.description as description',
            'features.type as type',
            'features.project as project',
            'features.stale as stale',
            'features.impression_data as impression_data',
            'features.variants as variants',
            'features.created_at as created_at',
            'features.last_seen_at as last_seen_at',
            'fe.enabled as enabled',
            'fe.environment as environment',
            'fs.id as strategy_id',
            'fs.strategy_name as strategy_name',
            'fs.parameters as parameters',
            'fs.constraints as constraints',
            'segments.id as segment_id',
            'segments.constraints as segment_constraints',
        ];

        let query = this.db('features')
            .select(selectColumns)
            .modify(FeatureToggleStore.filterByArchived, archived)
            .fullOuterJoin(
                this.db('feature_strategies')
                    .select('*')
                    .where({ environment })
                    .as('fs'),
                'fs.feature_name',
                'features.name',
            )
            .fullOuterJoin(
                this.db('feature_environments')
                    .select('feature_name', 'enabled', 'environment')
                    .where({ environment })
                    .as('fe'),
                'fe.feature_name',
                'features.name',
            )
            .fullOuterJoin(
                'feature_strategy_segment as fss',
                `fss.feature_strategy_id`,
                `fs.id`,
            )
            .fullOuterJoin('segments', `segments.id`, `fss.segment_id`);

        if (featureQuery) {
            if (featureQuery.tag) {
                const tagQuery = this.db
                    .from('feature_tag')
                    .select('feature_name')
                    .whereIn(['tag_type', 'tag_value'], featureQuery.tag);
                query = query.whereIn('features.name', tagQuery);
            }
            if (featureQuery.project) {
                query = query.whereIn('project', featureQuery.project);
            }
            if (featureQuery.namePrefix) {
                query = query.where(
                    'features.name',
                    'like',
                    `${featureQuery.namePrefix}%`,
                );
            }
        }

        const rows = await query;
        stopTimer();

        const featureToggles = rows.reduce((acc, r) => {
            let feature: PartialDeep<IFeatureToggleClient> = acc[r.name] ?? {
                strategies: [],
            };
            if (this.isUnseenStrategyRow(feature, r)) {
                feature.strategies.push(
                    FeatureToggleClientStore.rowToStrategy(r),
                );
            }
            if (featureQuery?.inlineSegmentConstraints && r.segment_id) {
                this.addSegmentToStrategy(feature, r);
            } else if (
                !featureQuery?.inlineSegmentConstraints &&
                r.segment_id
            ) {
                this.addSegmentIdsToStrategy(feature, r);
            }
            feature.impressionData = r.impression_data;
            feature.enabled = !!r.enabled;
            feature.name = r.name;
            feature.description = r.description;
            feature.project = r.project;
            feature.stale = r.stale;
            feature.type = r.type;
            feature.variants = r.variants;
            feature.project = r.project;
            if (isAdmin) {
                feature.lastSeenAt = r.last_seen_at;
                feature.createdAt = r.created_at;
            }
            acc[r.name] = feature;
            return acc;
        }, {});

        const features: IFeatureToggleClient[] = Object.values(featureToggles);

        if (!isAdmin) {
            // We should not send strategy IDs from the client API,
            // as this breaks old versions of the Go SDK (at least).
            FeatureToggleClientStore.removeIdsFromStrategies(features);
        }

        return features;
    }

    private static rowToStrategy(row: Record<string, any>): IStrategyConfig {
        return {
            id: row.strategy_id,
            name: row.strategy_name,
            constraints: row.constraints || [],
            parameters: mapValues(row.parameters || {}, ensureStringValue),
        };
    }

    private static removeIdsFromStrategies(features: IFeatureToggleClient[]) {
        features.forEach((feature) => {
            feature.strategies.forEach((strategy) => {
                delete strategy.id;
            });
        });
    }

    private isUnseenStrategyRow(
        feature: PartialDeep<IFeatureToggleClient>,
        row: Record<string, any>,
    ): boolean {
        return (
            row.strategy_id &&
            !feature.strategies.find((s) => s.id === row.strategy_id)
        );
    }

    private addSegmentToStrategy(
        feature: PartialDeep<IFeatureToggleClient>,
        row: Record<string, any>,
    ) {
        feature.strategies
            .find((s) => s.id === row.strategy_id)
            ?.constraints.push(...row.segment_constraints);
    }

    private addSegmentIdsToStrategy(
        feature: PartialDeep<IFeatureToggleClient>,
        row: Record<string, any>,
    ) {
        const strategy = feature.strategies.find(
            (s) => s.id === row.strategy_id,
        );
        if (!strategy) {
            return;
        }
        if (!strategy.segments) {
            strategy.segments = [];
        }
        strategy.segments.push(row.segment_id);
    }

    async getClient(
        featureQuery?: IFeatureToggleQuery,
    ): Promise<IFeatureToggleClient[]> {
        return this.getAll(featureQuery, false, false);
    }

    async getAdmin(
        featureQuery?: IFeatureToggleQuery,
        archived: boolean = false,
    ): Promise<IFeatureToggleClient[]> {
        return this.getAll(featureQuery, archived, true);
    }
}

module.exports = FeatureToggleClientStore;<|MERGE_RESOLUTION|>--- conflicted
+++ resolved
@@ -11,12 +11,9 @@
 import { DEFAULT_ENV } from '../util/constants';
 import { PartialDeep } from '../types/partial';
 import EventEmitter from 'events';
-<<<<<<< HEAD
 import FeatureToggleStore from './feature-toggle-store';
-=======
 import { ensureStringValue } from '../util/ensureStringValue';
 import { mapValues } from '../util/map-values';
->>>>>>> b67aca8f
 
 export interface FeaturesTable {
     name: string;
