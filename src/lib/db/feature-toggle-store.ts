import { Knex } from 'knex';
import EventEmitter from 'events';
import metricsHelper from '../util/metrics-helper';
import { DB_TIME } from '../metric-events';
import NotFoundError from '../error/notfound-error';
import { Logger, LogProvider } from '../logger';
import { FeatureToggle, FeatureToggleDTO, IVariant } from '../types/model';
import { IFeatureToggleStore } from '../types/stores/feature-toggle-store';
import { Db } from './db';

const FEATURE_COLUMNS = [
    'name',
    'description',
    'type',
    'project',
    'stale',
    'created_at',
    'impression_data',
    'last_seen_at',
    'archived_at',
];

export interface FeaturesTable {
    name: string;
    description: string;
    type: string;
    stale: boolean;
    project: string;
    last_seen_at?: Date;
    created_at?: Date;
    impression_data: boolean;
    archived?: boolean;
    archived_at?: Date;
}

interface VariantDTO {
    variants: IVariant[];
}

const TABLE = 'features';
const FEATURE_ENVIRONMENTS_TABLE = 'feature_environments';

export default class FeatureToggleStore implements IFeatureToggleStore {
    private db: Db;

    private logger: Logger;

    private timer: Function;

    constructor(db: Db, eventBus: EventEmitter, getLogger: LogProvider) {
        this.db = db;
        this.logger = getLogger('feature-toggle-store.ts');
        this.timer = (action) =>
            metricsHelper.wrapTimer(eventBus, DB_TIME, {
                store: 'feature-toggle',
                action,
            });
    }

    async count(
        query: {
            archived?: boolean;
            project?: string;
            stale?: boolean;
        } = { archived: false },
    ): Promise<number> {
        const { archived, ...rest } = query;
        return this.db
            .from(TABLE)
            .count('*')
            .where(rest)
            .modify(FeatureToggleStore.filterByArchived, archived)
            .then((res) => Number(res[0].count));
    }

    async deleteAll(): Promise<void> {
        await this.db(TABLE).del();
    }

    destroy(): void {}

    async get(name: string): Promise<FeatureToggle> {
        return this.db
            .first(FEATURE_COLUMNS)
            .from(TABLE)
            .where({ name })
            .then(this.rowToFeature);
    }

    async getAll(
        query: {
            archived?: boolean;
            project?: string;
            stale?: boolean;
        } = { archived: false },
    ): Promise<FeatureToggle[]> {
        const { archived, ...rest } = query;
        const rows = await this.db
            .select(FEATURE_COLUMNS)
            .from(TABLE)
            .where(rest)
            .modify(FeatureToggleStore.filterByArchived, archived);
        return rows.map(this.rowToFeature);
    }

    async getAllByNames(names: string[]): Promise<FeatureToggle[]> {
        const query = this.db<FeaturesTable>(TABLE).orderBy('name', 'asc');
        query.whereIn('name', names);
        const rows = await query;
        return rows.map(this.rowToFeature);
    }

    async countByDate(queryModifiers: {
        archived?: boolean;
        project?: string;
        date?: string;
        range?: string[];
        dateAccessor: string;
    }): Promise<number> {
        const { project, archived, dateAccessor } = queryModifiers;
        let query = this.db
            .count()
            .from(TABLE)
            .where({ project })
            .modify(FeatureToggleStore.filterByArchived, archived);

        if (queryModifiers.date) {
            query.andWhere(dateAccessor, '>=', queryModifiers.date);
        }

        if (queryModifiers.range && queryModifiers.range.length === 2) {
            query.andWhereBetween(dateAccessor, [
                queryModifiers.range[0],
                queryModifiers.range[1],
            ]);
        }

        const queryResult = await query.first();
        return parseInt(queryResult.count || 0);
    }

    /**
     * Get projectId from feature filtered by name. Used by Rbac middleware
     * @deprecated
     * @param name
     */
    async getProjectId(name: string): Promise<string> {
        return this.db
            .first(['project'])
            .from(TABLE)
            .where({ name })
            .then((r) => (r ? r.project : undefined))
            .catch((e) => {
                this.logger.error(e);
                return undefined;
            });
    }

    async exists(name: string): Promise<boolean> {
        const result = await this.db.raw(
            'SELECT EXISTS (SELECT 1 FROM features WHERE name = ?) AS present',
            [name],
        );
        const { present } = result.rows[0];
        return present;
    }

    async setLastSeen(toggleNames: string[]): Promise<void> {
        const now = new Date();
        try {
            await this.db(TABLE)
                .update({ last_seen_at: now })
                .whereIn(
                    'name',
                    this.db(TABLE)
                        .select('name')
                        .whereIn('name', toggleNames)
                        .forUpdate()
                        .skipLocked(),
                );
        } catch (err) {
            this.logger.error('Could not update lastSeen, error: ', err);
        }
    }

    static filterByArchived: Knex.QueryCallbackWithArgs = (
        queryBuilder: Knex.QueryBuilder,
        archived: boolean,
    ) => {
        return archived
            ? queryBuilder.whereNotNull('archived_at')
            : queryBuilder.whereNull('archived_at');
    };

    rowToFeature(row: FeaturesTable): FeatureToggle {
        if (!row) {
            throw new NotFoundError('No feature toggle found');
        }
        return {
            name: row.name,
            description: row.description,
            type: row.type,
            project: row.project,
            stale: row.stale,
            createdAt: row.created_at,
            lastSeenAt: row.last_seen_at,
            impressionData: row.impression_data,
            archivedAt: row.archived_at,
            archived: row.archived_at != null,
        };
    }

    rowToEnvVariants(variantRows: VariantDTO[]): IVariant[] {
        if (!variantRows.length) {
            return [];
        }

        const sortedVariants =
            (variantRows[0].variants as unknown as IVariant[]) || [];
        sortedVariants.sort((a, b) => a.name.localeCompare(b.name));
        return sortedVariants;
    }

    dtoToRow(project: string, data: FeatureToggleDTO): FeaturesTable {
        const row = {
            name: data.name,
            description: data.description,
            type: data.type,
            project,
            archived_at: data.archived ? new Date() : null,
            stale: data.stale,
            created_at: data.createdAt,
            impression_data: data.impressionData,
        };
        if (!row.created_at) {
            delete row.created_at;
        }
        return row;
    }

    async create(
        project: string,
        data: FeatureToggleDTO,
    ): Promise<FeatureToggle> {
        try {
            const row = await this.db(TABLE)
                .insert(this.dtoToRow(project, data))
                .returning(FEATURE_COLUMNS);

            return this.rowToFeature(row[0]);
        } catch (err) {
            this.logger.error('Could not insert feature, error: ', err);
        }
        return undefined;
    }

    async update(
        project: string,
        data: FeatureToggleDTO,
    ): Promise<FeatureToggle> {
        const row = await this.db(TABLE)
            .where({ name: data.name })
            .update(this.dtoToRow(project, data))
            .returning(FEATURE_COLUMNS);

        return this.rowToFeature(row[0]);
    }

    async archive(name: string): Promise<FeatureToggle> {
        const now = new Date();
        const row = await this.db(TABLE)
            .where({ name })
            .update({ archived_at: now })
            .returning(FEATURE_COLUMNS);
        return this.rowToFeature(row[0]);
    }

    async batchArchive(names: string[]): Promise<FeatureToggle[]> {
        const now = new Date();
        const rows = await this.db(TABLE)
            .whereIn('name', names)
            .update({ archived_at: now })
            .returning(FEATURE_COLUMNS);
        return rows.map((row) => this.rowToFeature(row));
    }

    async batchStale(
        names: string[],
        stale: boolean,
    ): Promise<FeatureToggle[]> {
        const rows = await this.db(TABLE)
            .whereIn('name', names)
            .update({ stale })
            .returning(FEATURE_COLUMNS);
        return rows.map((row) => this.rowToFeature(row));
    }

    async delete(name: string): Promise<void> {
        await this.db(TABLE)
            .where({ name }) // Feature toggle must be archived to allow deletion
            .whereNotNull('archived_at')
            .del();
    }

    async batchDelete(names: string[]): Promise<void> {
        await this.db(TABLE)
            .whereIn('name', names)
            .whereNotNull('archived_at')
            .del();
    }

    async revive(name: string): Promise<FeatureToggle> {
        const row = await this.db(TABLE)
            .where({ name })
            .update({ archived_at: null })
            .returning(FEATURE_COLUMNS);
        return this.rowToFeature(row[0]);
    }

    async batchRevive(names: string[]): Promise<FeatureToggle[]> {
        const rows = await this.db(TABLE)
            .whereIn('name', names)
            .update({ archived_at: null })
            .returning(FEATURE_COLUMNS);
        return rows.map((row) => this.rowToFeature(row));
    }

    async getVariants(featureName: string): Promise<IVariant[]> {
        if (!(await this.exists(featureName))) {
            throw new NotFoundError('No feature toggle found');
        }
        const row = await this.db(`${TABLE} as f`)
            .select('fe.variants')
            .join(
                `${FEATURE_ENVIRONMENTS_TABLE} as fe`,
                'fe.feature_name',
                'f.name',
            )
            .where({ name: featureName })
            .limit(1);

        return this.rowToEnvVariants(row);
    }

    async getVariantsForEnv(
        featureName: string,
        environment: string,
    ): Promise<IVariant[]> {
        const row = await this.db(`${TABLE} as f`)
            .select('fev.variants')
            .join(
                `${FEATURE_ENVIRONMENTS_TABLE} as fev`,
                'fev.feature_name',
                'f.name',
            )
            .where({ name: featureName })
            .andWhere({ environment });

        return this.rowToEnvVariants(row);
    }

    async saveVariants(
        project: string,
        featureName: string,
        newVariants: IVariant[],
    ): Promise<FeatureToggle> {
        const variantsString = JSON.stringify(newVariants);
        await this.db('feature_environments')
            .update('variants', variantsString)
            .where('feature_name', featureName);

        const row = await this.db(TABLE)
            .select(FEATURE_COLUMNS)
            .where({ project: project, name: featureName });

        const toggle = this.rowToFeature(row[0]);
        toggle.variants = newVariants;

        return toggle;
    }

    async updatePotentiallyStaleFeatures(
        currentTime?: string,
    ): Promise<{ name: string; potentiallyStale: boolean }[]> {
<<<<<<< HEAD
        const previousState = (
            await this.db(TABLE)
                .select(['name', 'potentially_stale'])
                .whereNot('stale', true)
        ).reduce((previousValue, current) => {
            previousValue[current.name] = current.potentially_stale;
            return previousValue;
        }, {});

        const updateQuery = this.db(TABLE)
            .update(
                'potentially_stale',
                this.db.raw(
                    `(? > (features.created_at + ((
                            SELECT feature_types.lifetime_days
                            FROM feature_types
                            WHERE feature_types.id = features.type
                        ) * INTERVAL '1 day')))`,
                    [currentTime || this.db.fn.now()],
                ),
            )
            .whereNot('stale', true);

        const currentState: {
            name: string;
            potentially_stale: boolean | null;
        }[] = await updateQuery.returning(['name', 'potentially_stale']);

        const diff = currentState
            .map(({ name, potentially_stale }) => {
                const previous = previousState[name] ?? false;
                const hasChanged = previous !== (potentially_stale ?? false);
                if (hasChanged) {
                    return {
                        name,
                        potentiallyStale: potentially_stale ?? false,
                    };
                } else {
                    return undefined;
                }
            })
            .filter(Boolean) as { name: string; potentiallyStale: boolean }[];

        return diff;
=======
        const query = this.db.raw(
            `SELECT name, potentially_stale, (? > (features.created_at + ((
                            SELECT feature_types.lifetime_days
                            FROM feature_types
                            WHERE feature_types.id = features.type
                        ) * INTERVAL '1 day'))) as current_staleness
            FROM features
            WHERE NOT stale = true`,
            [currentTime || this.db.fn.now()],
        );

        const featuresToUpdate = (await query).rows
            .filter(
                ({ potentially_stale, current_staleness }) =>
                    (potentially_stale ?? false) !==
                    (current_staleness ?? false),
            )
            .map(({ current_staleness, name }) => ({
                potentiallyStale: current_staleness ?? false,
                name,
            }));

        await this.db(TABLE)
            .update('potentially_stale', true)
            .whereIn(
                'name',
                featuresToUpdate
                    .filter((feature) => feature.potentiallyStale === true)
                    .map((feature) => feature.name),
            );

        await this.db(TABLE)
            .update('potentially_stale', false)
            .whereIn(
                'name',
                featuresToUpdate
                    .filter((feature) => feature.potentiallyStale !== true)
                    .map((feature) => feature.name),
            );

        return featuresToUpdate;
>>>>>>> 333c0c0d
    }

    async isPotentiallyStale(featureName: string): Promise<boolean> {
        const result = await this.db(TABLE)
            .first(['potentially_stale'])
            .from(TABLE)
            .where({ name: featureName });

        return result?.potentially_stale ?? false;
    }
}

module.exports = FeatureToggleStore;<|MERGE_RESOLUTION|>--- conflicted
+++ resolved
@@ -382,52 +382,6 @@
     async updatePotentiallyStaleFeatures(
         currentTime?: string,
     ): Promise<{ name: string; potentiallyStale: boolean }[]> {
-<<<<<<< HEAD
-        const previousState = (
-            await this.db(TABLE)
-                .select(['name', 'potentially_stale'])
-                .whereNot('stale', true)
-        ).reduce((previousValue, current) => {
-            previousValue[current.name] = current.potentially_stale;
-            return previousValue;
-        }, {});
-
-        const updateQuery = this.db(TABLE)
-            .update(
-                'potentially_stale',
-                this.db.raw(
-                    `(? > (features.created_at + ((
-                            SELECT feature_types.lifetime_days
-                            FROM feature_types
-                            WHERE feature_types.id = features.type
-                        ) * INTERVAL '1 day')))`,
-                    [currentTime || this.db.fn.now()],
-                ),
-            )
-            .whereNot('stale', true);
-
-        const currentState: {
-            name: string;
-            potentially_stale: boolean | null;
-        }[] = await updateQuery.returning(['name', 'potentially_stale']);
-
-        const diff = currentState
-            .map(({ name, potentially_stale }) => {
-                const previous = previousState[name] ?? false;
-                const hasChanged = previous !== (potentially_stale ?? false);
-                if (hasChanged) {
-                    return {
-                        name,
-                        potentiallyStale: potentially_stale ?? false,
-                    };
-                } else {
-                    return undefined;
-                }
-            })
-            .filter(Boolean) as { name: string; potentiallyStale: boolean }[];
-
-        return diff;
-=======
         const query = this.db.raw(
             `SELECT name, potentially_stale, (? > (features.created_at + ((
                             SELECT feature_types.lifetime_days
@@ -469,7 +423,6 @@
             );
 
         return featuresToUpdate;
->>>>>>> 333c0c0d
     }
 
     async isPotentiallyStale(featureName: string): Promise<boolean> {
