<<<<<<< HEAD
import { Db, IUnleashConfig } from '../../server-impl';
import EventStore from '../../db/event-store';
=======
import { Db, IUnleashConfig } from 'lib/server-impl';
>>>>>>> aee470a7
import GroupStore from '../../db/group-store';
import { AccountStore } from '../../db/account-store';
import RoleStore from '../../db/role-store';
import EnvironmentStore from '../project-environments/environment-store';
import { AccessStore } from '../../db/access-store';
import { AccessService, EventService, GroupService } from '../../services';
import FakeGroupStore from '../../../test/fixtures/fake-group-store';
import FakeEventStore from '../../../test/fixtures/fake-event-store';
import { FakeAccountStore } from '../../../test/fixtures/fake-account-store';
import FakeRoleStore from '../../../test/fixtures/fake-role-store';
import FakeEnvironmentStore from '../project-environments/fake-environment-store';
import FakeAccessStore from '../../../test/fixtures/fake-access-store';
import FakeFeatureTagStore from '../../../test/fixtures/fake-feature-tag-store';
import { IEventStore } from '../../types';
import { createEventsService } from '../events/createEventsService';

export const createAccessService = (
    db: Db,
    config: IUnleashConfig,
): AccessService => {
    const { eventBus, getLogger, flagResolver } = config;
    const groupStore = new GroupStore(db);
    const accountStore = new AccountStore(db, getLogger);
    const roleStore = new RoleStore(db, eventBus, getLogger);
    const environmentStore = new EnvironmentStore(db, eventBus, getLogger);
    const accessStore = new AccessStore(db, eventBus, getLogger);
    const eventService = createEventsService(db, config);
    const groupService = new GroupService(
        { groupStore, accountStore },
        { getLogger },
        eventService,
    );

    return new AccessService(
        { accessStore, accountStore, roleStore, environmentStore },
        { getLogger, flagResolver },
        groupService,
        eventService,
    );
};

export const createFakeAccessService = (
    config: IUnleashConfig,
): { accessService: AccessService; eventStore: IEventStore } => {
    const { getLogger, flagResolver } = config;
    const eventStore = new FakeEventStore();
    const groupStore = new FakeGroupStore();
    const accountStore = new FakeAccountStore();
    const roleStore = new FakeRoleStore();
    const environmentStore = new FakeEnvironmentStore();
    const accessStore = new FakeAccessStore(roleStore);
    const featureTagStore = new FakeFeatureTagStore();
    const eventService = new EventService(
        { eventStore, featureTagStore },
        config,
    );
    const groupService = new GroupService(
        { groupStore, accountStore },
        { getLogger },
        eventService,
    );

    const accessService = new AccessService(
        { accessStore, accountStore, roleStore, environmentStore, groupStore },
        { getLogger, flagResolver },
        groupService,
        eventService,
    );

    return {
        accessService,
        eventStore,
    };
};<|MERGE_RESOLUTION|>--- conflicted
+++ resolved
@@ -1,9 +1,4 @@
-<<<<<<< HEAD
 import { Db, IUnleashConfig } from '../../server-impl';
-import EventStore from '../../db/event-store';
-=======
-import { Db, IUnleashConfig } from 'lib/server-impl';
->>>>>>> aee470a7
 import GroupStore from '../../db/group-store';
 import { AccountStore } from '../../db/account-store';
 import RoleStore from '../../db/role-store';
