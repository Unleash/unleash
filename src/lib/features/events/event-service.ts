--- conflicted
+++ resolved
@@ -158,18 +158,14 @@
             }
         }
 
-<<<<<<< HEAD
-        if (params.createdAtTo) {
+        if (params.to) {
             const parsed = parseSearchOperatorValue(
                 'created_at',
-                formatISO(endOfDay(new Date(params.createdAtTo)), {
+                formatISO(endOfDay(new Date(params.to)), {
                     representation: 'date',
                 }),
             );
-=======
-        if (params.to) {
-            const parsed = parseSearchOperatorValue('created_at', params.to);
->>>>>>> 2556bd0c
+
             if (parsed) {
                 queryParams.push({
                     field: parsed.field,
