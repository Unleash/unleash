import {
    FeatureStrategySchema,
    ImportTogglesValidateItemSchema,
} from '../../openapi';
import { IContextFieldDto } from '../../types/stores/context-field-store';
<<<<<<< HEAD
import { FeatureNameCheckResultWithFeaturePattern } from '../../services/feature-toggle-service';
=======
import { ProjectFeaturesLimit } from './import-toggles-store-type';
>>>>>>> 8b452084

export interface IErrorsParams {
    projectName: string;
    strategies: FeatureStrategySchema[];
    contextFields: IContextFieldDto[];
    otherProjectFeatures: string[];
    duplicateFeatures: string[];
<<<<<<< HEAD
    featureNameCheckResult: FeatureNameCheckResultWithFeaturePattern;
=======
    featureNameCheckResult: FeatureNameCheckResult;
    featureLimitResult: ProjectFeaturesLimit;
>>>>>>> 8b452084
}

export interface IWarningParams {
    usedCustomStrategies: string[];
    archivedFeatures: string[];
    existingFeatures: string[];
}

export class ImportValidationMessages {
    static compilePermissionErrors(
        missingPermissions: string[],
    ): ImportTogglesValidateItemSchema[] {
        const errors: ImportTogglesValidateItemSchema[] = [];
        if (missingPermissions.length > 0) {
            errors.push({
                message:
                    'We detected you are missing the following permissions:',
                affectedItems: missingPermissions,
            });
        }

        return errors;
    }

    static compileErrors({
        projectName,
        strategies,
        contextFields,
        otherProjectFeatures,
        duplicateFeatures,
        featureNameCheckResult,
        featureLimitResult,
    }: IErrorsParams): ImportTogglesValidateItemSchema[] {
        const errors: ImportTogglesValidateItemSchema[] = [];

        if (strategies.length > 0) {
            errors.push({
                message:
                    'We detected the following custom strategy in the import file that needs to be created first:',
                affectedItems: strategies.map((strategy) => strategy.name),
            });
        }
        if (contextFields.length > 0) {
            errors.push({
                message:
                    'We detected the following context fields that do not have matching legal values with the imported ones:',
                affectedItems: contextFields.map(
                    (contextField) => contextField.name,
                ),
            });
        }
        if (otherProjectFeatures.length > 0) {
            errors.push({
                message: `You cannot import a features that already exist in other projects. You already have the following features defined outside of project ${projectName}:`,
                affectedItems: otherProjectFeatures,
            });
        }
        if (duplicateFeatures.length > 0) {
            errors.push({
                message:
                    'We detected the following features are duplicate in your import data:',
                affectedItems: duplicateFeatures,
            });
        }
        if (featureNameCheckResult.state === 'invalid') {
            const baseError = `Features imported into this project must match the project's feature naming pattern: "${featureNameCheckResult.featureNaming.pattern}".`;

            const exampleInfo = featureNameCheckResult.featureNaming.example
                ? ` For example: "${featureNameCheckResult.featureNaming.example}".`
                : '';

            const descriptionInfo = featureNameCheckResult.featureNaming
                .description
                ? ` The pattern is described as follows: "${featureNameCheckResult.featureNaming.description}"`
                : '';

            errors.push({
                message: `${baseError}${exampleInfo}${descriptionInfo} The following features do not match the pattern:`,
                affectedItems: [...featureNameCheckResult.invalidNames].sort(),
            });
        }
        if (
            featureLimitResult.currentFeaturesCount +
                featureLimitResult.newFeaturesCount >
            featureLimitResult.limit
        ) {
            errors.push({
                message: `We detected you want to create ${featureLimitResult.newFeaturesCount} new features to a project that already has ${featureLimitResult.currentFeaturesCount} existing features, exceeding the maximum limit of ${featureLimitResult.limit}.`,
                affectedItems: [],
            });
        }

        return errors;
    }

    static compileWarnings({
        usedCustomStrategies,
        existingFeatures,
        archivedFeatures,
    }: IWarningParams): ImportTogglesValidateItemSchema[] {
        const warnings: ImportTogglesValidateItemSchema[] = [];
        if (usedCustomStrategies.length > 0) {
            warnings.push({
                message:
                    'The following strategy types will be used in import. Please make sure the strategy type parameters are configured as in source environment:',
                affectedItems: usedCustomStrategies,
            });
        }
        if (archivedFeatures.length > 0) {
            warnings.push({
                message:
                    'The following features will not be imported as they are currently archived. To import them, please unarchive them first:',
                affectedItems: archivedFeatures,
            });
        }
        if (existingFeatures.length > 0) {
            warnings.push({
                message:
                    'The following features already exist in this project and will be overwritten:',
                affectedItems: existingFeatures,
            });
        }
        return warnings;
    }
}<|MERGE_RESOLUTION|>--- conflicted
+++ resolved
@@ -3,11 +3,8 @@
     ImportTogglesValidateItemSchema,
 } from '../../openapi';
 import { IContextFieldDto } from '../../types/stores/context-field-store';
-<<<<<<< HEAD
 import { FeatureNameCheckResultWithFeaturePattern } from '../../services/feature-toggle-service';
-=======
 import { ProjectFeaturesLimit } from './import-toggles-store-type';
->>>>>>> 8b452084
 
 export interface IErrorsParams {
     projectName: string;
@@ -15,12 +12,8 @@
     contextFields: IContextFieldDto[];
     otherProjectFeatures: string[];
     duplicateFeatures: string[];
-<<<<<<< HEAD
     featureNameCheckResult: FeatureNameCheckResultWithFeaturePattern;
-=======
-    featureNameCheckResult: FeatureNameCheckResult;
     featureLimitResult: ProjectFeaturesLimit;
->>>>>>> 8b452084
 }
 
 export interface IWarningParams {
