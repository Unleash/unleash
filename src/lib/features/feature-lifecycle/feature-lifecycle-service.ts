import {
    CLIENT_METRICS,
    FEATURE_ARCHIVED,
    FEATURE_CREATED,
    FeatureCompletedEvent,
    FeatureUnCompletedEvent,
    type IAuditUser,
    type IEnvironmentStore,
    type IEventStore,
    type IFlagResolver,
    type IUnleashConfig,
} from '../../types';
import type {
    FeatureLifecycleView,
    IFeatureLifecycleStore,
} from './feature-lifecycle-store-type';
import EventEmitter from 'events';
import type { Logger } from '../../logger';
<<<<<<< HEAD
import type EventService from '../events/event-service';
=======
import type { ValidatedClientMetrics } from '../metrics/shared/schema';
>>>>>>> af54e272

export const STAGE_ENTERED = 'STAGE_ENTERED';

export class FeatureLifecycleService extends EventEmitter {
    private eventStore: IEventStore;

    private featureLifecycleStore: IFeatureLifecycleStore;

    private environmentStore: IEnvironmentStore;

    private flagResolver: IFlagResolver;

    private eventBus: EventEmitter;

    private eventService: EventService;

    private logger: Logger;

    constructor(
        {
            eventStore,
            featureLifecycleStore,
            environmentStore,
        }: {
            eventStore: IEventStore;
            environmentStore: IEnvironmentStore;
            featureLifecycleStore: IFeatureLifecycleStore;
        },
        {
            eventService,
        }: {
            eventService: EventService;
        },
        {
            flagResolver,
            eventBus,
            getLogger,
        }: Pick<IUnleashConfig, 'flagResolver' | 'eventBus' | 'getLogger'>,
    ) {
        super();
        this.eventStore = eventStore;
        this.featureLifecycleStore = featureLifecycleStore;
        this.environmentStore = environmentStore;
        this.flagResolver = flagResolver;
        this.eventBus = eventBus;
        this.eventService = eventService;
        this.logger = getLogger(
            'feature-lifecycle/feature-lifecycle-service.ts',
        );
    }

    private async checkEnabled(fn: () => Promise<void>) {
        const enabled = this.flagResolver.isEnabled('featureLifecycle');
        if (enabled) {
            return fn();
        }
    }

    listen() {
        this.eventStore.on(FEATURE_CREATED, async (event) => {
            await this.checkEnabled(() =>
                this.featureInitialized(event.featureName),
            );
        });
<<<<<<< HEAD
        this.eventBus.on(CLIENT_METRICS, async (event) => {
            if (!event.featureName || !event.environment) return;
            await this.checkEnabled(() =>
                this.featureReceivedMetrics(
                    event.featureName,
                    event.environment,
                ),
=======
        this.eventBus.on(
            CLIENT_METRICS,
            async (event: ValidatedClientMetrics) => {
                if (event.environment) {
                    const features = Object.keys(event.bucket.toggles);
                    const environment = event.environment;
                    await this.checkEnabled(() =>
                        this.featuresReceivedMetrics(features, environment),
                    );
                }
            },
        );
        this.eventStore.on(FEATURE_COMPLETED, async (event) => {
            await this.checkEnabled(() =>
                this.featureCompleted(event.featureName),
>>>>>>> af54e272
            );
        });
        this.eventStore.on(FEATURE_ARCHIVED, async (event) => {
            await this.checkEnabled(() =>
                this.featureArchived(event.featureName),
            );
        });
    }

    async getFeatureLifecycle(feature: string): Promise<FeatureLifecycleView> {
        return this.featureLifecycleStore.get(feature);
    }

    private async featureInitialized(feature: string) {
<<<<<<< HEAD
        await this.featureLifecycleStore.insert({
            feature,
            stage: 'initial',
        });
=======
        await this.featureLifecycleStore.insert([
            { feature, stage: 'initial' },
        ]);
>>>>>>> af54e272
        this.emit(STAGE_ENTERED, { stage: 'initial' });
    }

    private async stageReceivedMetrics(
        features: string[],
        stage: 'live' | 'pre-live',
    ) {
<<<<<<< HEAD
        const stageExists = await this.featureLifecycleStore.stageExists({
            stage,
            feature,
        });
        if (!stageExists) {
            await this.featureLifecycleStore.insert({
                feature,
                stage,
            });
            this.emit(STAGE_ENTERED, { stage });
        }
=======
        await this.featureLifecycleStore.insert(
            features.map((feature) => ({ feature, stage })),
        );
        this.emit(STAGE_ENTERED, { stage });
>>>>>>> af54e272
    }

    private async featuresReceivedMetrics(
        features: string[],
        environment: string,
    ) {
        try {
            const env = await this.environmentStore.get(environment);

            if (!env) {
                return;
            }
            if (env.type === 'production') {
                await this.stageReceivedMetrics(features, 'live');
            } else if (env.type === 'development') {
                await this.stageReceivedMetrics(features, 'pre-live');
            }
        } catch (e) {
            this.logger.warn(
                `Error handling ${features.length} metrics in ${environment}`,
                e,
            );
        }
    }

<<<<<<< HEAD
    public async featureCompleted(feature: string, auditUser: IAuditUser) {
        await this.featureLifecycleStore.insert({
            feature,
            stage: 'completed',
        });
        await this.eventService.storeEvent(
            new FeatureCompletedEvent({
                featureName: feature,
                auditUser,
            }),
        );
    }

    public async featureUnCompleted(feature: string, auditUser: IAuditUser) {
        await this.featureLifecycleStore.deleteStage({
            feature,
            stage: 'completed',
        });
        await this.eventService.storeEvent(
            new FeatureUnCompletedEvent({
                featureName: feature,
                auditUser,
            }),
        );
    }

    private async featureArchived(feature: string) {
        await this.featureLifecycleStore.insert({
            feature,
            stage: 'archived',
        });
=======
    private async featureCompleted(feature: string) {
        await this.featureLifecycleStore.insert([
            {
                feature,
                stage: 'completed',
            },
        ]);
        this.emit(STAGE_ENTERED, { stage: 'completed' });
    }

    private async featureArchived(feature: string) {
        await this.featureLifecycleStore.insert([
            { feature, stage: 'archived' },
        ]);
>>>>>>> af54e272
        this.emit(STAGE_ENTERED, { stage: 'archived' });
    }
}<|MERGE_RESOLUTION|>--- conflicted
+++ resolved
@@ -16,11 +16,8 @@
 } from './feature-lifecycle-store-type';
 import EventEmitter from 'events';
 import type { Logger } from '../../logger';
-<<<<<<< HEAD
 import type EventService from '../events/event-service';
-=======
 import type { ValidatedClientMetrics } from '../metrics/shared/schema';
->>>>>>> af54e272
 
 export const STAGE_ENTERED = 'STAGE_ENTERED';
 
@@ -85,15 +82,6 @@
                 this.featureInitialized(event.featureName),
             );
         });
-<<<<<<< HEAD
-        this.eventBus.on(CLIENT_METRICS, async (event) => {
-            if (!event.featureName || !event.environment) return;
-            await this.checkEnabled(() =>
-                this.featureReceivedMetrics(
-                    event.featureName,
-                    event.environment,
-                ),
-=======
         this.eventBus.on(
             CLIENT_METRICS,
             async (event: ValidatedClientMetrics) => {
@@ -106,12 +94,6 @@
                 }
             },
         );
-        this.eventStore.on(FEATURE_COMPLETED, async (event) => {
-            await this.checkEnabled(() =>
-                this.featureCompleted(event.featureName),
->>>>>>> af54e272
-            );
-        });
         this.eventStore.on(FEATURE_ARCHIVED, async (event) => {
             await this.checkEnabled(() =>
                 this.featureArchived(event.featureName),
@@ -124,16 +106,9 @@
     }
 
     private async featureInitialized(feature: string) {
-<<<<<<< HEAD
-        await this.featureLifecycleStore.insert({
-            feature,
-            stage: 'initial',
-        });
-=======
         await this.featureLifecycleStore.insert([
             { feature, stage: 'initial' },
         ]);
->>>>>>> af54e272
         this.emit(STAGE_ENTERED, { stage: 'initial' });
     }
 
@@ -141,24 +116,10 @@
         features: string[],
         stage: 'live' | 'pre-live',
     ) {
-<<<<<<< HEAD
-        const stageExists = await this.featureLifecycleStore.stageExists({
-            stage,
-            feature,
-        });
-        if (!stageExists) {
-            await this.featureLifecycleStore.insert({
-                feature,
-                stage,
-            });
-            this.emit(STAGE_ENTERED, { stage });
-        }
-=======
         await this.featureLifecycleStore.insert(
             features.map((feature) => ({ feature, stage })),
         );
         this.emit(STAGE_ENTERED, { stage });
->>>>>>> af54e272
     }
 
     private async featuresReceivedMetrics(
@@ -184,12 +145,13 @@
         }
     }
 
-<<<<<<< HEAD
     public async featureCompleted(feature: string, auditUser: IAuditUser) {
-        await this.featureLifecycleStore.insert({
-            feature,
-            stage: 'completed',
-        });
+        await this.featureLifecycleStore.insert([
+            {
+                feature,
+                stage: 'completed',
+            },
+        ]);
         await this.eventService.storeEvent(
             new FeatureCompletedEvent({
                 featureName: feature,
@@ -212,26 +174,9 @@
     }
 
     private async featureArchived(feature: string) {
-        await this.featureLifecycleStore.insert({
-            feature,
-            stage: 'archived',
-        });
-=======
-    private async featureCompleted(feature: string) {
-        await this.featureLifecycleStore.insert([
-            {
-                feature,
-                stage: 'completed',
-            },
-        ]);
-        this.emit(STAGE_ENTERED, { stage: 'completed' });
-    }
-
-    private async featureArchived(feature: string) {
         await this.featureLifecycleStore.insert([
             { feature, stage: 'archived' },
         ]);
->>>>>>> af54e272
         this.emit(STAGE_ENTERED, { stage: 'archived' });
     }
 }