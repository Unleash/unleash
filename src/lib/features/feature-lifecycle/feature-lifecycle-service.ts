import {
    CLIENT_METRICS,
    FEATURE_ARCHIVED,
    FEATURE_CREATED,
<<<<<<< HEAD
    FeatureCompletedEvent,
    FeatureUncompletedEvent,
    type IAuditUser,
=======
    FEATURE_REVIVED,
>>>>>>> 8ed15165
    type IEnvironmentStore,
    type IEventStore,
    type IFlagResolver,
    type IUnleashConfig,
} from '../../types';
import type {
    FeatureLifecycleView,
    IFeatureLifecycleStore,
} from './feature-lifecycle-store-type';
import EventEmitter from 'events';
import type { Logger } from '../../logger';
import type EventService from '../events/event-service';
import type { ValidatedClientMetrics } from '../metrics/shared/schema';

export const STAGE_ENTERED = 'STAGE_ENTERED';

export class FeatureLifecycleService extends EventEmitter {
    private eventStore: IEventStore;

    private featureLifecycleStore: IFeatureLifecycleStore;

    private environmentStore: IEnvironmentStore;

    private flagResolver: IFlagResolver;

    private eventBus: EventEmitter;

    private eventService: EventService;

    private logger: Logger;

    constructor(
        {
            eventStore,
            featureLifecycleStore,
            environmentStore,
        }: {
            eventStore: IEventStore;
            environmentStore: IEnvironmentStore;
            featureLifecycleStore: IFeatureLifecycleStore;
        },
        {
            eventService,
        }: {
            eventService: EventService;
        },
        {
            flagResolver,
            eventBus,
            getLogger,
        }: Pick<IUnleashConfig, 'flagResolver' | 'eventBus' | 'getLogger'>,
    ) {
        super();
        this.eventStore = eventStore;
        this.featureLifecycleStore = featureLifecycleStore;
        this.environmentStore = environmentStore;
        this.flagResolver = flagResolver;
        this.eventBus = eventBus;
        this.eventService = eventService;
        this.logger = getLogger(
            'feature-lifecycle/feature-lifecycle-service.ts',
        );
    }

    private async checkEnabled(fn: () => Promise<void>) {
        const enabled = this.flagResolver.isEnabled('featureLifecycle');
        if (enabled) {
            return fn();
        }
    }

    listen() {
        this.eventStore.on(FEATURE_CREATED, async (event) => {
            await this.checkEnabled(() =>
                this.featureInitialized(event.featureName),
            );
        });
        this.eventBus.on(
            CLIENT_METRICS,
            async (event: ValidatedClientMetrics) => {
                if (event.environment) {
                    const features = Object.keys(event.bucket.toggles);
                    const environment = event.environment;
                    await this.checkEnabled(() =>
                        this.featuresReceivedMetrics(features, environment),
                    );
                }
            },
        );
        this.eventStore.on(FEATURE_ARCHIVED, async (event) => {
            await this.checkEnabled(() =>
                this.featureArchived(event.featureName),
            );
        });
        this.eventStore.on(FEATURE_REVIVED, async (event) => {
            await this.checkEnabled(() =>
                this.featureRevived(event.featureName),
            );
        });
    }

    async getFeatureLifecycle(feature: string): Promise<FeatureLifecycleView> {
        return this.featureLifecycleStore.get(feature);
    }

    private async featureInitialized(feature: string) {
        await this.featureLifecycleStore.insert([
            { feature, stage: 'initial' },
        ]);
        this.emit(STAGE_ENTERED, { stage: 'initial' });
    }

    private async stageReceivedMetrics(
        features: string[],
        stage: 'live' | 'pre-live',
    ) {
        await this.featureLifecycleStore.insert(
            features.map((feature) => ({ feature, stage })),
        );
        this.emit(STAGE_ENTERED, { stage });
    }

    private async featuresReceivedMetrics(
        features: string[],
        environment: string,
    ) {
        try {
            const env = await this.environmentStore.get(environment);

            if (!env) {
                return;
            }
            if (env.type === 'production') {
                await this.stageReceivedMetrics(features, 'live');
            } else if (env.type === 'development') {
                await this.stageReceivedMetrics(features, 'pre-live');
            }
        } catch (e) {
            this.logger.warn(
                `Error handling ${features.length} metrics in ${environment}`,
                e,
            );
        }
    }

    public async featureCompleted(feature: string, auditUser: IAuditUser) {
        await this.featureLifecycleStore.insert([
            {
                feature,
                stage: 'completed',
            },
        ]);
        await this.eventService.storeEvent(
            new FeatureCompletedEvent({
                featureName: feature,
                auditUser,
            }),
        );
    }

    public async featureUnCompleted(feature: string, auditUser: IAuditUser) {
        await this.featureLifecycleStore.deleteStage({
            feature,
            stage: 'completed',
        });
        await this.eventService.storeEvent(
            new FeatureUncompletedEvent({
                featureName: feature,
                auditUser,
            }),
        );
    }

    private async featureArchived(feature: string) {
        await this.featureLifecycleStore.insert([
            { feature, stage: 'archived' },
        ]);
        this.emit(STAGE_ENTERED, { stage: 'archived' });
    }

    private async featureRevived(feature: string) {
        await this.featureLifecycleStore.delete(feature);
        await this.featureInitialized(feature);
    }
}<|MERGE_RESOLUTION|>--- conflicted
+++ resolved
@@ -2,13 +2,10 @@
     CLIENT_METRICS,
     FEATURE_ARCHIVED,
     FEATURE_CREATED,
-<<<<<<< HEAD
+    FEATURE_REVIVED,
     FeatureCompletedEvent,
     FeatureUncompletedEvent,
     type IAuditUser,
-=======
-    FEATURE_REVIVED,
->>>>>>> 8ed15165
     type IEnvironmentStore,
     type IEventStore,
     type IFlagResolver,
