--- conflicted
+++ resolved
@@ -11,9 +11,6 @@
     insert(featureLifecycleStages: FeatureLifecycleStage[]): Promise<void>;
     get(feature: string): Promise<FeatureLifecycleView>;
     stageExists(stage: FeatureLifecycleStage): Promise<boolean>;
-<<<<<<< HEAD
+    delete(feature: string): Promise<void>;
     deleteStage(stage: FeatureLifecycleStage): Promise<void>;
-=======
-    delete(feature: string): Promise<void>;
->>>>>>> 8ed15165
 }