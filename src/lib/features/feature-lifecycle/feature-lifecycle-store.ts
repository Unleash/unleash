import type {
    FeatureLifecycleStage,
    IFeatureLifecycleStore,
    FeatureLifecycleView,
} from './feature-lifecycle-store-type';
import type { Db } from '../../db/db';
import type { StageName } from '../../types';

type DBType = {
    feature: string;
    stage: StageName;
    created_at: Date;
};

export class FeatureLifecycleStore implements IFeatureLifecycleStore {
    private db: Db;

    constructor(db: Db) {
        this.db = db;
    }

    async insert(
        featureLifecycleStages: FeatureLifecycleStage[],
    ): Promise<void> {
        await this.db('feature_lifecycles')
            .insert(
                featureLifecycleStages.map((stage) => ({
                    feature: stage.feature,
                    stage: stage.stage,
                })),
            )
            .returning('*')
            .onConflict(['feature', 'stage'])
            .ignore();
    }

    async get(feature: string): Promise<FeatureLifecycleView> {
        const results = await this.db('feature_lifecycles')
            .where({ feature })
            .orderBy('created_at', 'asc');

        return results.map(({ stage, created_at }: DBType) => ({
            stage,
            enteredStageAt: created_at,
        }));
    }

<<<<<<< HEAD
    async deleteStage(stage: FeatureLifecycleStage): Promise<void> {
        await this.db('feature_lifecycles')
            .where({
                stage: stage.stage,
                feature: stage.feature,
            })
            .del();
=======
    async delete(feature: string): Promise<void> {
        await this.db('feature_lifecycles').where({ feature }).del();
>>>>>>> 8ed15165
    }

    async stageExists(stage: FeatureLifecycleStage): Promise<boolean> {
        const result = await this.db.raw(
            `SELECT EXISTS(SELECT 1 FROM feature_lifecycles WHERE stage = ? and feature = ?) AS present`,
            [stage.stage, stage.feature],
        );
        const { present } = result.rows[0];
        return present;
    }
}<|MERGE_RESOLUTION|>--- conflicted
+++ resolved
@@ -45,7 +45,10 @@
         }));
     }
 
-<<<<<<< HEAD
+    async delete(feature: string): Promise<void> {
+        await this.db('feature_lifecycles').where({ feature }).del();
+    }
+
     async deleteStage(stage: FeatureLifecycleStage): Promise<void> {
         await this.db('feature_lifecycles')
             .where({
@@ -53,10 +56,6 @@
                 feature: stage.feature,
             })
             .del();
-=======
-    async delete(feature: string): Promise<void> {
-        await this.db('feature_lifecycles').where({ feature }).del();
->>>>>>> 8ed15165
     }
 
     async stageExists(stage: FeatureLifecycleStage): Promise<boolean> {
