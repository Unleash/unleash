--- conflicted
+++ resolved
@@ -8,43 +8,27 @@
     | { state: 'valid' }
     | { state: 'invalid'; reasons: [string, ...string[]] } => {
     if (featureNaming) {
-<<<<<<< HEAD
-        const { pattern, example } = featureNaming;
-
-        if (pattern) {
-            const disallowedStrings = [
-                ' ',
-                '\\t',
-                '\\s',
-                '\\n',
-                '\\r',
-                '\\f',
-                '\\v',
-            ];
-
-            if (disallowedStrings.some((str) => pattern.includes(str))) {
-                return {
-                    state: 'invalid',
-                    reason: `Feature flag names can not contain whitespace. You've provided a feature flag naming pattern that contains a whitespace character: "${pattern}". Remove any whitespace characters from your pattern.`,
-                };
-            } else if (
-                pattern != null &&
-                example &&
-                !example.match(compileRegex(pattern))
-            ) {
-                return {
-                    state: 'invalid',
-                    reason: `You've provided a feature flag naming example ("${example}") that doesn't match your feature flag naming pattern ("${pattern}"). Please provide an example that matches your supplied pattern. Bear in mind that the pattern must match the whole example, as if it were surrounded by '^' and "$".`,
-                };
-            }
-=======
         const { pattern, example, description } = featureNaming;
         const errors: string[] = [];
-        if (pattern && example && !example.match(compileRegex(pattern))) {
+        const disallowedStrings = [
+            ' ',
+            '\\t',
+            '\\s',
+            '\\n',
+            '\\r',
+            '\\f',
+            '\\v',
+        ];
+
+        if (disallowedStrings.some((str) => pattern.includes(str))) {
+            return {
+                state: 'invalid',
+                reason: `Feature flag names can not contain whitespace. You've provided a feature flag naming pattern that contains a whitespace character: "${pattern}". Remove any whitespace characters from your pattern.`,
+            };
+        } else if (pattern && example && !example.match(compileRegex(pattern))) {
             errors.push(
                 `You've provided a feature flag naming example ("${example}") that doesn't match your feature flag naming pattern ("${pattern}"). Please provide an example that matches your supplied pattern. Bear in mind that the pattern must match the whole example, as if it were surrounded by '^' and "$".`,
             );
->>>>>>> ab4c1e01
         }
 
         if (!pattern && example) {
