/* eslint-disable @typescript-eslint/explicit-module-boundary-types */
import type { Request, Response } from 'express';
import Controller from '../../../routes/controller';
import { NONE, UPDATE_FEATURE } from '../../../types/permissions';
import type { IUnleashConfig } from '../../../types/option';
import type { IUnleashServices } from '../../../types';
import type FeatureToggleService from '../feature-toggle-service';
import { featureSchema, querySchema } from '../../../schema/feature-schema';
import type { IFeatureToggleQuery } from '../../../types/model';
import type FeatureTagService from '../../../services/feature-tag-service';
import type { IAuthRequest } from '../../../routes/unleash-types';
import { DEFAULT_ENV } from '../../../util/constants';
import {} from '../../../openapi/spec/features-schema';
import type { TagSchema } from '../../../openapi/spec/tag-schema';
import type { TagsSchema } from '../../../openapi/spec/tags-schema';
import type { OpenApiService } from '../../../services/openapi-service';
import { createRequestSchema } from '../../../openapi/util/create-request-schema';
import {
    createResponseSchema,
    resourceCreatedResponseSchema,
} from '../../../openapi/util/create-response-schema';
import {
    emptyResponse,
    getStandardResponses,
} from '../../../openapi/util/standard-responses';
import type { UpdateTagsSchema } from '../../../openapi/spec/update-tags-schema';
import type { ValidateFeatureSchema } from '../../../openapi/spec/validate-feature-schema';

const version = 1;

class FeatureController extends Controller {
    private tagService: FeatureTagService;

    private openApiService: OpenApiService;

    private service: FeatureToggleService;

    constructor(
        config: IUnleashConfig,
        {
            featureTagService,
            featureToggleServiceV2,
            openApiService,
        }: Pick<
            IUnleashServices,
            'featureTagService' | 'featureToggleServiceV2' | 'openApiService'
        >,
    ) {
        super(config);
        this.tagService = featureTagService;
        this.openApiService = openApiService;
        this.service = featureToggleServiceV2;

        this.route({
<<<<<<< HEAD
=======
            method: 'get',
            path: '',
            handler: this.getAllToggles,
            permission: NONE,
            middleware: [
                openApiService.validPath({
                    tags: ['Features'],
                    operationId: 'getAllToggles',
                    responses: {
                        200: createResponseSchema('featuresSchema'),
                        ...getStandardResponses(401, 403),
                    },
                    summary: 'Get all feature flags (deprecated)',
                    description:
                        'Gets all feature flags with their full configuration. This endpoint is **deprecated**. You should  use the project-based endpoint instead (`/api/admin/projects/<project-id>/features`).',
                    deprecated: true,
                }),
            ],
        });

        this.route({
>>>>>>> 7e38d6ba
            method: 'post',
            path: '/validate',
            handler: this.validate,
            permission: NONE,
            middleware: [
                openApiService.validPath({
                    tags: ['Features'],
                    operationId: 'validateFeature',
                    summary: 'Validate a feature flag name.',
                    requestBody: createRequestSchema('validateFeatureSchema'),
                    description:
                        'Validates a feature flag name: checks whether the name is URL-friendly and whether a feature with the given name already exists. Returns 200 if the feature name is compliant and unused.',
                    responses: {
                        200: emptyResponse,
                        ...getStandardResponses(400, 401, 409, 415),
                    },
                }),
            ],
        });

        this.route({
            method: 'get',
            path: '/:featureName/tags',
            handler: this.listTags,
            permission: NONE,
            middleware: [
                openApiService.validPath({
                    summary: 'Get all tags for a feature.',
                    description:
                        'Retrieves all the tags for a feature name. If the feature does not exist it returns an empty list.',
                    tags: ['Features'],
                    operationId: 'listTags',
                    responses: {
                        200: createResponseSchema('tagsSchema'),
                        ...getStandardResponses(401, 403, 404),
                    },
                }),
            ],
        });

        this.route({
            method: 'post',
            path: '/:featureName/tags',
            permission: UPDATE_FEATURE,
            handler: this.addTag,
            middleware: [
                openApiService.validPath({
                    summary: 'Adds a tag to a feature.',
                    description:
                        'Adds a tag to a feature if the feature and tag type exist in the system. The operation is idempotent, so adding an existing tag will result in a successful response.',
                    tags: ['Features'],
                    operationId: 'addTag',
                    requestBody: createRequestSchema('tagSchema'),
                    responses: {
                        201: resourceCreatedResponseSchema('tagSchema'),
                        ...getStandardResponses(400, 401, 403, 404),
                    },
                }),
            ],
        });

        this.route({
            method: 'put',
            path: '/:featureName/tags',
            permission: UPDATE_FEATURE,
            handler: this.updateTags,
            middleware: [
                openApiService.validPath({
                    summary: 'Updates multiple tags for a feature.',
                    description:
                        'Receives a list of tags to add and a list of tags to remove that are mandatory but can be empty. All tags under addedTags are first added to the feature and then all tags under removedTags are removed from the feature.',
                    tags: ['Features'],
                    operationId: 'updateTags',
                    requestBody: createRequestSchema('updateTagsSchema'),
                    responses: {
                        200: resourceCreatedResponseSchema('tagsSchema'),
                        ...getStandardResponses(400, 401, 403, 404),
                    },
                }),
            ],
        });

        this.route({
            method: 'delete',
            path: '/:featureName/tags/:type/:value',
            permission: UPDATE_FEATURE,
            acceptAnyContentType: true,
            handler: this.removeTag,
            middleware: [
                openApiService.validPath({
                    summary: 'Removes a tag from a feature.',
                    description:
                        'Removes a tag from a feature. If the feature exists but the tag does not, it returns a successful response.',
                    tags: ['Features'],
                    operationId: 'removeTag',
                    responses: {
                        200: emptyResponse,
                        ...getStandardResponses(401, 403, 404),
                    },
                }),
            ],
        });
    }

    // eslint-disable-next-line @typescript-eslint/explicit-module-boundary-types
    paramToArray(param: any) {
        if (!param) {
            return param;
        }
        return Array.isArray(param) ? param : [param];
    }

    async prepQuery({
        tag,
        project,
        namePrefix,
    }: any): Promise<IFeatureToggleQuery> {
        if (!tag && !project && !namePrefix) {
            return {};
        }
        const tagQuery = this.paramToArray(tag);
        const projectQuery = this.paramToArray(project);
        const query = await querySchema.validateAsync({
            tag: tagQuery,
            project: projectQuery,
            namePrefix,
        });
        if (query.tag) {
            query.tag = query.tag.map((q) => q.split(':'));
        }
        return query;
    }

    async getToggle(
        req: Request<{ featureName: string }, any, any, any>,
        res: Response,
    ): Promise<void> {
        const name = req.params.featureName;
        const feature = await this.service.getFeatureToggleLegacy(name);
        res.json(feature).end();
    }

    async listTags(
        req: Request<{ featureName: string }, any, any, any>,
        res: Response<TagsSchema>,
    ): Promise<void> {
        const tags = await this.tagService.listTags(req.params.featureName);
        res.json({ version, tags });
    }

    async addTag(
        req: IAuthRequest<
            { featureName: string },
            Response<TagSchema>,
            TagSchema,
            any
        >,
        res: Response<TagSchema>,
    ): Promise<void> {
        const { featureName } = req.params;
        const tag = await this.tagService.addTag(
            featureName,
            req.body,
            req.audit,
        );
        res.status(201).header('location', `${featureName}/tags`).json(tag);
    }

    async updateTags(
        req: IAuthRequest<
            { featureName: string },
            Response<TagsSchema>,
            UpdateTagsSchema,
            any
        >,
        res: Response<TagsSchema>,
    ): Promise<void> {
        const { featureName } = req.params;
        const { addedTags, removedTags } = req.body;

        await Promise.all(
            addedTags.map((addedTag) =>
                this.tagService.addTag(featureName, addedTag, req.audit),
            ),
        );

        await Promise.all(
            removedTags.map((removedTag) =>
                this.tagService.removeTag(featureName, removedTag, req.audit),
            ),
        );

        const tags = await this.tagService.listTags(featureName);
        res.json({ version, tags });
    }

    // TODO
    async removeTag(
        req: IAuthRequest<{ featureName: string; type: string; value: string }>,
        res: Response<void>,
    ): Promise<void> {
        const { featureName, type, value } = req.params;
        await this.tagService.removeTag(
            featureName,
            { type, value },
            req.audit,
        );
        res.status(200).end();
    }

    async validate(
        req: Request<any, any, ValidateFeatureSchema, any>,
        res: Response<void>,
    ): Promise<void> {
        const { name, projectId } = req.body;

        await this.service.validateName(name);
        await this.service.validateFeatureFlagNameAgainstPattern(
            name,
            projectId ?? undefined,
        );
        res.status(200).end();
    }

    async createToggle(req: IAuthRequest, res: Response): Promise<void> {
        const toggle = req.body;

        const validatedToggle = await featureSchema.validateAsync(toggle);
        const { enabled, project, name, variants = [] } = validatedToggle;
        const createdFeature = await this.service.createFeatureToggle(
            project,
            validatedToggle,
            req.audit,
            true,
        );
        const strategies = await Promise.all(
            (toggle.strategies ?? []).map(async (s) =>
                this.service.createStrategy(
                    s,
                    {
                        projectId: project,
                        featureName: name,
                        environment: DEFAULT_ENV,
                    },
                    req.audit,
                    req.user,
                ),
            ),
        );
        await this.service.updateEnabled(
            project,
            name,
            DEFAULT_ENV,
            enabled,
            req.audit,
        );
        await this.service.saveVariants(name, project, variants, req.audit);

        res.status(201).json({
            ...createdFeature,
            variants,
            enabled,
            strategies,
        });
    }

    async updateToggle(req: IAuthRequest, res: Response): Promise<void> {
        const { featureName } = req.params;
        const updatedFeature = req.body;

        updatedFeature.name = featureName;

        const projectId = await this.service.getProjectId(featureName);
        const value = await featureSchema.validateAsync(updatedFeature);

        await this.service.updateFeatureToggle(
            projectId,
            value,
            featureName,
            req.audit,
        );

        await this.service.removeAllStrategiesForEnv(featureName);

        if (updatedFeature.strategies) {
            await Promise.all(
                updatedFeature.strategies.map(async (s) =>
                    this.service.createStrategy(
                        s,
                        {
                            projectId: projectId!!,
                            featureName,
                            environment: DEFAULT_ENV,
                        },
                        req.audit,
                        req.user,
                    ),
                ),
            );
        }
        await this.service.updateEnabled(
            projectId!!,
            featureName,
            DEFAULT_ENV,
            updatedFeature.enabled,
            req.audit,
            req.user,
        );
        await this.service.saveVariants(
            featureName,
            projectId!!,
            value.variants || [],
            req.audit,
        );

        const feature = await this.service.storeFeatureUpdatedEventLegacy(
            featureName,
            req.audit,
        );

        res.status(200).json(feature);
    }

    /**
     * @deprecated TODO: remove?
     *
     * Kept to keep backward compatibility
     */
    async toggle(req: IAuthRequest, res: Response): Promise<void> {
        const { featureName } = req.params;
        const projectId = await this.service.getProjectId(featureName);
        const feature = await this.service.toggle(
            projectId,
            featureName,
            DEFAULT_ENV,
            req.audit,
        );
        await this.service.storeFeatureUpdatedEventLegacy(
            featureName,
            req.audit,
        );
        res.status(200).json(feature);
    }

    async toggleOn(req: IAuthRequest, res: Response): Promise<void> {
        const { featureName } = req.params;
        const projectId = await this.service.getProjectId(featureName);
        const feature = await this.service.updateEnabled(
            projectId,
            featureName,
            DEFAULT_ENV,
            true,
            req.audit,
            req.user,
        );
        await this.service.storeFeatureUpdatedEventLegacy(
            featureName,
            req.audit,
        );
        res.json(feature);
    }

    async toggleOff(req: IAuthRequest, res: Response): Promise<void> {
        const { featureName } = req.params;
        const projectId = await this.service.getProjectId(featureName);
        const feature = await this.service.updateEnabled(
            projectId,
            featureName,
            DEFAULT_ENV,
            false,
            req.audit,
            req.user,
        );
        await this.service.storeFeatureUpdatedEventLegacy(
            featureName,
            req.audit,
        );
        res.json(feature);
    }

    async staleOn(req: IAuthRequest, res: Response): Promise<void> {
        const { featureName } = req.params;
        await this.service.updateStale(featureName, true, req.audit);
        const feature = await this.service.getFeatureToggleLegacy(featureName);
        res.json(feature);
    }

    async staleOff(req: IAuthRequest, res: Response): Promise<void> {
        const { featureName } = req.params;
        await this.service.updateStale(featureName, false, req.audit);
        const feature = await this.service.getFeatureToggleLegacy(featureName);
        res.json(feature);
    }

    async archiveToggle(req: IAuthRequest, res: Response): Promise<void> {
        const { featureName } = req.params;

        await this.service.archiveToggle(featureName, req.user, req.audit);
        res.status(200).end();
    }
}
export default FeatureController;<|MERGE_RESOLUTION|>--- conflicted
+++ resolved
@@ -52,30 +52,6 @@
         this.service = featureToggleServiceV2;
 
         this.route({
-<<<<<<< HEAD
-=======
-            method: 'get',
-            path: '',
-            handler: this.getAllToggles,
-            permission: NONE,
-            middleware: [
-                openApiService.validPath({
-                    tags: ['Features'],
-                    operationId: 'getAllToggles',
-                    responses: {
-                        200: createResponseSchema('featuresSchema'),
-                        ...getStandardResponses(401, 403),
-                    },
-                    summary: 'Get all feature flags (deprecated)',
-                    description:
-                        'Gets all feature flags with their full configuration. This endpoint is **deprecated**. You should  use the project-based endpoint instead (`/api/admin/projects/<project-id>/features`).',
-                    deprecated: true,
-                }),
-            ],
-        });
-
-        this.route({
->>>>>>> 7e38d6ba
             method: 'post',
             path: '/validate',
             handler: this.validate,
