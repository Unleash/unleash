import dbInit, { type ITestDb } from '../../../test/e2e/helpers/database-init';
import {
    type IUnleashTest,
    setupAppWithAuth,
} from '../../../test/e2e/helpers/test-helper';
import getLogger from '../../../test/fixtures/no-logger';
import type { IUser } from '../../types';
import { randomId } from '../../util';

let app: IUnleashTest;
let db: ITestDb;

beforeAll(async () => {
    db = await dbInit('personal_dashboard', getLogger);
    app = await setupAppWithAuth(
        db.stores,
        {
            experimental: {
                flags: {},
            },
        },
        db.rawDatabase,
    );
});

const loginUser = (email: string) => {
    return app.request
        .post(`/auth/demo/login`)
        .send({
            email,
        })
        .expect(200);
};

afterAll(async () => {
    await app.destroy();
    await db.destroy();
});

beforeEach(async () => {
    await db.stores.featureToggleStore.deleteAll();
    await db.stores.userStore.deleteAll();
    await db.stores.eventStore.deleteAll();
});

test('should return personal dashboard with own flags and favorited flags', async () => {
    await loginUser('other_user@getunleash.io');
    await app.createFeature('other_feature_a');
    await app.createFeature('other_feature_b');

    await loginUser('my_user@getunleash.io');
    await app.createFeature('my_feature_c');
    await app.createFeature('my_feature_d');
    await app.favoriteFeature('other_feature_b');
    await app.favoriteFeature('my_feature_d');

    const { body } = await app.request.get(`/api/admin/personal-dashboard`);

    expect(body).toMatchObject({
        flags: [
            { name: 'my_feature_d', type: 'release', project: 'default' },
            { name: 'my_feature_c', type: 'release', project: 'default' },
            { name: 'other_feature_b', type: 'release', project: 'default' },
        ],
    });
});

const createProject = async (name: string, user: IUser) => {
    const auditUser = {
        id: 1,
        username: 'audit user',
        ip: '127.0.0.1',
    };
    const project = await app.services.projectService.createProject(
        {
            name,
        },
        user,
        auditUser,
    );
    return project;
};

const favoriteProject = async (projectName = 'default') => {
    await app.request
        .post(`/api/admin/projects/${projectName}/favorites`)
        .set('Content-Type', 'application/json')
        .expect(200);
};

test('should return personal dashboard with membered projects', async () => {
    const { body: user1 } = await loginUser('user1@test.com');
    const projectA = await createProject('Project A', user1);
    await createProject('Project B', user1);

    const { body: user2 } = await loginUser('user2@test.com');
    const projectC = await createProject('Project C', user2);

    await app.services.projectService.addAccess(
        projectA.id,
        [5], // member role
        [],
        [user2.id],
        user1,
    );

    const { body } = await app.request.get(`/api/admin/personal-dashboard`);

    expect(body).toMatchObject({
        projects: [
            {
                name: 'Default',
                id: 'default',
                health: 100,
                memberCount: 0,
                featureCount: 0,
            },
            {
                name: projectA.name,
                id: projectA.id,
                health: 100,
                memberCount: 2,
                featureCount: 0,
            },
            {
                name: projectC.name,
                id: projectC.id,
                health: 100,
                memberCount: 1,
                featureCount: 0,
            },
        ],
    });
});

test('should return personal dashboard with user favorited projects', async () => {
    const { body: user1 } = await loginUser('user1@test.com');
    const projectA = await createProject('Project A', user1);

    await loginUser('user2@test.com');
    await favoriteProject(projectA.id);

    const { body } = await app.request.get(`/api/admin/personal-dashboard`);

    expect(body).toMatchObject({
        projects: [
            {
                name: 'Default',
                id: 'default',
                health: 100,
                memberCount: 0,
                featureCount: 0,
            },
            {
                name: projectA.name,
                id: projectA.id,
                health: 100,
                memberCount: 1,
                featureCount: 0,
            },
        ],
    });
});

test('should return projects where users are part of a group', async () => {
    const { body: user1 } = await loginUser('user1@test.com');
    const projectA = await createProject(`x${randomId()}`, user1);

    const { body: user2 } = await loginUser('user2@test.com');

    const group = await app.services.groupService.createGroup(
        {
            name: 'groupA',
            users: [{ user: user2 }],
        },
        user1,
    );

    await app.services.projectService.addAccess(
        projectA.id,
        [5], // member role
        [],
        [user2.id],
        user1,
    );

    await app.services.projectService.addAccess(
        projectA.id,
        [4], // owner role
        [group.id],
        [],
        user1,
    );

    const { body } = await app.request.get(`/api/admin/personal-dashboard`);

    expect(body).toMatchObject({
        projects: [
            {
                name: 'Default',
                id: 'default',
                health: 100,
                memberCount: 0,
                featureCount: 0,
            },
            {
                name: projectA.name,
                id: projectA.id,
                health: 100,
                memberCount: 2,
                featureCount: 0,
            },
        ],
    });
});

test('should return personal dashboard project details', async () => {
    const { body: user1 } = await loginUser('new_user@test.com');

    const project = await createProject(`x${randomId()}`, user1);
    const { body: user2 } = await loginUser('user2@test.com');
    await app.services.projectService.addAccess(
        project.id,
        [4], // owner role
        [],
        [user2.id],
        user1,
    );

    await loginUser(user1.email);

    await app.createFeature('log_feature_a', project.id);
    await app.createFeature('log_feature_b', project.id);
    await app.createFeature('log_feature_c', project.id);

    const { body } = await app.request.get(
        `/api/admin/personal-dashboard/${project.id}`,
    );

    expect(body).toMatchObject({
<<<<<<< HEAD
        owners: [
            {
                email: user1.email,
                name: user1.email,
                ownerType: 'user',
            },
            {
                email: user2.email,
                name: user2.email,
                ownerType: 'user',
            },
        ],
        roles: [
            {
                id: 4,
                name: 'Owner',
                type: 'project',
            },
        ],
=======
        insights: {
            avgHealthCurrentWindow: null,
            avgHealthPastWindow: null,
        },
        owners: [{}],
        roles: [{}],
>>>>>>> e51e6cc5
        onboardingStatus: {
            status: 'first-flag-created',
            feature: 'log_feature_a',
        },
        latestEvents: [
            {
                createdBy: 'new_user@test.com',
                summary: expect.stringContaining(
                    '**new_user@test.com** created **[log_feature_c]',
                ),
            },
            {
                createdBy: 'new_user@test.com',
                summary: expect.stringContaining(
                    '**new_user@test.com** created **[log_feature_b]',
                ),
            },
            {
                createdBy: 'new_user@test.com',
                summary: expect.stringContaining(
                    '**new_user@test.com** created **[log_feature_a]',
                ),
            },
            {
                createdBy: 'unknown',
                summary: expect.stringContaining(
                    'triggered **project-access-added**',
                ),
            },
        ],
    });

    const insertHealthScore = (id: string, health: number) => {
        const irrelevantFlagTrendDetails = {
            total_flags: 10,
            stale_flags: 10,
            potentially_stale_flags: 10,
        };
        return db.rawDatabase('flag_trends').insert({
            ...irrelevantFlagTrendDetails,
            id,
            project: project.id,
            health,
        });
    };

    await insertHealthScore('2024-01', 80);
    await insertHealthScore('2024-02', 80);
    await insertHealthScore('2024-03', 80);
    await insertHealthScore('2024-04', 81);

    await insertHealthScore('2024-05', 90);
    await insertHealthScore('2024-06', 91);
    await insertHealthScore('2024-07', 91);
    await insertHealthScore('2024-08', 91);

    const { body: bodyWithHealthScores } = await app.request.get(
        `/api/admin/personal-dashboard/${project.id}`,
    );

    expect(bodyWithHealthScores).toMatchObject({
        insights: {
            avgHealthPastWindow: 80,
            avgHealthCurrentWindow: 91,
        },
    });
});

test('should return Unleash admins', async () => {
    await loginUser('new_user@test.com');
    const adminRoleId = 1;
    const userService = app.services.userService;

    const admin = await userService.createUser({
        username: 'admin',
        rootRole: adminRoleId,
    });
    const admin2 = await userService.createUser({
        username: 'John',
        name: 'John Admin',
        rootRole: adminRoleId,
    });

    // service account that shouldn't be listed in the output. Service
    // accounts are enterprise functionality, so there's no service to
    // call here
    const [{ id: serviceAdminId }] = await db
        .rawDatabase('users')
        .insert({
            username: 'service_admin',
            is_service: true,
        })
        .returning('*');
    await app.services.accessService.setUserRootRole(
        serviceAdminId,
        adminRoleId,
    );

    const { body } = await app.request.get(`/api/admin/personal-dashboard`);

    expect(body.admins).toMatchObject([
        {
            id: admin.id,
            username: admin.username,
            imageUrl: expect.stringMatching(/^https:\/\/gravatar.com/),
        },
        {
            id: admin2.id,
            name: admin2.name,
            username: admin2.username,
            imageUrl: expect.stringMatching(/^https:\/\/gravatar.com/),
        },
    ]);
});<|MERGE_RESOLUTION|>--- conflicted
+++ resolved
@@ -238,7 +238,6 @@
     );
 
     expect(body).toMatchObject({
-<<<<<<< HEAD
         owners: [
             {
                 email: user1.email,
@@ -258,14 +257,11 @@
                 type: 'project',
             },
         ],
-=======
         insights: {
             avgHealthCurrentWindow: null,
             avgHealthPastWindow: null,
         },
-        owners: [{}],
-        roles: [{}],
->>>>>>> e51e6cc5
+
         onboardingStatus: {
             status: 'first-flag-created',
             feature: 'log_feature_a',
