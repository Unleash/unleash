import type {
    IProjectOwnersReadModel,
    UserProjectOwner,
} from '../project/project-owners-read-model.type';
import type {
    IPersonalDashboardReadModel,
    PersonalFeature,
    PersonalProject,
} from './personal-dashboard-read-model-type';
import type { IProjectReadModel } from '../project/project-read-model-type';
import type { IPrivateProjectChecker } from '../private-project/privateProjectCheckerType';
<<<<<<< HEAD
import type { IAccountStore, IEventStore, MinimalUiUser } from '../../types';
=======
import type {
    IAccountStore,
    IEventStore,
    IOnboardingReadModel,
    MinimalUser,
} from '../../types';
>>>>>>> ac90c942
import type { FeatureEventFormatter } from '../../addons/feature-event-formatter-md';
import { generateImageUrl } from '../../util';
import type { OnboardingStatus } from '../onboarding/onboarding-read-model-type';

type PersonalProjectDetails = {
    latestEvents: {
        summary: string;
        createdBy: string;
        id: number;
        createdByImageUrl: string;
    }[];
    onboardingStatus: OnboardingStatus;
};

export class PersonalDashboardService {
    private personalDashboardReadModel: IPersonalDashboardReadModel;

    private projectOwnersReadModel: IProjectOwnersReadModel;

    private projectReadModel: IProjectReadModel;

    private privateProjectChecker: IPrivateProjectChecker;

    private eventStore: IEventStore;

    private featureEventFormatter: FeatureEventFormatter;

    private accountStore: IAccountStore;

    private onboardingReadModel: IOnboardingReadModel;

    constructor(
        personalDashboardReadModel: IPersonalDashboardReadModel,
        projectOwnersReadModel: IProjectOwnersReadModel,
        projectReadModel: IProjectReadModel,
        onboardingReadModel: IOnboardingReadModel,
        eventStore: IEventStore,
        featureEventFormatter: FeatureEventFormatter,
        privateProjectChecker: IPrivateProjectChecker,
        accountStore: IAccountStore,
    ) {
        this.personalDashboardReadModel = personalDashboardReadModel;
        this.projectOwnersReadModel = projectOwnersReadModel;
        this.projectReadModel = projectReadModel;
        this.onboardingReadModel = onboardingReadModel;
        this.eventStore = eventStore;
        this.featureEventFormatter = featureEventFormatter;
        this.privateProjectChecker = privateProjectChecker;
        this.accountStore = accountStore;
    }

    getPersonalFeatures(userId: number): Promise<PersonalFeature[]> {
        return this.personalDashboardReadModel.getPersonalFeatures(userId);
    }

    async getPersonalProjects(userId: number): Promise<PersonalProject[]> {
        // TODO: add favorite projects in addition to membership projects
        const userProjectIds =
            await this.projectReadModel.getProjectsByUser(userId);

        const projects = await this.projectReadModel.getProjectsForAdminUi({
            ids: userProjectIds,
            archived: false,
        });

        const normalizedProjects = projects.map((project) => ({
            id: project.id,
            name: project.name,
            health: project.health,
            memberCount: project.memberCount,
            featureCount: project.featureCount,
        }));

        return normalizedProjects;
    }

    async getProjectOwners(userId: number): Promise<UserProjectOwner[]> {
        const accessibleProjects =
            await this.privateProjectChecker.getUserAccessibleProjects(userId);

        const filter =
            accessibleProjects.mode === 'all'
                ? undefined
                : new Set(accessibleProjects.projects);

        return this.projectOwnersReadModel.getAllUserProjectOwners(filter);
    }

    async getPersonalProjectDetails(
        projectId: string,
    ): Promise<PersonalProjectDetails> {
        const recentEvents = await this.eventStore.searchEvents(
            { limit: 4, offset: 0 },
            [{ field: 'project', operator: 'IS', values: [projectId] }],
        );

        const onboardingStatus =
            await this.onboardingReadModel.getOnboardingStatusForProject(
                projectId,
            );

        const formattedEvents = recentEvents.map((event) => ({
            summary: this.featureEventFormatter.format(event).text,
            createdBy: event.createdBy,
            id: event.id,
            createdByImageUrl: generateImageUrl({ email: event.createdBy }),
        }));

        return { latestEvents: formattedEvents, onboardingStatus };
    }

    async getAdmins(): Promise<MinimalUiUser[]> {
        return this.accountStore.getAdmins();
    }
}<|MERGE_RESOLUTION|>--- conflicted
+++ resolved
@@ -9,16 +9,12 @@
 } from './personal-dashboard-read-model-type';
 import type { IProjectReadModel } from '../project/project-read-model-type';
 import type { IPrivateProjectChecker } from '../private-project/privateProjectCheckerType';
-<<<<<<< HEAD
-import type { IAccountStore, IEventStore, MinimalUiUser } from '../../types';
-=======
 import type {
     IAccountStore,
     IEventStore,
     IOnboardingReadModel,
-    MinimalUser,
+    MinimaUilUser,
 } from '../../types';
->>>>>>> ac90c942
 import type { FeatureEventFormatter } from '../../addons/feature-event-formatter-md';
 import { generateImageUrl } from '../../util';
 import type { OnboardingStatus } from '../onboarding/onboarding-read-model-type';
