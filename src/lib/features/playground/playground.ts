--- conflicted
+++ resolved
@@ -111,34 +111,24 @@
         res: Response<AdvancedPlaygroundResponseSchema>,
     ): Promise<void> {
         if (this.flagResolver.isEnabled('advancedPlayground')) {
-<<<<<<< HEAD
+            const { payload } =
+                this.flagResolver.getVariant('advancedPlayground');
+            const limit =
+                payload?.value && Number.isInteger(parseInt(payload?.value))
+                    ? parseInt(payload?.value)
+                    : 15000;
+          
             const result = await this.playgroundService.evaluateAdvancedQuery(
                 req.body.projects || '*',
                 req.body.environments,
                 req.body.context,
+                limit
             );
 
             const response: AdvancedPlaygroundResponseSchema =
                 advancedPlaygroundViewModel(req.body, result);
 
             res.json(response);
-=======
-            const { payload } =
-                this.flagResolver.getVariant('advancedPlayground');
-            const limit =
-                payload?.value && Number.isInteger(parseInt(payload?.value))
-                    ? parseInt(payload?.value)
-                    : 15000;
-            res.json({
-                input: req.body,
-                features: await this.playgroundService.evaluateAdvancedQuery(
-                    req.body.projects || '*',
-                    req.body.environments,
-                    req.body.context,
-                    limit,
-                ),
-            });
->>>>>>> ffed4e78
         } else {
             res.status(409).end();
         }
