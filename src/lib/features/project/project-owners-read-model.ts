--- conflicted
+++ resolved
@@ -58,16 +58,8 @@
 
             const data: UserProjectOwner = {
                 ownerType: 'user',
-<<<<<<< HEAD
-                name: user?.name || user?.username,
+                name: user?.name || user?.username || user?.email,
                 email: user?.email,
-=======
-                name:
-                    user?.name ||
-                    user?.username ||
-                    processSensitiveData(user?.email),
-                email: processSensitiveData(user?.email),
->>>>>>> cf476f9e
                 imageUrl: generateImageUrl(user),
             };
 
@@ -135,18 +127,10 @@
         return dict;
     }
 
-<<<<<<< HEAD
-    async addOwners(
-        projects: ProjectForUi[],
-    ): Promise<IProjectForUiWithOwners[]> {
-        const owners = await this.getAllProjectOwners();
-=======
     async addOwners<T extends { id: string }>(
         projects: T[],
-        anonymizeProjectOwners: boolean = false,
     ): Promise<WithProjectOwners<T>> {
-        const owners = await this.getAllProjectOwners(anonymizeProjectOwners);
->>>>>>> cf476f9e
+        const owners = await this.getAllProjectOwners();
 
         return ProjectOwnersReadModel.addOwnerData(projects, owners);
     }
