import type { ProjectForUi } from './project-read-model-type';

export type SystemOwner = { ownerType: 'system' };
export type UserProjectOwner = {
    ownerType: 'user';
    name: string;
    email?: string;
    imageUrl?: string;
};
export type GroupProjectOwner = {
    ownerType: 'group';
    name: string;
};
export type ProjectOwners =
    | [SystemOwner]
    | Array<UserProjectOwner | GroupProjectOwner>;

export type ProjectOwnersDictionary = Record<string, ProjectOwners>;

export type IProjectForUiWithOwners = ProjectForUi & {
    owners: ProjectOwners;
};

export type WithProjectOwners<T extends { id: string }> = (T & {
    owners: ProjectOwners;
})[];

export interface IProjectOwnersReadModel {
<<<<<<< HEAD
    addOwners(projects: ProjectForUi[]): Promise<IProjectForUiWithOwners[]>;
=======
    addOwners<T extends { id: string }>(
        projects: T[],
        anonymizeProjectOwners?: boolean,
    ): Promise<WithProjectOwners<T>>;
>>>>>>> cf476f9e
}<|MERGE_RESOLUTION|>--- conflicted
+++ resolved
@@ -26,12 +26,7 @@
 })[];
 
 export interface IProjectOwnersReadModel {
-<<<<<<< HEAD
-    addOwners(projects: ProjectForUi[]): Promise<IProjectForUiWithOwners[]>;
-=======
     addOwners<T extends { id: string }>(
         projects: T[],
-        anonymizeProjectOwners?: boolean,
     ): Promise<WithProjectOwners<T>>;
->>>>>>> cf476f9e
 }