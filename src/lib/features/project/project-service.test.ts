--- conflicted
+++ resolved
@@ -307,13 +307,6 @@
     const createService = () => {
         const config = createTestConfig();
         const service = createFakeProjectService(config);
-<<<<<<< HEAD
-        // @ts-expect-error: we're setting this up to test the change request
-        service.flagResolver = {
-            isEnabled: () => true,
-        };
-=======
->>>>>>> 02440dfe
 
         return service;
     };
@@ -334,20 +327,4 @@
         const projectId = service.generateProjectId('one');
         expect(projectId).toMatch(/^one-[a-f0-9]{12}$/);
     });
-<<<<<<< HEAD
-
-    // todo: move to e2e tests
-    test.each([true, false])(
-        'if the ID is present, the result is the same regardless of the flag. Flag state: %s',
-        async (flagState) => {
-            const service = createService();
-
-            // @ts-expect-error
-            service.flagResolver = {
-                isEnabled: () => flagState,
-            };
-        },
-    );
-=======
->>>>>>> 02440dfe
 });