import type { Logger, LogProvider } from '../../logger';

import NotFoundError from '../../error/notfound-error';
import type {
    IEnvironment,
    IFlagResolver,
    IProject,
    IProjectApplication,
    IProjectApplications,
    IProjectUpdate,
    ProjectMode,
} from '../../types';
import type {
    IProjectHealthUpdate,
    IProjectInsert,
    IProjectQuery,
    IProjectSettings,
    IProjectEnterpriseSettingsUpdate,
    IProjectStore,
    ProjectEnvironment,
    IProjectApplicationsSearchParams,
} from '../../features/project/project-store-type';
import { DEFAULT_ENV } from '../../util';
import metricsHelper from '../../util/metrics-helper';
import { DB_TIME } from '../../metric-events';
import type EventEmitter from 'events';
import type { Db } from '../../db/db';
import type { CreateFeatureStrategySchema } from '../../openapi';
import { applySearchFilters } from '../feature-search/search-utils';

const COLUMNS = [
    'id',
    'name',
    'description',
    'created_at',
    'health',
    'updated_at',
];
const TABLE = 'projects';
const SETTINGS_COLUMNS = [
    'project_mode',
    'default_stickiness',
    'feature_limit',
    'feature_naming_pattern',
    'feature_naming_example',
    'feature_naming_description',
];
const SETTINGS_TABLE = 'project_settings';
const PROJECT_ENVIRONMENTS = 'project_environments';

export interface IEnvironmentProjectLink {
    environmentName: string;
    projectId: string;
}

export interface ProjectModeCount {
    mode: ProjectMode;
    count: number;
}

export interface IProjectMembersCount {
    count: number;
    project: string;
}

class ProjectStore implements IProjectStore {
    private db: Db;

    private logger: Logger;

    private flagResolver: IFlagResolver;

    private timer: Function;

    constructor(
        db: Db,
        eventBus: EventEmitter,
        getLogger: LogProvider,
        flagResolver: IFlagResolver,
    ) {
        this.db = db;
        this.logger = getLogger('project-store.ts');
        this.timer = (action) =>
            metricsHelper.wrapTimer(eventBus, DB_TIME, {
                store: 'project',
                action,
            });
        this.flagResolver = flagResolver;
    }

    // eslint-disable-next-line @typescript-eslint/explicit-module-boundary-types
    fieldToRow(data): Omit<IProjectInsert, 'mode'> {
        return {
            id: data.id,
            name: data.name,
            description: data.description,
        };
    }

    destroy(): void {}

    async isFeatureLimitReached(id: string): Promise<boolean> {
        const result = await this.db.raw(
            `SELECT EXISTS(SELECT 1
                           FROM project_settings
                                    LEFT JOIN features ON project_settings.project = features.project
                           WHERE project_settings.project = ?
                             AND features.archived_at IS NULL
                           GROUP BY project_settings.project
                           HAVING project_settings.feature_limit <= COUNT(features.project)) AS present`,
            [id],
        );
        const { present } = result.rows[0];
        return present;
    }

<<<<<<< HEAD
=======
    async getProjectsWithCounts(
        query?: IProjectQuery,
        userId?: number,
    ): Promise<IProjectWithCount[]> {
        const projectTimer = this.timer('getProjectsWithCount');
        let projects = this.db(TABLE)
            .leftJoin('features', 'features.project', 'projects.id')
            .leftJoin(
                'project_settings',
                'project_settings.project',
                'projects.id',
            )
            .leftJoin('project_stats', 'project_stats.project', 'projects.id')
            .orderBy('projects.name', 'asc');

        if (query?.archived === true) {
            projects = projects.whereNot(`${TABLE}.archived_at`, null);
        } else {
            projects = projects.where(`${TABLE}.archived_at`, null);
        }

        if (query?.id) {
            projects = projects.where(`${TABLE}.id`, query.id);
        }

        let selectColumns = [
            this.db.raw(
                'projects.id, projects.name, projects.description, projects.health, projects.updated_at, projects.created_at, ' +
                    'count(features.name) FILTER (WHERE features.archived_at is null) AS number_of_features, ' +
                    'count(features.name) FILTER (WHERE features.archived_at is null and features.stale IS TRUE) AS stale_feature_count, ' +
                    'count(features.name) FILTER (WHERE features.archived_at is null and features.potentially_stale IS TRUE) AS potentially_stale_feature_count',
            ),
            'project_settings.default_stickiness',
            'project_settings.project_mode',
            'project_stats.avg_time_to_prod_current_window',
            'projects.archived_at',
        ] as (string | Raw<any>)[];

        let groupByColumns = [
            'projects.id',
            'project_settings.default_stickiness',
            'project_settings.project_mode',
            'project_stats.avg_time_to_prod_current_window',
        ];

        if (userId) {
            projects = projects.leftJoin(`favorite_projects`, function () {
                this.on('favorite_projects.project', 'projects.id').andOnVal(
                    'favorite_projects.user_id',
                    '=',
                    userId,
                );
            });
            selectColumns = [
                ...selectColumns,
                this.db.raw(
                    'favorite_projects.project is not null as favorite',
                ),
            ];
            groupByColumns = [...groupByColumns, 'favorite_projects.project'];
        }

        const projectAndFeatureCount = await projects
            .select(selectColumns)
            .groupBy(groupByColumns);

        const projectsWithFeatureCount = projectAndFeatureCount.map(
            this.mapProjectWithCountRow,
        );
        projectTimer();
        const memberTimer = this.timer('getMemberCount');

        const memberCount = await this.getMembersCount();
        memberTimer();
        const memberMap = new Map<string, number>(
            memberCount.map((c) => [c.project, Number(c.count)]),
        );

        return projectsWithFeatureCount.map((projectWithCount) => {
            return {
                ...projectWithCount,
                memberCount: memberMap.get(projectWithCount.id) || 0,
            };
        });
    }

    // eslint-disable-next-line @typescript-eslint/explicit-module-boundary-types
    mapProjectWithCountRow(row): IProjectWithCount {
        return {
            name: row.name,
            id: row.id,
            description: row.description,
            health: row.health,
            favorite: row.favorite,
            featureCount: Number(row.number_of_features) || 0,
            staleFeatureCount: Number(row.stale_feature_count) || 0,
            potentiallyStaleFeatureCount:
                Number(row.potentially_stale_feature_count) || 0,
            memberCount: Number(row.number_of_users) || 0,
            updatedAt: row.updated_at,
            createdAt: row.created_at,
            archivedAt: row.archived_at,
            mode: row.project_mode || 'open',
            defaultStickiness: row.default_stickiness || 'default',
            avgTimeToProduction: row.avg_time_to_prod_current_window || 0,
        };
    }

>>>>>>> 1296327c
    async getAll(query: IProjectQuery = {}): Promise<IProject[]> {
        let projects = this.db
            .select(COLUMNS)
            .from(TABLE)
            .where(query)
            .orderBy('name', 'asc');

        projects = projects.where(`${TABLE}.archived_at`, null);

        const rows = await projects;

        return rows.map(this.mapRow);
    }

    async get(id: string): Promise<IProject> {
        const extraColumns: string[] = ['archived_at'];

        return this.db
            .first([...COLUMNS, ...SETTINGS_COLUMNS, ...extraColumns])
            .from(TABLE)
            .leftJoin(
                SETTINGS_TABLE,
                `${SETTINGS_TABLE}.project`,
                `${TABLE}.id`,
            )
            .where({ id })
            .then(this.mapRow);
    }

    async exists(id: string): Promise<boolean> {
        const result = await this.db.raw(
            `SELECT EXISTS(SELECT 1 FROM ${TABLE} WHERE id = ?) AS present`,
            [id],
        );
        const { present } = result.rows[0];
        return present;
    }

    async hasProject(id: string): Promise<boolean> {
        const result = await this.db.raw(
            `SELECT EXISTS(SELECT 1 FROM ${TABLE} WHERE id = ?) AS present`,
            [id],
        );
        const { present } = result.rows[0];
        return present;
    }

    async hasActiveProject(id: string): Promise<boolean> {
        const result = await this.db.raw(
            `SELECT EXISTS(SELECT 1 FROM ${TABLE} WHERE id = ? and archived_at IS NULL) AS present`,
            [id],
        );
        const { present } = result.rows[0];
        return present;
    }

    async updateHealth(healthUpdate: IProjectHealthUpdate): Promise<void> {
        await this.db(TABLE).where({ id: healthUpdate.id }).update({
            health: healthUpdate.health,
            updated_at: new Date(),
        });
    }

    async create(
        project: IProjectInsert & IProjectSettings,
    ): Promise<IProject> {
        const row = await this.db(TABLE)
            .insert({ ...this.fieldToRow(project), created_at: new Date() })
            .returning('*');
        const settingsRow = await this.db(SETTINGS_TABLE)
            .insert({
                project: project.id,
                default_stickiness: project.defaultStickiness,
                feature_limit: project.featureLimit,
                project_mode: project.mode,
            })
            .returning('*');
        return this.mapRow({ ...row[0], ...settingsRow[0] });
    }

    private async hasProjectSettings(projectId: string): Promise<boolean> {
        const result = await this.db.raw(
            `SELECT EXISTS(SELECT 1 FROM ${SETTINGS_TABLE} WHERE project = ?) AS present`,
            [projectId],
        );
        const { present } = result.rows[0];
        return present;
    }

    async update(data: IProjectUpdate): Promise<void> {
        try {
            await this.db(TABLE)
                .where({ id: data.id })
                .update(this.fieldToRow(data));

            if (
                data.defaultStickiness !== undefined ||
                data.featureLimit !== undefined
            ) {
                if (await this.hasProjectSettings(data.id)) {
                    await this.db(SETTINGS_TABLE)
                        .where({ project: data.id })
                        .update({
                            default_stickiness: data.defaultStickiness,
                            feature_limit: data.featureLimit,
                        });
                } else {
                    await this.db(SETTINGS_TABLE).insert({
                        project: data.id,
                        default_stickiness: data.defaultStickiness,
                        feature_limit: data.featureLimit,
                        project_mode: 'open',
                    });
                }
            }
        } catch (err) {
            this.logger.error('Could not update project, error: ', err);
        }
    }

    async updateProjectEnterpriseSettings(
        data: IProjectEnterpriseSettingsUpdate,
    ): Promise<void> {
        try {
            if (await this.hasProjectSettings(data.id)) {
                await this.db(SETTINGS_TABLE)
                    .where({ project: data.id })
                    .update({
                        project_mode: data.mode,
                        feature_naming_pattern: data.featureNaming?.pattern,
                        feature_naming_example: data.featureNaming?.example,
                        feature_naming_description:
                            data.featureNaming?.description,
                    });
            } else {
                await this.db(SETTINGS_TABLE).insert({
                    project: data.id,
                    project_mode: data.mode,
                    feature_naming_pattern: data.featureNaming?.pattern,
                    feature_naming_example: data.featureNaming?.example,
                    feature_naming_description: data.featureNaming?.description,
                });
            }
        } catch (err) {
            this.logger.error(
                'Could not update project settings, error: ',
                err,
            );
        }
    }

    async importProjects(
        projects: IProjectInsert[],
        environments?: IEnvironment[],
    ): Promise<IProject[]> {
        const rows = await this.db(TABLE)
            .insert(projects.map(this.fieldToRow))
            .returning(COLUMNS)
            .onConflict('id')
            .ignore();
        if (environments && rows.length > 0) {
            environments.forEach((env) => {
                projects.forEach(async (project) => {
                    await this.addEnvironmentToProject(project.id, env.name);
                });
            });
            return rows.map(this.mapRow);
        }
        return [];
    }

    async addDefaultEnvironment(projects: any[]): Promise<void> {
        const environments = projects.map((project) => ({
            project_id: project.id,
            environment_name: DEFAULT_ENV,
        }));
        await this.db('project_environments')
            .insert(environments)
            .onConflict(['project_id', 'environment_name'])
            .ignore();
    }

    async deleteAll(): Promise<void> {
        await this.db(TABLE).del();
    }

    async delete(id: string): Promise<void> {
        try {
            await this.db(TABLE).where({ id }).del();
        } catch (err) {
            this.logger.error('Could not delete project, error: ', err);
        }
    }

    async archive(id: string): Promise<void> {
        const now = new Date();
        await this.db(TABLE).where({ id }).update({ archived_at: now });
    }

    async revive(id: string): Promise<void> {
        await this.db(TABLE).where({ id }).update({ archived_at: null });
    }

    async getProjectLinksForEnvironments(
        environments: string[],
    ): Promise<IEnvironmentProjectLink[]> {
        const rows = await this.db('project_environments')
            .select(['project_id', 'environment_name'])
            .whereIn('environment_name', environments);
        return rows.map(this.mapLinkRow);
    }

    async deleteEnvironmentForProject(
        id: string,
        environment: string,
    ): Promise<void> {
        await this.db('project_environments')
            .where({
                project_id: id,
                environment_name: environment,
            })
            .del();
    }

    async addEnvironmentToProject(
        id: string,
        environment: string,
    ): Promise<void> {
        await this.db('project_environments')
            .insert({
                project_id: id,
                environment_name: environment,
            })
            .onConflict(['project_id', 'environment_name'])
            .ignore();
    }

    async addEnvironmentToProjects(
        environment: string,
        projects: string[],
    ): Promise<void> {
        const rows = await Promise.all(
            projects.map(async (projectId) => {
                return {
                    project_id: projectId,
                    environment_name: environment,
                };
            }),
        );

        await this.db('project_environments')
            .insert(rows)
            .onConflict(['project_id', 'environment_name'])
            .ignore();
    }

    async getEnvironmentsForProject(id: string): Promise<ProjectEnvironment[]> {
        const rows = await this.db(PROJECT_ENVIRONMENTS)
            .where({
                project_id: id,
            })
            .innerJoin(
                'environments',
                'project_environments.environment_name',
                'environments.name',
            )
            .orderBy('environments.sort_order', 'asc')
            .orderBy('project_environments.environment_name', 'asc')
            .returning([
                'project_environments.environment_name',
                'project_environments.default_strategy',
            ]);

        return rows.map(this.mapProjectEnvironmentRow);
    }

    private async getMembersCount(): Promise<IProjectMembersCount[]> {
        const members = await this.db
            .select('project')
            .from((db) => {
                db.select('user_id', 'project')
                    .from('role_user')
                    .leftJoin('roles', 'role_user.role_id', 'roles.id')
                    .where((builder) => builder.whereNot('type', 'root'))
                    .union((queryBuilder) => {
                        queryBuilder
                            .select('user_id', 'project')
                            .from('group_role')
                            .leftJoin(
                                'group_user',
                                'group_user.group_id',
                                'group_role.group_id',
                            );
                    })
                    .as('query');
            })
            .groupBy('project')
            .count('user_id');
        return members;
    }

    async getProjectsByUser(userId: number): Promise<string[]> {
        const projects = await this.db
            .from((db) => {
                db.select('role_user.project')
                    .from('role_user')
                    .leftJoin('roles', 'role_user.role_id', 'roles.id')
                    .leftJoin('projects', 'role_user.project', 'projects.id')
                    .where('user_id', userId)
                    .andWhere('projects.archived_at', null)
                    .union((queryBuilder) => {
                        queryBuilder
                            .select('group_role.project')
                            .from('group_role')
                            .leftJoin(
                                'group_user',
                                'group_user.group_id',
                                'group_role.group_id',
                            )
                            .leftJoin(
                                'projects',
                                'group_role.project',
                                'projects.id',
                            )
                            .where('group_user.user_id', userId)
                            .andWhere('projects.archived_at', null);
                    })
                    .as('query');
            })
            .pluck('project');
        return projects;
    }

    async getMembersCountByProject(projectId: string): Promise<number> {
        const members = await this.db
            .from((db) => {
                db.select('user_id')
                    .from('role_user')
                    .leftJoin('roles', 'role_user.role_id', 'roles.id')
                    .where((builder) =>
                        builder
                            .where('project', projectId)
                            .whereNot('type', 'root'),
                    )
                    .union((queryBuilder) => {
                        queryBuilder
                            .select('user_id')
                            .from('group_role')
                            .leftJoin(
                                'group_user',
                                'group_user.group_id',
                                'group_role.group_id',
                            )
                            .where('project', projectId);
                    })
                    .as('query');
            })
            .count()
            .first();
        return Number(members.count);
    }

    async getMembersCountByProjectAfterDate(
        projectId: string,
        date: string,
    ): Promise<number> {
        const members = await this.db
            .from((db) => {
                db.select('user_id')
                    .from('role_user')
                    .leftJoin('roles', 'role_user.role_id', 'roles.id')
                    .where((builder) =>
                        builder
                            .where('project', projectId)
                            .whereNot('type', 'root')
                            .andWhere('role_user.created_at', '>=', date),
                    )
                    .union((queryBuilder) => {
                        queryBuilder
                            .select('user_id')
                            .from('group_role')
                            .leftJoin(
                                'group_user',
                                'group_user.group_id',
                                'group_role.group_id',
                            )
                            .where('project', projectId)
                            .andWhere('group_role.created_at', '>=', date);
                    })
                    .as('query');
            })
            .count()
            .first();
        return Number(members.count);
    }

    async getApplicationsByProject(
        params: IProjectApplicationsSearchParams,
    ): Promise<IProjectApplications> {
        const { project, limit, sortOrder, searchParams, offset } = params;
        const validatedSortOrder =
            sortOrder === 'asc' || sortOrder === 'desc' ? sortOrder : 'asc';
        const query = this.db
            .with('applications', (qb) => {
                qb.select('project', 'app_name', 'environment')
                    .distinct()
                    .from('client_metrics_env as cme')
                    .leftJoin('features as f', 'cme.feature_name', 'f.name')
                    .where('project', project);
            })
            .with('ranked', (qb) => {
                applySearchFilters(qb, searchParams, [
                    'a.app_name',
                    'a.environment',
                    'ci.instance_id',
                    'ci.sdk_version',
                ]);

                qb.select(
                    'a.app_name',
                    'a.environment',
                    'ci.instance_id',
                    'ci.sdk_version',
                    this.db.raw(
                        `DENSE_RANK() OVER (ORDER BY a.app_name ${validatedSortOrder}) AS rank`,
                    ),
                )
                    .from('applications as a')
                    .innerJoin(
                        'client_applications as ca',
                        'a.app_name',
                        'ca.app_name',
                    )
                    .leftJoin('client_instances as ci', function () {
                        this.on('ci.app_name', '=', 'a.app_name').andOn(
                            'ci.environment',
                            '=',
                            'a.environment',
                        );
                    });
            })
            .with(
                'final_ranks',
                this.db.raw(
                    'select row_number() over (order by min(rank)) as final_rank from ranked group by app_name',
                ),
            )
            .with(
                'total',
                this.db.raw('select count(*) as total from final_ranks'),
            )
            .select('*')
            .from('ranked')
            .joinRaw('CROSS JOIN total')
            .whereBetween('rank', [offset + 1, offset + limit]);
        const rows = await query;
        if (rows.length !== 0) {
            const applications = this.getAggregatedApplicationsData(rows);
            return {
                applications,
                total: Number(rows[0].total) || 0,
            };
        }

        return {
            applications: [],
            total: 0,
        };
    }

    async getDefaultStrategy(
        projectId: string,
        environment: string,
    ): Promise<CreateFeatureStrategySchema | null> {
        const rows = await this.db(PROJECT_ENVIRONMENTS)
            .select('default_strategy')
            .where({
                project_id: projectId,
                environment_name: environment,
            });

        return rows.length > 0 ? rows[0].default_strategy : null;
    }

    async updateDefaultStrategy(
        projectId: string,
        environment: string,
        strategy: CreateFeatureStrategySchema,
    ): Promise<CreateFeatureStrategySchema> {
        const rows = await this.db(PROJECT_ENVIRONMENTS)
            .update({
                default_strategy: strategy,
            })
            .where({
                project_id: projectId,
                environment_name: environment,
            })
            .returning('default_strategy');

        return rows[0].default_strategy;
    }

    async count(): Promise<number> {
        let count = this.db.from(TABLE).count('*');

        count = count.where(`${TABLE}.archived_at`, null);

        return count.then((res) => Number(res[0].count));
    }

    async getProjectModeCounts(): Promise<ProjectModeCount[]> {
        let query = this.db
            .select(
                this.db.raw(
                    `COALESCE(${SETTINGS_TABLE}.project_mode, 'open') as mode`,
                ),
            )
            .count(`${TABLE}.id as count`)
            .from(`${TABLE}`)
            .leftJoin(
                `${SETTINGS_TABLE}`,
                `${TABLE}.id`,
                `${SETTINGS_TABLE}.project`,
            )
            .groupBy(
                this.db.raw(`COALESCE(${SETTINGS_TABLE}.project_mode, 'open')`),
            );

        query = query.where(`${TABLE}.archived_at`, null);

        const result: ProjectModeCount[] = await query;

        return result.map(this.mapProjectModeCount);
    }

    // eslint-disable-next-line @typescript-eslint/explicit-module-boundary-types
    private mapProjectModeCount(row): ProjectModeCount {
        return {
            mode: row.mode,
            count: Number(row.count),
        };
    }

    // eslint-disable-next-line @typescript-eslint/explicit-module-boundary-types
    private mapLinkRow(row): IEnvironmentProjectLink {
        return {
            environmentName: row.environment_name,
            projectId: row.project_id,
        };
    }

    // eslint-disable-next-line @typescript-eslint/explicit-module-boundary-types
    private mapRow(row): IProject {
        if (!row) {
            throw new NotFoundError('No project found');
        }

        return {
            id: row.id,
            name: row.name,
            description: row.description,
            createdAt: row.created_at,
            health: row.health ?? 100,
            updatedAt: row.updated_at || new Date(),
            ...(row.archived_at ? { archivedAt: row.archived_at } : {}),
            mode: row.project_mode || 'open',
            defaultStickiness: row.default_stickiness || 'default',
            featureLimit: row.feature_limit,
            featureNaming: {
                pattern: row.feature_naming_pattern,
                example: row.feature_naming_example,
                description: row.feature_naming_description,
            },
        };
    }

    private mapProjectEnvironmentRow(row: {
        environment_name: string;
        default_strategy: CreateFeatureStrategySchema;
    }): ProjectEnvironment {
        return {
            environment: row.environment_name,
            defaultStrategy:
                row.default_strategy === null
                    ? undefined
                    : row.default_strategy,
        };
    }

    private getAggregatedApplicationsData(rows): IProjectApplication[] {
        const entriesMap = new Map<string, IProjectApplication>();

        rows.forEach((row) => {
            const { app_name, environment, instance_id, sdk_version } = row;
            let entry = entriesMap.get(app_name);

            if (!entry) {
                entry = {
                    name: app_name,
                    environments: [],
                    instances: [],
                    sdks: [],
                };
                entriesMap.set(app_name, entry);
            }

            if (!entry.environments.includes(environment)) {
                entry.environments.push(environment);
            }

            if (!entry.instances.includes(instance_id)) {
                entry.instances.push(instance_id);
            }

            if (sdk_version) {
                const sdkParts = sdk_version.split(':');
                const sdkName = sdkParts[0];
                const sdkVersion = sdkParts[1] || '';
                let sdk = entry.sdks.find((sdk) => sdk.name === sdkName);

                if (!sdk) {
                    sdk = {
                        name: sdkName,
                        versions: [],
                    };
                    entry.sdks.push(sdk);
                }

                if (sdkVersion && !sdk.versions.includes(sdkVersion)) {
                    sdk.versions.push(sdkVersion);
                }
            }
        });

        entriesMap.forEach((entry) => {
            entry.environments.sort();
            entry.instances.sort();
            entry.sdks.forEach((sdk) => {
                sdk.versions.sort();
            });
            entry.sdks.sort((a, b) => a.name.localeCompare(b.name));
        });

        return Array.from(entriesMap.values());
    }
}

export default ProjectStore;<|MERGE_RESOLUTION|>--- conflicted
+++ resolved
@@ -114,117 +114,6 @@
         return present;
     }
 
-<<<<<<< HEAD
-=======
-    async getProjectsWithCounts(
-        query?: IProjectQuery,
-        userId?: number,
-    ): Promise<IProjectWithCount[]> {
-        const projectTimer = this.timer('getProjectsWithCount');
-        let projects = this.db(TABLE)
-            .leftJoin('features', 'features.project', 'projects.id')
-            .leftJoin(
-                'project_settings',
-                'project_settings.project',
-                'projects.id',
-            )
-            .leftJoin('project_stats', 'project_stats.project', 'projects.id')
-            .orderBy('projects.name', 'asc');
-
-        if (query?.archived === true) {
-            projects = projects.whereNot(`${TABLE}.archived_at`, null);
-        } else {
-            projects = projects.where(`${TABLE}.archived_at`, null);
-        }
-
-        if (query?.id) {
-            projects = projects.where(`${TABLE}.id`, query.id);
-        }
-
-        let selectColumns = [
-            this.db.raw(
-                'projects.id, projects.name, projects.description, projects.health, projects.updated_at, projects.created_at, ' +
-                    'count(features.name) FILTER (WHERE features.archived_at is null) AS number_of_features, ' +
-                    'count(features.name) FILTER (WHERE features.archived_at is null and features.stale IS TRUE) AS stale_feature_count, ' +
-                    'count(features.name) FILTER (WHERE features.archived_at is null and features.potentially_stale IS TRUE) AS potentially_stale_feature_count',
-            ),
-            'project_settings.default_stickiness',
-            'project_settings.project_mode',
-            'project_stats.avg_time_to_prod_current_window',
-            'projects.archived_at',
-        ] as (string | Raw<any>)[];
-
-        let groupByColumns = [
-            'projects.id',
-            'project_settings.default_stickiness',
-            'project_settings.project_mode',
-            'project_stats.avg_time_to_prod_current_window',
-        ];
-
-        if (userId) {
-            projects = projects.leftJoin(`favorite_projects`, function () {
-                this.on('favorite_projects.project', 'projects.id').andOnVal(
-                    'favorite_projects.user_id',
-                    '=',
-                    userId,
-                );
-            });
-            selectColumns = [
-                ...selectColumns,
-                this.db.raw(
-                    'favorite_projects.project is not null as favorite',
-                ),
-            ];
-            groupByColumns = [...groupByColumns, 'favorite_projects.project'];
-        }
-
-        const projectAndFeatureCount = await projects
-            .select(selectColumns)
-            .groupBy(groupByColumns);
-
-        const projectsWithFeatureCount = projectAndFeatureCount.map(
-            this.mapProjectWithCountRow,
-        );
-        projectTimer();
-        const memberTimer = this.timer('getMemberCount');
-
-        const memberCount = await this.getMembersCount();
-        memberTimer();
-        const memberMap = new Map<string, number>(
-            memberCount.map((c) => [c.project, Number(c.count)]),
-        );
-
-        return projectsWithFeatureCount.map((projectWithCount) => {
-            return {
-                ...projectWithCount,
-                memberCount: memberMap.get(projectWithCount.id) || 0,
-            };
-        });
-    }
-
-    // eslint-disable-next-line @typescript-eslint/explicit-module-boundary-types
-    mapProjectWithCountRow(row): IProjectWithCount {
-        return {
-            name: row.name,
-            id: row.id,
-            description: row.description,
-            health: row.health,
-            favorite: row.favorite,
-            featureCount: Number(row.number_of_features) || 0,
-            staleFeatureCount: Number(row.stale_feature_count) || 0,
-            potentiallyStaleFeatureCount:
-                Number(row.potentially_stale_feature_count) || 0,
-            memberCount: Number(row.number_of_users) || 0,
-            updatedAt: row.updated_at,
-            createdAt: row.created_at,
-            archivedAt: row.archived_at,
-            mode: row.project_mode || 'open',
-            defaultStickiness: row.default_stickiness || 'default',
-            avgTimeToProduction: row.avg_time_to_prod_current_window || 0,
-        };
-    }
-
->>>>>>> 1296327c
     async getAll(query: IProjectQuery = {}): Promise<IProject[]> {
         let projects = this.db
             .select(COLUMNS)
