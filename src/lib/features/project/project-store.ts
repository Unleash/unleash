--- conflicted
+++ resolved
@@ -133,15 +133,11 @@
             .orderBy('projects.name', 'asc');
 
         if (this.flagResolver.isEnabled('archiveProjects')) {
-<<<<<<< HEAD
-            projects = projects.where(`${TABLE}.archived_at`, null);
-=======
             if (query?.archived === true) {
                 projects = projects.whereNot(`${TABLE}.archived_at`, null);
             } else {
                 projects = projects.where(`${TABLE}.archived_at`, null);
             }
->>>>>>> 4738d4a6
         }
 
         if (query) {
