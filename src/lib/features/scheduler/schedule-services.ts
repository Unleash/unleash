import {
    hoursToMilliseconds,
    minutesToMilliseconds,
    secondsToMilliseconds,
} from 'date-fns';
import { IUnleashServices } from '../../server-impl';

/**
 * Schedules service methods.
 *
 * In order to promote runtime control, you should **not use** a flagResolver inside this method. Instead, implement your flag usage inside the scheduled methods themselves.
 * @param services
 */
export const scheduleServices = async (
    services: IUnleashServices,
): Promise<void> => {
    const {
        accountService,
        schedulerService,
        apiTokenService,
        instanceStatsService,
        clientInstanceService,
        projectService,
        projectHealthService,
        configurationRevisionService,
        eventAnnouncerService,
        featureToggleService,
        eventService,
        versionService,
        lastSeenService,
        proxyService,
        clientMetricsServiceV2,
    } = services;

    schedulerService.schedule(
        lastSeenService.cleanLastSeen.bind(lastSeenService),
        hoursToMilliseconds(1),
        'cleanLastSeen',
    );

    schedulerService.schedule(
        lastSeenService.store.bind(lastSeenService),
        secondsToMilliseconds(30),
        'storeLastSeen',
    );

    schedulerService.schedule(
        apiTokenService.fetchActiveTokens.bind(apiTokenService),
        minutesToMilliseconds(1),
        'fetchActiveTokens',
    );

    schedulerService.schedule(
        apiTokenService.updateLastSeen.bind(apiTokenService),
        minutesToMilliseconds(3),
        'updateLastSeen',
    );

    schedulerService.schedule(
        instanceStatsService.refreshStatsSnapshot.bind(instanceStatsService),
        minutesToMilliseconds(5),
        'refreshStatsSnapshot',
    );

    schedulerService.schedule(
        clientInstanceService.removeInstancesOlderThanTwoDays.bind(
            clientInstanceService,
        ),
        hoursToMilliseconds(24),
        'removeInstancesOlderThanTwoDays',
    );

    schedulerService.schedule(
        clientInstanceService.bulkAdd.bind(clientInstanceService),
        secondsToMilliseconds(5),
        'bulkAddInstances',
    );

    schedulerService.schedule(
        clientInstanceService.announceUnannounced.bind(clientInstanceService),
        minutesToMilliseconds(5),
        'announceUnannounced',
    );

    schedulerService.schedule(
        projectService.statusJob.bind(projectService),
        hoursToMilliseconds(24),
        'statusJob',
    );

    schedulerService.schedule(
        projectHealthService.setHealthRating.bind(projectHealthService),
        hoursToMilliseconds(1),
        'setHealthRating',
    );

    schedulerService.schedule(
        configurationRevisionService.updateMaxRevisionId.bind(
            configurationRevisionService,
        ),
        secondsToMilliseconds(1),
        'updateMaxRevisionId',
    );

    schedulerService.schedule(
        eventAnnouncerService.publishUnannouncedEvents.bind(
            eventAnnouncerService,
        ),
        secondsToMilliseconds(1),
        'publishUnannouncedEvents',
    );

    schedulerService.schedule(
        featureToggleService.updatePotentiallyStaleFeatures.bind(
            featureToggleService,
        ),
        minutesToMilliseconds(1),
        'updatePotentiallyStaleFeatures',
    );

    schedulerService.schedule(
        versionService.checkLatestVersion.bind(versionService),
        hoursToMilliseconds(48),
        'checkLatestVersion',
    );

    schedulerService.schedule(
        proxyService.fetchFrontendSettings.bind(proxyService),
        minutesToMilliseconds(2),
        'fetchFrontendSettings',
    );

    schedulerService.schedule(
        () => {
            clientMetricsServiceV2.bulkAdd().catch(console.error);
        },
        secondsToMilliseconds(5),
        'bulkAddMetrics',
    );

    schedulerService.schedule(
        () => {
            clientMetricsServiceV2.clearMetrics(48).catch(console.error);
        },
        hoursToMilliseconds(12),
        'clearMetrics',
    );

    schedulerService.schedule(
        accountService.updateLastSeen.bind(accountService),
        minutesToMilliseconds(3),
        'updateAccountLastSeen',
    );

    schedulerService.schedule(
<<<<<<< HEAD
        eventService.setEventCreatedByUserId.bind(eventService),
        minutesToMilliseconds(2),
        'setEventCreatedByUserId',
=======
        featureToggleService.setFeatureCreatedByUserIdFromEvents.bind(
            featureToggleService,
        ),
        minutesToMilliseconds(15),
        'setFeatureCreatedByUserIdFromEvents',
>>>>>>> c7f13aec
    );
};<|MERGE_RESOLUTION|>--- conflicted
+++ resolved
@@ -153,16 +153,15 @@
     );
 
     schedulerService.schedule(
-<<<<<<< HEAD
         eventService.setEventCreatedByUserId.bind(eventService),
         minutesToMilliseconds(2),
         'setEventCreatedByUserId',
-=======
+    );
+    schedulerService.schedule(
         featureToggleService.setFeatureCreatedByUserIdFromEvents.bind(
             featureToggleService,
         ),
         minutesToMilliseconds(15),
         'setFeatureCreatedByUserIdFromEvents',
->>>>>>> c7f13aec
     );
 };