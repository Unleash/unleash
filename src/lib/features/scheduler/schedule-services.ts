--- conflicted
+++ resolved
@@ -147,17 +147,14 @@
 
     schedulerService.schedule(
         () => {
-<<<<<<< HEAD
             clientMetricsServiceV2.clearDailyMetrics(92).catch(console.error);
         },
         hoursToMilliseconds(24),
-        'clearMetrics',
+        'clearDailyMetrics',
     );
 
     schedulerService.schedule(
         () => {
-=======
->>>>>>> a1b04e4b
             clientMetricsServiceV2.aggregateDailyMetrics().catch(console.error);
         },
         hoursToMilliseconds(24),
