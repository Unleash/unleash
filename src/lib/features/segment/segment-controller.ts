--- conflicted
+++ resolved
@@ -354,24 +354,13 @@
             user.id,
         );
 
-<<<<<<< HEAD
-        if (
-            this.flagResolver.isEnabled('detectSegmentUsageInChangeRequests') &&
-            this.config.isEnterprise
-        ) {
-=======
         if (this.flagResolver.isEnabled('detectSegmentUsageInChangeRequests')) {
->>>>>>> 9ac3d751
             const mapStrategies = (strategy) => ({
                 id: strategy.id,
                 projectId: strategy.projectId,
                 featureName: strategy.featureName,
                 strategyName: strategy.strategyName,
                 environment: strategy.environment,
-<<<<<<< HEAD
-                changeRequestIds: strategy.changeRequestIds,
-=======
->>>>>>> 9ac3d751
             });
 
             const mapChangeRequestStrategies = (strategy) => ({
@@ -380,10 +369,6 @@
                 featureName: strategy.featureName,
                 strategyName: strategy.strategyName,
                 environment: strategy.environment,
-<<<<<<< HEAD
-                changeRequestIds: strategy.changeRequestIds,
-=======
->>>>>>> 9ac3d751
             });
 
             res.json({
