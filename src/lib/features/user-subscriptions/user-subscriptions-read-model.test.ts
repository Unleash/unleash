--- conflicted
+++ resolved
@@ -31,13 +31,8 @@
     await db.destroy();
 });
 
-<<<<<<< HEAD
 describe('User subscription read model', () => {
-    test('returns subscribes and unsubscribers', async () => {
-=======
-describe('getSubscribedUsers', () => {
     test('returns seen users that did not unsubscribe', async () => {
->>>>>>> ebcbd7b6
         const user1 = await userStore.insert({
             email: 'user1@example.com',
             name: 'User One',
