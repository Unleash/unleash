--- conflicted
+++ resolved
@@ -604,9 +604,7 @@
         eventBus,
         events.REQUEST_ORIGIN,
         ({ type, method, source }) => {
-            if (flagResolver.isEnabled('originMiddleware')) {
-                requestOriginCounter.increment({ type, method, source });
-            }
+            requestOriginCounter.increment({ type, method, source });
         },
     );
 
@@ -1085,18 +1083,8 @@
                 instanceStatsService,
             );
 
-<<<<<<< HEAD
         const postgresVersion = await stores.settingStore.postgresVersion();
         registerPrometheusPostgresMetrics(db, eventBus, postgresVersion);
-=======
-        events.onMetricEvent(
-            eventBus,
-            events.REQUEST_ORIGIN,
-            ({ type, method, source }) => {
-                requestOriginCounter.increment({ type, method, source });
-            },
-        );
->>>>>>> 9f0c438f
 
         await schedulerService.schedule(
             async () =>
