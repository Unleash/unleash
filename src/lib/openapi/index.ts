import { OpenAPIV3 } from 'openapi-types';
import { addonParameterSchema } from './spec/addon-parameter-schema';
import { addonSchema } from './spec/addon-schema';
import { addonsSchema } from './spec/addons-schema';
import { addonTypeSchema } from './spec/addon-type-schema';
import { apiTokenSchema } from './spec/api-token-schema';
import { apiTokensSchema } from './spec/api-tokens-schema';
import { applicationSchema } from './spec/application-schema';
import { applicationsSchema } from './spec/applications-schema';
import { bootstrapUiSchema } from './spec/bootstrap-ui-schema';
import { changePasswordSchema } from './spec/change-password-schema';
import { clientApplicationSchema } from './spec/client-application-schema';
import { cloneFeatureSchema } from './spec/clone-feature-schema';
import { constraintSchema } from './spec/constraint-schema';
import { contextFieldSchema } from './spec/context-field-schema';
import { contextFieldsSchema } from './spec/context-fields-schema';
import { createApiTokenSchema } from './spec/create-api-token-schema';
import { createFeatureSchema } from './spec/create-feature-schema';
import { createFeatureStrategySchema } from './spec/create-feature-strategy-schema';
import { createUserSchema } from './spec/create-user-schema';
import { emailSchema } from './spec/email-schema';
import { environmentSchema } from './spec/environment-schema';
import { environmentsSchema } from './spec/environments-schema';
import { exportParametersSchema } from './spec/export-parameters-schema';
import { featureEnvironmentMetricsSchema } from './spec/feature-environment-metrics-schema';
import { featureEnvironmentSchema } from './spec/feature-environment-schema';
import { featureMetricsSchema } from './spec/feature-metrics-schema';
import { featureSchema } from './spec/feature-schema';
import { featuresSchema } from './spec/features-schema';
import { featureStrategySchema } from './spec/feature-strategy-schema';
import { featureStrategySegmentSchema } from './spec/feature-strategy-segment-schema';
import { featureTagSchema } from './spec/feature-tag-schema';
import { featureTypeSchema } from './spec/feature-type-schema';
import { featureTypesSchema } from './spec/feature-types-schema';
import { featureUsageSchema } from './spec/feature-usage-schema';
import { featureVariantsSchema } from './spec/feature-variants-schema';
import { feedbackSchema } from './spec/feedback-schema';
import { healthCheckSchema } from './spec/health-check-schema';
import { healthOverviewSchema } from './spec/health-overview-schema';
import { healthReportSchema } from './spec/health-report-schema';
import { idSchema } from './spec/id-schema';
import { legalValueSchema } from './spec/legal-value-schema';
import { loginSchema } from './spec/login-schema';
import { mapValues } from '../util/map-values';
import { meSchema } from './spec/me-schema';
import { nameSchema } from './spec/name-schema';
import { omitKeys } from '../util/omit-keys';
import { overrideSchema } from './spec/override-schema';
import { parametersSchema } from './spec/parameters-schema';
import { passwordSchema } from './spec/password-schema';
import { patchesSchema } from './spec/patches-schema';
import { patchSchema } from './spec/patch-schema';
import { permissionSchema } from './spec/permission-schema';
import { projectEnvironmentSchema } from './spec/project-environment-schema';
import { projectSchema } from './spec/project-schema';
import { projectsSchema } from './spec/projects-schema';
import { resetPasswordSchema } from './spec/reset-password-schema';
import { roleSchema } from './spec/role-schema';
import { segmentSchema } from './spec/segment-schema';
import { sortOrderSchema } from './spec/sort-order-schema';
import { splashSchema } from './spec/splash-schema';
import { stateSchema } from './spec/state-schema';
import { strategiesSchema } from './spec/strategies-schema';
import { strategySchema } from './spec/strategy-schema';
import { tagSchema } from './spec/tag-schema';
import { tagsSchema } from './spec/tags-schema';
import { tagTypeSchema } from './spec/tag-type-schema';
import { tagTypesSchema } from './spec/tag-types-schema';
import { tagWithVersionSchema } from './spec/tag-with-version-schema';
import { tokenUserSchema } from './spec/token-user-schema';
import { uiConfigSchema } from './spec/ui-config-schema';
import { updateApiTokenSchema } from './spec/update-api-token-schema';
import { updateFeatureSchema } from './spec/update-feature-schema';
import { updateFeatureStrategySchema } from './spec/update-feature-strategy-schema';
import { updateTagTypeSchema } from './spec/update-tag-type-schema';
import { updateUserSchema } from './spec/update-user-schema';
import { upsertContextFieldSchema } from './spec/upsert-context-field-schema';
import { upsertStrategySchema } from './spec/upsert-strategy-schema';
import { userSchema } from './spec/user-schema';
import { usersSchema } from './spec/users-schema';
import { usersSearchSchema } from './spec/users-search-schema';
import { validatePasswordSchema } from './spec/validate-password-schema';
import { validateTagTypeSchema } from './spec/validate-tag-type-schema';
import { variantSchema } from './spec/variant-schema';
import { variantsSchema } from './spec/variants-schema';
import { versionSchema } from './spec/version-schema';
<<<<<<< HEAD
=======
import { featureEnvironmentMetricsSchema } from './spec/feature-environment-metrics-schema';
import { featureUsageSchema } from './spec/feature-usage-schema';
import { featureMetricsSchema } from './spec/feature-metrics-schema';
import { addonSchema } from './spec/addon-schema';
import { addonsSchema } from './spec/addons-schema';
import { addonParameterSchema } from './spec/addon-parameter-schema';
import { addonTypeSchema } from './spec/addon-type-schema';
import { applicationSchema } from './spec/application-schema';
import { applicationsSchema } from './spec/applications-schema';
import { tagWithVersionSchema } from './spec/tag-with-version-schema';
import { tokenUserSchema } from './spec/token-user-schema';
import { changePasswordSchema } from './spec/change-password-schema';
import { validatePasswordSchema } from './spec/validate-password-schema';
import { resetPasswordSchema } from './spec/reset-password-schema';
import { featureStrategySegmentSchema } from './spec/feature-strategy-segment-schema';
import { segmentSchema } from './spec/segment-schema';
import { stateSchema } from './spec/state-schema';
import { featureTagSchema } from './spec/feature-tag-schema';
import { exportParametersSchema } from './spec/export-parameters-schema';
import { emailSchema } from './spec/email-schema';
import { strategySchema } from './spec/strategy-schema';
import { strategiesSchema } from './spec/strategies-schema';
import { upsertStrategySchema } from './spec/upsert-strategy-schema';
import { eventSchema } from './spec/event-schema';
import { eventsSchema } from './spec/events-schema';
import { featureEventsSchema } from './spec/feature-events-schema';
import { clientApplicationSchema } from './spec/client-application-schema';
>>>>>>> b67aca8f
import { IServerOption } from '../types';
import { URL } from 'url';

// All schemas in `openapi/spec` should be listed here.
export const schemas = {
    addonParameterSchema,
    addonSchema,
    addonsSchema,
    addonTypeSchema,
    apiTokenSchema,
    apiTokensSchema,
    applicationSchema,
    applicationsSchema,
    bootstrapUiSchema,
    changePasswordSchema,
    clientApplicationSchema,
    cloneFeatureSchema,
    constraintSchema,
    contextFieldSchema,
    contextFieldsSchema,
    createApiTokenSchema,
    createFeatureSchema,
    createFeatureStrategySchema,
    createUserSchema,
    emailSchema,
    environmentSchema,
    environmentsSchema,
    eventSchema,
    eventsSchema,
    exportParametersSchema,
    featureEnvironmentMetricsSchema,
<<<<<<< HEAD
    featureEnvironmentSchema,
=======
    featureEventsSchema,
    featureSchema,
>>>>>>> b67aca8f
    featureMetricsSchema,
    featureSchema,
    featuresSchema,
    featureStrategySchema,
    featureStrategySegmentSchema,
    featureTagSchema,
    featureTypeSchema,
    featureTypesSchema,
    featureUsageSchema,
    featureVariantsSchema,
    feedbackSchema,
    healthCheckSchema,
    healthOverviewSchema,
    healthReportSchema,
    idSchema,
    legalValueSchema,
    loginSchema,
    meSchema,
    nameSchema,
    overrideSchema,
    parametersSchema,
    passwordSchema,
    patchesSchema,
    patchSchema,
    permissionSchema,
    projectEnvironmentSchema,
    projectSchema,
    projectsSchema,
    resetPasswordSchema,
    roleSchema,
    segmentSchema,
    sortOrderSchema,
    splashSchema,
    stateSchema,
    strategiesSchema,
    strategySchema,
    tagSchema,
    tagsSchema,
    tagTypeSchema,
    tagTypesSchema,
    tagWithVersionSchema,
    tokenUserSchema,
    uiConfigSchema,
    updateApiTokenSchema,
    updateFeatureSchema,
    updateFeatureStrategySchema,
    updateTagTypeSchema,
    updateUserSchema,
    upsertContextFieldSchema,
    upsertStrategySchema,
    userSchema,
    usersSchema,
    usersSearchSchema,
    validatePasswordSchema,
    validateTagTypeSchema,
    variantSchema,
    variantsSchema,
    versionSchema,
};

// Schemas must have an $id property on the form "#/components/schemas/mySchema".
export type SchemaId = typeof schemas[keyof typeof schemas]['$id'];

// Schemas must list all their $refs in `components`, including nested schemas.
export type SchemaRef = typeof schemas[keyof typeof schemas]['components'];

// JSON schema properties that should not be included in the OpenAPI spec.
export interface JsonSchemaProps {
    $id: string;
    components: object;
}

export interface ApiOperation<Tag = 'admin' | 'client' | 'auth' | 'other'>
    extends Omit<OpenAPIV3.OperationObject, 'tags'> {
    operationId: string;
    tags: [Tag];
}

export const createRequestSchema = (
    schemaName: string,
): OpenAPIV3.RequestBodyObject => {
    return {
        description: schemaName,
        required: true,
        content: {
            'application/json': {
                schema: {
                    $ref: `#/components/schemas/${schemaName}`,
                },
            },
        },
    };
};

export const createResponseSchema = (
    schemaName: string,
): OpenAPIV3.ResponseObject => {
    return {
        description: schemaName,
        content: {
            'application/json': {
                schema: {
                    $ref: `#/components/schemas/${schemaName}`,
                },
            },
        },
    };
};

// Remove JSONSchema keys that would result in an invalid OpenAPI spec.
export const removeJsonSchemaProps = <T extends JsonSchemaProps>(
    schema: T,
): OpenAPIV3.SchemaObject => {
    return omitKeys(schema, '$id', 'components');
};

const findRootUrl: (unleashUrl: string, baseUriPath: string) => string = (
    unleashUrl: string,
    baseUriPath?: string,
) => {
    if (!baseUriPath) {
        return unleashUrl;
    }
    const baseUrl = new URL(unleashUrl);
    if (baseUrl.pathname.indexOf(baseUriPath) >= 0) {
        return `${baseUrl.protocol}//${baseUrl.host}`;
    }
    return baseUrl.toString();
};

export const createOpenApiSchema = ({
    unleashUrl,
    baseUriPath,
}: Pick<IServerOption, 'unleashUrl' | 'baseUriPath'>): Omit<
    OpenAPIV3.Document,
    'paths'
> => {
    const url = findRootUrl(unleashUrl, baseUriPath);
    return {
        openapi: '3.0.3',
        servers: url ? [{ url }] : [],
        info: {
            title: 'Unleash API',
            version: process.env.npm_package_version!,
        },
        security: [{ apiKey: [] }],
        components: {
            securitySchemes: {
                apiKey: {
                    type: 'apiKey',
                    in: 'header',
                    name: 'Authorization',
                },
            },
            schemas: mapValues(schemas, removeJsonSchemaProps),
        },
    };
};<|MERGE_RESOLUTION|>--- conflicted
+++ resolved
@@ -21,9 +21,12 @@
 import { emailSchema } from './spec/email-schema';
 import { environmentSchema } from './spec/environment-schema';
 import { environmentsSchema } from './spec/environments-schema';
+import { eventSchema } from './spec/event-schema';
+import { eventsSchema } from './spec/events-schema';
 import { exportParametersSchema } from './spec/export-parameters-schema';
 import { featureEnvironmentMetricsSchema } from './spec/feature-environment-metrics-schema';
 import { featureEnvironmentSchema } from './spec/feature-environment-schema';
+import { featureEventsSchema } from './spec/feature-events-schema';
 import { featureMetricsSchema } from './spec/feature-metrics-schema';
 import { featureSchema } from './spec/feature-schema';
 import { featuresSchema } from './spec/features-schema';
@@ -84,36 +87,6 @@
 import { variantSchema } from './spec/variant-schema';
 import { variantsSchema } from './spec/variants-schema';
 import { versionSchema } from './spec/version-schema';
-<<<<<<< HEAD
-=======
-import { featureEnvironmentMetricsSchema } from './spec/feature-environment-metrics-schema';
-import { featureUsageSchema } from './spec/feature-usage-schema';
-import { featureMetricsSchema } from './spec/feature-metrics-schema';
-import { addonSchema } from './spec/addon-schema';
-import { addonsSchema } from './spec/addons-schema';
-import { addonParameterSchema } from './spec/addon-parameter-schema';
-import { addonTypeSchema } from './spec/addon-type-schema';
-import { applicationSchema } from './spec/application-schema';
-import { applicationsSchema } from './spec/applications-schema';
-import { tagWithVersionSchema } from './spec/tag-with-version-schema';
-import { tokenUserSchema } from './spec/token-user-schema';
-import { changePasswordSchema } from './spec/change-password-schema';
-import { validatePasswordSchema } from './spec/validate-password-schema';
-import { resetPasswordSchema } from './spec/reset-password-schema';
-import { featureStrategySegmentSchema } from './spec/feature-strategy-segment-schema';
-import { segmentSchema } from './spec/segment-schema';
-import { stateSchema } from './spec/state-schema';
-import { featureTagSchema } from './spec/feature-tag-schema';
-import { exportParametersSchema } from './spec/export-parameters-schema';
-import { emailSchema } from './spec/email-schema';
-import { strategySchema } from './spec/strategy-schema';
-import { strategiesSchema } from './spec/strategies-schema';
-import { upsertStrategySchema } from './spec/upsert-strategy-schema';
-import { eventSchema } from './spec/event-schema';
-import { eventsSchema } from './spec/events-schema';
-import { featureEventsSchema } from './spec/feature-events-schema';
-import { clientApplicationSchema } from './spec/client-application-schema';
->>>>>>> b67aca8f
 import { IServerOption } from '../types';
 import { URL } from 'url';
 
@@ -145,12 +118,8 @@
     eventsSchema,
     exportParametersSchema,
     featureEnvironmentMetricsSchema,
-<<<<<<< HEAD
     featureEnvironmentSchema,
-=======
     featureEventsSchema,
-    featureSchema,
->>>>>>> b67aca8f
     featureMetricsSchema,
     featureSchema,
     featuresSchema,
