import { OpenAPIV3 } from 'openapi-types';
import { addonParameterSchema } from './spec/addon-parameter-schema';
import { addonSchema } from './spec/addon-schema';
import { addonsSchema } from './spec/addons-schema';
import { addonTypeSchema } from './spec/addon-type-schema';
import { apiTokenSchema } from './spec/api-token-schema';
import { apiTokensSchema } from './spec/api-tokens-schema';
import { applicationSchema } from './spec/application-schema';
import { applicationsSchema } from './spec/applications-schema';
import { changePasswordSchema } from './spec/change-password-schema';
import { clientApplicationSchema } from './spec/client-application-schema';
import { clientFeatureSchema } from './spec/client-feature-schema';
import { clientFeaturesQuerySchema } from './spec/client-features-query-schema';
import { clientFeaturesSchema } from './spec/client-features-schema';
import { clientMetricsSchema } from './spec/client-metrics-schema';
import { cloneFeatureSchema } from './spec/clone-feature-schema';
import { constraintSchema } from './spec/constraint-schema';
import { contextFieldSchema } from './spec/context-field-schema';
import { contextFieldsSchema } from './spec/context-fields-schema';
import { createApiTokenSchema } from './spec/create-api-token-schema';
import { createFeatureSchema } from './spec/create-feature-schema';
import { createFeatureStrategySchema } from './spec/create-feature-strategy-schema';
import { createInvitedUserSchema } from './spec/create-invited-user-schema';
import { createUserSchema } from './spec/create-user-schema';
import { dateSchema } from './spec/date-schema';
import { edgeTokenSchema } from './spec/edge-token-schema';
import { emailSchema } from './spec/email-schema';
import { environmentSchema } from './spec/environment-schema';
import { environmentsSchema } from './spec/environments-schema';
import { eventSchema } from './spec/event-schema';
import { eventsSchema } from './spec/events-schema';
import { featureEnvironmentMetricsSchema } from './spec/feature-environment-metrics-schema';
import { featureEnvironmentSchema } from './spec/feature-environment-schema';
import { featureEventsSchema } from './spec/feature-events-schema';
import { featureMetricsSchema } from './spec/feature-metrics-schema';
import { featureSchema } from './spec/feature-schema';
import { featuresSchema } from './spec/features-schema';
import { featureStrategySchema } from './spec/feature-strategy-schema';
import { featureStrategySegmentSchema } from './spec/feature-strategy-segment-schema';
import { featureTagSchema } from './spec/feature-tag-schema';
import { featureTypeSchema } from './spec/feature-type-schema';
import { featureTypesSchema } from './spec/feature-types-schema';
import { featureUsageSchema } from './spec/feature-usage-schema';
import { featureVariantsSchema } from './spec/feature-variants-schema';
import { feedbackSchema } from './spec/feedback-schema';
import { groupSchema } from './spec/group-schema';
import { groupsSchema } from './spec/groups-schema';
import { groupUserModelSchema } from './spec/group-user-model-schema';
import { healthCheckSchema } from './spec/health-check-schema';
import { healthOverviewSchema } from './spec/health-overview-schema';
import { healthReportSchema } from './spec/health-report-schema';
import { idSchema } from './spec/id-schema';
import { IServerOption } from '../types';
import { legalValueSchema } from './spec/legal-value-schema';
import { loginSchema } from './spec/login-schema';
import { mapValues } from '../util/map-values';
import { meSchema } from './spec/me-schema';
import { nameSchema } from './spec/name-schema';
import { omitKeys } from '../util/omit-keys';
import { openApiTags } from './util/openapi-tags';
import { overrideSchema } from './spec/override-schema';
import { parametersSchema } from './spec/parameters-schema';
import { passwordSchema } from './spec/password-schema';
import { patchesSchema } from './spec/patches-schema';
import { patchSchema } from './spec/patch-schema';
import { patSchema } from './spec/pat-schema';
import { patsSchema } from './spec/pats-schema';
import { permissionSchema } from './spec/permission-schema';
import { playgroundConstraintSchema } from './spec/playground-constraint-schema';
import { playgroundFeatureSchema } from './spec/playground-feature-schema';
import { playgroundRequestSchema } from './spec/playground-request-schema';
import { playgroundResponseSchema } from './spec/playground-response-schema';
import { playgroundSegmentSchema } from './spec/playground-segment-schema';
import { playgroundStrategySchema } from './spec/playground-strategy-schema';
import { projectEnvironmentSchema } from './spec/project-environment-schema';
import { projectSchema } from './spec/project-schema';
import { projectsSchema } from './spec/projects-schema';
import { proxyClientSchema } from './spec/proxy-client-schema';
import { proxyFeatureSchema } from './spec/proxy-feature-schema';
import { proxyFeaturesSchema } from './spec/proxy-features-schema';
import { proxyMetricsSchema } from './spec/proxy-metrics-schema';
import { publicSignupTokenCreateSchema } from './spec/public-signup-token-create-schema';
import { publicSignupTokenSchema } from './spec/public-signup-token-schema';
import { publicSignupTokensSchema } from './spec/public-signup-tokens-schema';
import { publicSignupTokenUpdateSchema } from './spec/public-signup-token-update-schema';
import { resetPasswordSchema } from './spec/reset-password-schema';
import { roleSchema } from './spec/role-schema';
import { sdkContextSchema } from './spec/sdk-context-schema';
import { searchEventsSchema } from './spec/search-events-schema';
import { segmentSchema } from './spec/segment-schema';
import { setStrategySortOrderSchema } from './spec/set-strategy-sort-order-schema';
import { setUiConfigSchema } from './spec/set-ui-config-schema';
import { sortOrderSchema } from './spec/sort-order-schema';
import { splashSchema } from './spec/splash-schema';
import { stateSchema } from './spec/state-schema';
import { strategiesSchema } from './spec/strategies-schema';
import { strategySchema } from './spec/strategy-schema';
import { tagSchema } from './spec/tag-schema';
import { tagsSchema } from './spec/tags-schema';
import { tagTypeSchema } from './spec/tag-type-schema';
import { tagTypesSchema } from './spec/tag-types-schema';
import { tagWithVersionSchema } from './spec/tag-with-version-schema';
import { tokenUserSchema } from './spec/token-user-schema';
import { uiConfigSchema } from './spec/ui-config-schema';
import { updateApiTokenSchema } from './spec/update-api-token-schema';
import { updateFeatureSchema } from './spec/update-feature-schema';
import { updateFeatureStrategySchema } from './spec/update-feature-strategy-schema';
import { updateTagTypeSchema } from './spec/update-tag-type-schema';
import { updateUserSchema } from './spec/update-user-schema';
import { upsertContextFieldSchema } from './spec/upsert-context-field-schema';
import { upsertStrategySchema } from './spec/upsert-strategy-schema';
import { URL } from 'url';
import { userSchema } from './spec/user-schema';
import { usersGroupsBaseSchema } from './spec/users-groups-base-schema';
import { usersSchema } from './spec/users-schema';
import { usersSearchSchema } from './spec/users-search-schema';
import { validateEdgeTokensSchema } from './spec/validate-edge-tokens-schema';
import { validatePasswordSchema } from './spec/validate-password-schema';
import { validateTagTypeSchema } from './spec/validate-tag-type-schema';
import { variantSchema } from './spec/variant-schema';
import { variantsSchema } from './spec/variants-schema';
import { versionSchema } from './spec/version-schema';
import apiVersion from '../util/version';
import { profileSchema } from './spec/profile-schema';

// All schemas in `openapi/spec` should be listed here.
export const schemas = {
    addonParameterSchema,
    addonSchema,
    addonsSchema,
    addonTypeSchema,
    apiTokenSchema,
    apiTokensSchema,
    applicationSchema,
    applicationsSchema,
    changePasswordSchema,
    clientApplicationSchema,
    clientFeatureSchema,
    clientFeaturesQuerySchema,
    clientFeaturesSchema,
    clientMetricsSchema,
    cloneFeatureSchema,
    constraintSchema,
    contextFieldSchema,
    contextFieldsSchema,
    createApiTokenSchema,
    createFeatureSchema,
    createFeatureStrategySchema,
    createInvitedUserSchema,
    createUserSchema,
    dateSchema,
    edgeTokenSchema,
    emailSchema,
    environmentSchema,
    environmentsSchema,
    eventSchema,
    eventsSchema,
    featureEnvironmentMetricsSchema,
    featureEnvironmentSchema,
    featureEventsSchema,
    featureMetricsSchema,
    featureSchema,
    featuresSchema,
    featureStrategySchema,
    featureStrategySegmentSchema,
    featureTagSchema,
    featureTypeSchema,
    featureTypesSchema,
    featureUsageSchema,
    featureVariantsSchema,
    feedbackSchema,
    groupSchema,
    groupsSchema,
    groupUserModelSchema,
    healthCheckSchema,
    healthOverviewSchema,
    healthReportSchema,
    idSchema,
    legalValueSchema,
    loginSchema,
    meSchema,
    nameSchema,
    overrideSchema,
    parametersSchema,
    passwordSchema,
    patchesSchema,
    patchSchema,
    patSchema,
    patsSchema,
    permissionSchema,
    playgroundConstraintSchema,
    playgroundFeatureSchema,
    playgroundRequestSchema,
    playgroundResponseSchema,
    playgroundSegmentSchema,
    playgroundStrategySchema,
    projectEnvironmentSchema,
<<<<<<< HEAD
    projectSchema,
    projectsSchema,
=======
    publicSignupTokenCreateSchema,
    publicSignupTokenUpdateSchema,
    publicSignupTokensSchema,
    publicSignupTokenSchema,
    profileSchema,
>>>>>>> ef965d66
    proxyClientSchema,
    proxyFeatureSchema,
    proxyFeaturesSchema,
    proxyMetricsSchema,
    publicSignupTokenCreateSchema,
    publicSignupTokenSchema,
    publicSignupTokensSchema,
    publicSignupTokenUpdateSchema,
    resetPasswordSchema,
    roleSchema,
    sdkContextSchema,
    searchEventsSchema,
    segmentSchema,
    setStrategySortOrderSchema,
    setUiConfigSchema,
    sortOrderSchema,
    splashSchema,
    stateSchema,
    strategiesSchema,
    strategySchema,
    tagSchema,
    tagsSchema,
    tagTypeSchema,
    tagTypesSchema,
    tagWithVersionSchema,
    tokenUserSchema,
    uiConfigSchema,
    updateApiTokenSchema,
    updateFeatureSchema,
    updateFeatureStrategySchema,
    updateTagTypeSchema,
    updateUserSchema,
    upsertContextFieldSchema,
    upsertStrategySchema,
    userSchema,
    usersGroupsBaseSchema,
    usersSchema,
    usersSearchSchema,
    validateEdgeTokensSchema,
    validatePasswordSchema,
    validateTagTypeSchema,
    variantSchema,
    variantsSchema,
    versionSchema,
};

// Schemas must have an $id property on the form "#/components/schemas/mySchema".
export type SchemaId = typeof schemas[keyof typeof schemas]['$id'];

// Schemas must list all their $refs in `components`, including nested schemas.
export type SchemaRef = typeof schemas[keyof typeof schemas]['components'];

// JSON schema properties that should not be included in the OpenAPI spec.
export interface JsonSchemaProps {
    $id: string;
    components: object;
}

// Remove JSONSchema keys that would result in an invalid OpenAPI spec.
export const removeJsonSchemaProps = <T extends JsonSchemaProps>(
    schema: T,
): OpenAPIV3.SchemaObject => {
    return omitKeys(schema, '$id', 'components');
};

const findRootUrl: (unleashUrl: string, baseUriPath: string) => string = (
    unleashUrl: string,
    baseUriPath?: string,
) => {
    if (!baseUriPath) {
        return unleashUrl;
    }
    const baseUrl = new URL(unleashUrl);
    if (baseUrl.pathname.indexOf(baseUriPath) >= 0) {
        return `${baseUrl.protocol}//${baseUrl.host}`;
    }
    return baseUrl.toString();
};

export const createOpenApiSchema = ({
    unleashUrl,
    baseUriPath,
}: Pick<IServerOption, 'unleashUrl' | 'baseUriPath'>): Omit<
    OpenAPIV3.Document,
    'paths'
> => {
    const url = findRootUrl(unleashUrl, baseUriPath);
    return {
        openapi: '3.0.3',
        servers: url ? [{ url }] : [],
        info: {
            title: 'Unleash API',
            version: apiVersion,
        },
        security: [{ apiKey: [] }],
        components: {
            securitySchemes: {
                apiKey: {
                    type: 'apiKey',
                    in: 'header',
                    name: 'Authorization',
                },
            },
            schemas: mapValues(schemas, removeJsonSchemaProps),
        },
        tags: openApiTags,
    };
};<|MERGE_RESOLUTION|>--- conflicted
+++ resolved
@@ -195,16 +195,11 @@
     playgroundSegmentSchema,
     playgroundStrategySchema,
     projectEnvironmentSchema,
-<<<<<<< HEAD
-    projectSchema,
-    projectsSchema,
-=======
     publicSignupTokenCreateSchema,
     publicSignupTokenUpdateSchema,
     publicSignupTokensSchema,
     publicSignupTokenSchema,
     profileSchema,
->>>>>>> ef965d66
     proxyClientSchema,
     proxyFeatureSchema,
     proxyFeaturesSchema,
