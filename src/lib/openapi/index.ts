import { OpenAPIV3 } from 'openapi-types';
import { addonParameterSchema } from './spec/addon-parameter-schema';
import { addonSchema } from './spec/addon-schema';
import { addonsSchema } from './spec/addons-schema';
import { addonTypeSchema } from './spec/addon-type-schema';
import { apiTokenSchema } from './spec/api-token-schema';
import { apiTokensSchema } from './spec/api-tokens-schema';
import { applicationSchema } from './spec/application-schema';
import { applicationsSchema } from './spec/applications-schema';
import { bootstrapUiSchema } from './spec/bootstrap-ui-schema';
import { changePasswordSchema } from './spec/change-password-schema';
import { clientApplicationSchema } from './spec/client-application-schema';
import { cloneFeatureSchema } from './spec/clone-feature-schema';
import { constraintSchema } from './spec/constraint-schema';
import { contextFieldSchema } from './spec/context-field-schema';
import { contextFieldsSchema } from './spec/context-fields-schema';
import { createApiTokenSchema } from './spec/create-api-token-schema';
import { createFeatureSchema } from './spec/create-feature-schema';
import { createFeatureStrategySchema } from './spec/create-feature-strategy-schema';
import { createUserSchema } from './spec/create-user-schema';
import { emailSchema } from './spec/email-schema';
import { environmentSchema } from './spec/environment-schema';
import { environmentsSchema } from './spec/environments-schema';
import { eventSchema } from './spec/event-schema';
import { eventsSchema } from './spec/events-schema';
import { exportParametersSchema } from './spec/export-parameters-schema';
import { featureEnvironmentMetricsSchema } from './spec/feature-environment-metrics-schema';
import { featureEnvironmentSchema } from './spec/feature-environment-schema';
import { featureEventsSchema } from './spec/feature-events-schema';
import { featureMetricsSchema } from './spec/feature-metrics-schema';
import { featureSchema } from './spec/feature-schema';
import { featuresSchema } from './spec/features-schema';
import { featureStrategySchema } from './spec/feature-strategy-schema';
import { featureStrategySegmentSchema } from './spec/feature-strategy-segment-schema';
import { featureTagSchema } from './spec/feature-tag-schema';
import { featureTypeSchema } from './spec/feature-type-schema';
import { featureTypesSchema } from './spec/feature-types-schema';
import { featureUsageSchema } from './spec/feature-usage-schema';
import { featureVariantsSchema } from './spec/feature-variants-schema';
import { feedbackSchema } from './spec/feedback-schema';
import { healthCheckSchema } from './spec/health-check-schema';
import { healthOverviewSchema } from './spec/health-overview-schema';
import { healthReportSchema } from './spec/health-report-schema';
import { idSchema } from './spec/id-schema';
import { legalValueSchema } from './spec/legal-value-schema';
import { loginSchema } from './spec/login-schema';
import { mapValues } from '../util/map-values';
import { meSchema } from './spec/me-schema';
import { nameSchema } from './spec/name-schema';
import { omitKeys } from '../util/omit-keys';
import { overrideSchema } from './spec/override-schema';
import { parametersSchema } from './spec/parameters-schema';
import { passwordSchema } from './spec/password-schema';
import { patchesSchema } from './spec/patches-schema';
import { patchSchema } from './spec/patch-schema';
import { permissionSchema } from './spec/permission-schema';
import { projectEnvironmentSchema } from './spec/project-environment-schema';
import { projectSchema } from './spec/project-schema';
import { projectsSchema } from './spec/projects-schema';
import { resetPasswordSchema } from './spec/reset-password-schema';
import { roleSchema } from './spec/role-schema';
import { segmentSchema } from './spec/segment-schema';
import { sortOrderSchema } from './spec/sort-order-schema';
import { splashSchema } from './spec/splash-schema';
import { stateSchema } from './spec/state-schema';
import { strategiesSchema } from './spec/strategies-schema';
import { strategySchema } from './spec/strategy-schema';
import { tagSchema } from './spec/tag-schema';
import { tagsSchema } from './spec/tags-schema';
import { tagTypeSchema } from './spec/tag-type-schema';
import { tagTypesSchema } from './spec/tag-types-schema';
import { tagWithVersionSchema } from './spec/tag-with-version-schema';
import { tokenUserSchema } from './spec/token-user-schema';
import { uiConfigSchema } from './spec/ui-config-schema';
import { updateApiTokenSchema } from './spec/update-api-token-schema';
import { updateFeatureSchema } from './spec/update-feature-schema';
import { updateFeatureStrategySchema } from './spec/update-feature-strategy-schema';
import { updateTagTypeSchema } from './spec/update-tag-type-schema';
import { updateUserSchema } from './spec/update-user-schema';
import { upsertContextFieldSchema } from './spec/upsert-context-field-schema';
import { upsertStrategySchema } from './spec/upsert-strategy-schema';
import { userSchema } from './spec/user-schema';
import { usersSchema } from './spec/users-schema';
import { usersSearchSchema } from './spec/users-search-schema';
import { validatePasswordSchema } from './spec/validate-password-schema';
import { validateTagTypeSchema } from './spec/validate-tag-type-schema';
import { variantSchema } from './spec/variant-schema';
import { variantsSchema } from './spec/variants-schema';
import { versionSchema } from './spec/version-schema';
<<<<<<< HEAD
=======
import { featureEnvironmentMetricsSchema } from './spec/feature-environment-metrics-schema';
import { featureUsageSchema } from './spec/feature-usage-schema';
import { featureMetricsSchema } from './spec/feature-metrics-schema';
import { addonSchema } from './spec/addon-schema';
import { addonsSchema } from './spec/addons-schema';
import { addonParameterSchema } from './spec/addon-parameter-schema';
import { addonTypeSchema } from './spec/addon-type-schema';
import { applicationSchema } from './spec/application-schema';
import { applicationsSchema } from './spec/applications-schema';
import { tagWithVersionSchema } from './spec/tag-with-version-schema';
import { tokenUserSchema } from './spec/token-user-schema';
import { changePasswordSchema } from './spec/change-password-schema';
import { validatePasswordSchema } from './spec/validate-password-schema';
import { resetPasswordSchema } from './spec/reset-password-schema';
import { featureStrategySegmentSchema } from './spec/feature-strategy-segment-schema';
import { segmentSchema } from './spec/segment-schema';
import { stateSchema } from './spec/state-schema';
import { featureTagSchema } from './spec/feature-tag-schema';
import { exportParametersSchema } from './spec/export-parameters-schema';
import { emailSchema } from './spec/email-schema';
import { strategySchema } from './spec/strategy-schema';
import { strategiesSchema } from './spec/strategies-schema';
import { upsertStrategySchema } from './spec/upsert-strategy-schema';
import { clientFeaturesQuerySchema } from './spec/client-features-query-schema';
import { clientFeatureSchema } from './spec/client-feature-schema';
import { clientFeaturesSchema } from './spec/client-features-schema';
import { eventSchema } from './spec/event-schema';
import { eventsSchema } from './spec/events-schema';
import { featureEventsSchema } from './spec/feature-events-schema';
import { clientApplicationSchema } from './spec/client-application-schema';
import { clientMetricsSchema } from './spec/client-metrics-schema';
import { dateSchema } from './spec/date-schema';
import { clientVariantSchema } from './spec/client-variant-schema';
>>>>>>> a607dea2
import { IServerOption } from '../types';
import { URL } from 'url';

// All schemas in `openapi/spec` should be listed here.
export const schemas = {
    addonParameterSchema,
    addonSchema,
    addonsSchema,
    addonTypeSchema,
    apiTokenSchema,
    apiTokensSchema,
    applicationSchema,
    applicationsSchema,
    bootstrapUiSchema,
    changePasswordSchema,
    clientApplicationSchema,
    clientMetricsSchema,
    cloneFeatureSchema,
<<<<<<< HEAD
=======
    clientFeatureSchema,
    clientFeaturesSchema,
    clientVariantSchema,
    clientFeaturesQuerySchema,
    changePasswordSchema,
>>>>>>> a607dea2
    constraintSchema,
    contextFieldSchema,
    contextFieldsSchema,
    createApiTokenSchema,
    createFeatureSchema,
    createFeatureStrategySchema,
    createUserSchema,
    dateSchema,
    emailSchema,
    environmentSchema,
    environmentsSchema,
    eventSchema,
    eventsSchema,
    exportParametersSchema,
    featureEnvironmentMetricsSchema,
    featureEnvironmentSchema,
    featureEventsSchema,
    featureMetricsSchema,
    featureSchema,
    featuresSchema,
    featureStrategySchema,
    featureStrategySegmentSchema,
    featureTagSchema,
    featureTypeSchema,
    featureTypesSchema,
    featureUsageSchema,
    featureVariantsSchema,
    feedbackSchema,
    healthCheckSchema,
    healthOverviewSchema,
    healthReportSchema,
    idSchema,
    legalValueSchema,
    loginSchema,
    meSchema,
    nameSchema,
    overrideSchema,
    parametersSchema,
    passwordSchema,
    patchesSchema,
    patchSchema,
    permissionSchema,
    projectEnvironmentSchema,
    projectSchema,
    projectsSchema,
    resetPasswordSchema,
    roleSchema,
    segmentSchema,
    sortOrderSchema,
    splashSchema,
    stateSchema,
    strategiesSchema,
    strategySchema,
    tagSchema,
    tagsSchema,
    tagTypeSchema,
    tagTypesSchema,
    tagWithVersionSchema,
    tokenUserSchema,
    uiConfigSchema,
    updateApiTokenSchema,
    updateFeatureSchema,
    updateFeatureStrategySchema,
    updateTagTypeSchema,
    updateUserSchema,
    upsertContextFieldSchema,
    upsertStrategySchema,
    userSchema,
    usersSchema,
    usersSearchSchema,
    validatePasswordSchema,
    validateTagTypeSchema,
    variantSchema,
    variantsSchema,
    versionSchema,
};

// Schemas must have an $id property on the form "#/components/schemas/mySchema".
export type SchemaId = typeof schemas[keyof typeof schemas]['$id'];

// Schemas must list all their $refs in `components`, including nested schemas.
export type SchemaRef = typeof schemas[keyof typeof schemas]['components'];

// JSON schema properties that should not be included in the OpenAPI spec.
export interface JsonSchemaProps {
    $id: string;
    components: object;
}

export interface ApiOperation<Tag = 'admin' | 'client' | 'auth' | 'other'>
    extends Omit<OpenAPIV3.OperationObject, 'tags'> {
    operationId: string;
    tags: [Tag];
}

export const createRequestSchema = (
    schemaName: string,
): OpenAPIV3.RequestBodyObject => {
    return {
        description: schemaName,
        required: true,
        content: {
            'application/json': {
                schema: {
                    $ref: `#/components/schemas/${schemaName}`,
                },
            },
        },
    };
};

export const createResponseSchema = (
    schemaName: string,
): OpenAPIV3.ResponseObject => {
    return {
        description: schemaName,
        content: {
            'application/json': {
                schema: {
                    $ref: `#/components/schemas/${schemaName}`,
                },
            },
        },
    };
};

// Remove JSONSchema keys that would result in an invalid OpenAPI spec.
export const removeJsonSchemaProps = <T extends JsonSchemaProps>(
    schema: T,
): OpenAPIV3.SchemaObject => {
    return omitKeys(schema, '$id', 'components');
};

const findRootUrl: (unleashUrl: string, baseUriPath: string) => string = (
    unleashUrl: string,
    baseUriPath?: string,
) => {
    if (!baseUriPath) {
        return unleashUrl;
    }
    const baseUrl = new URL(unleashUrl);
    if (baseUrl.pathname.indexOf(baseUriPath) >= 0) {
        return `${baseUrl.protocol}//${baseUrl.host}`;
    }
    return baseUrl.toString();
};

export const createOpenApiSchema = ({
    unleashUrl,
    baseUriPath,
}: Pick<IServerOption, 'unleashUrl' | 'baseUriPath'>): Omit<
    OpenAPIV3.Document,
    'paths'
> => {
    const url = findRootUrl(unleashUrl, baseUriPath);
    return {
        openapi: '3.0.3',
        servers: url ? [{ url }] : [],
        info: {
            title: 'Unleash API',
            version: process.env.npm_package_version!,
        },
        security: [{ apiKey: [] }],
        components: {
            securitySchemes: {
                apiKey: {
                    type: 'apiKey',
                    in: 'header',
                    name: 'Authorization',
                },
            },
            schemas: mapValues(schemas, removeJsonSchemaProps),
        },
    };
};<|MERGE_RESOLUTION|>--- conflicted
+++ resolved
@@ -10,6 +10,11 @@
 import { bootstrapUiSchema } from './spec/bootstrap-ui-schema';
 import { changePasswordSchema } from './spec/change-password-schema';
 import { clientApplicationSchema } from './spec/client-application-schema';
+import { clientFeatureSchema } from './spec/client-feature-schema';
+import { clientFeaturesQuerySchema } from './spec/client-features-query-schema';
+import { clientFeaturesSchema } from './spec/client-features-schema';
+import { clientMetricsSchema } from './spec/client-metrics-schema';
+import { clientVariantSchema } from './spec/client-variant-schema';
 import { cloneFeatureSchema } from './spec/clone-feature-schema';
 import { constraintSchema } from './spec/constraint-schema';
 import { contextFieldSchema } from './spec/context-field-schema';
@@ -18,6 +23,7 @@
 import { createFeatureSchema } from './spec/create-feature-schema';
 import { createFeatureStrategySchema } from './spec/create-feature-strategy-schema';
 import { createUserSchema } from './spec/create-user-schema';
+import { dateSchema } from './spec/date-schema';
 import { emailSchema } from './spec/email-schema';
 import { environmentSchema } from './spec/environment-schema';
 import { environmentsSchema } from './spec/environments-schema';
@@ -87,42 +93,6 @@
 import { variantSchema } from './spec/variant-schema';
 import { variantsSchema } from './spec/variants-schema';
 import { versionSchema } from './spec/version-schema';
-<<<<<<< HEAD
-=======
-import { featureEnvironmentMetricsSchema } from './spec/feature-environment-metrics-schema';
-import { featureUsageSchema } from './spec/feature-usage-schema';
-import { featureMetricsSchema } from './spec/feature-metrics-schema';
-import { addonSchema } from './spec/addon-schema';
-import { addonsSchema } from './spec/addons-schema';
-import { addonParameterSchema } from './spec/addon-parameter-schema';
-import { addonTypeSchema } from './spec/addon-type-schema';
-import { applicationSchema } from './spec/application-schema';
-import { applicationsSchema } from './spec/applications-schema';
-import { tagWithVersionSchema } from './spec/tag-with-version-schema';
-import { tokenUserSchema } from './spec/token-user-schema';
-import { changePasswordSchema } from './spec/change-password-schema';
-import { validatePasswordSchema } from './spec/validate-password-schema';
-import { resetPasswordSchema } from './spec/reset-password-schema';
-import { featureStrategySegmentSchema } from './spec/feature-strategy-segment-schema';
-import { segmentSchema } from './spec/segment-schema';
-import { stateSchema } from './spec/state-schema';
-import { featureTagSchema } from './spec/feature-tag-schema';
-import { exportParametersSchema } from './spec/export-parameters-schema';
-import { emailSchema } from './spec/email-schema';
-import { strategySchema } from './spec/strategy-schema';
-import { strategiesSchema } from './spec/strategies-schema';
-import { upsertStrategySchema } from './spec/upsert-strategy-schema';
-import { clientFeaturesQuerySchema } from './spec/client-features-query-schema';
-import { clientFeatureSchema } from './spec/client-feature-schema';
-import { clientFeaturesSchema } from './spec/client-features-schema';
-import { eventSchema } from './spec/event-schema';
-import { eventsSchema } from './spec/events-schema';
-import { featureEventsSchema } from './spec/feature-events-schema';
-import { clientApplicationSchema } from './spec/client-application-schema';
-import { clientMetricsSchema } from './spec/client-metrics-schema';
-import { dateSchema } from './spec/date-schema';
-import { clientVariantSchema } from './spec/client-variant-schema';
->>>>>>> a607dea2
 import { IServerOption } from '../types';
 import { URL } from 'url';
 
@@ -139,16 +109,12 @@
     bootstrapUiSchema,
     changePasswordSchema,
     clientApplicationSchema,
+    clientFeatureSchema,
+    clientFeaturesQuerySchema,
+    clientFeaturesSchema,
     clientMetricsSchema,
+    clientVariantSchema,
     cloneFeatureSchema,
-<<<<<<< HEAD
-=======
-    clientFeatureSchema,
-    clientFeaturesSchema,
-    clientVariantSchema,
-    clientFeaturesQuerySchema,
-    changePasswordSchema,
->>>>>>> a607dea2
     constraintSchema,
     contextFieldSchema,
     contextFieldsSchema,
