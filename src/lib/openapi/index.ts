import { OpenAPIV3 } from 'openapi-types';
import { apiTokenSchema } from './spec/api-token-schema';
import { apiTokensSchema } from './spec/api-tokens-schema';
import { cloneFeatureSchema } from './spec/clone-feature-schema';
import { constraintSchema } from './spec/constraint-schema';
import { contextFieldSchema } from './spec/context-field-schema';
import { contextFieldsSchema } from './spec/context-fields-schema';
import { createApiTokenSchema } from './spec/create-api-token-schema';
import { createFeatureSchema } from './spec/create-feature-schema';
import { createStrategySchema } from './spec/create-strategy-schema';
import { createUserSchema } from './spec/create-user-schema';
import { environmentSchema } from './spec/environment-schema';
import { environmentsSchema } from './spec/environments-schema';
import { featureEnvironmentSchema } from './spec/feature-environment-schema';
import { featureSchema } from './spec/feature-schema';
import { featureStrategySchema } from './spec/feature-strategy-schema';
import { featureTypeSchema } from './spec/feature-type-schema';
import { featureTypesSchema } from './spec/feature-types-schema';
import { featureVariantsSchema } from './spec/feature-variants-schema';
import { featuresSchema } from './spec/features-schema';
import { feedbackSchema } from './spec/feedback-schema';
import { healthCheckSchema } from './spec/health-check-schema';
import { healthOverviewSchema } from './spec/health-overview-schema';
import { healthReportSchema } from './spec/health-report-schema';
import { legalValueSchema } from './spec/legal-value-schema';
import { idSchema } from './spec/id-schema';
import { mapValues } from '../util/map-values';
import { nameSchema } from './spec/name-schema';
import { meSchema } from './spec/me-schema';
import { omitKeys } from '../util/omit-keys';
import { overrideSchema } from './spec/override-schema';
import { parametersSchema } from './spec/parameters-schema';
import { passwordSchema } from './spec/password-schema';
import { patchSchema } from './spec/patch-schema';
import { patchesSchema } from './spec/patches-schema';
import { permissionSchema } from './spec/permission-schema';
import { projectEnvironmentSchema } from './spec/project-environment-schema';
import { projectSchema } from './spec/project-schema';
import { projectsSchema } from './spec/projects-schema';
import { roleSchema } from './spec/role-schema';
import { sortOrderSchema } from './spec/sort-order-schema';
import { splashSchema } from './spec/splash-schema';
import { strategySchema } from './spec/strategy-schema';
import { tagSchema } from './spec/tag-schema';
import { tagsSchema } from './spec/tags-schema';
import { tagTypeSchema } from './spec/tag-type-schema';
import { tagTypesSchema } from './spec/tag-types-schema';
import { uiConfigSchema } from './spec/ui-config-schema';
import { updateFeatureSchema } from './spec/update-feature-schema';
import { updateStrategySchema } from './spec/update-strategy-schema';
import { updateApiTokenSchema } from './spec/update-api-token-schema';
import { updateTagTypeSchema } from './spec/update-tag-type-schema';
import { upsertContextFieldSchema } from './spec/upsert-context-field-schema';
import { updateUserSchema } from './spec/update-user-schema';
import { userSchema } from './spec/user-schema';
import { usersSchema } from './spec/users-schema';
import { usersSearchSchema } from './spec/users-search-schema';
import { validateTagTypeSchema } from './spec/validate-tag-type-schema';
import { variantSchema } from './spec/variant-schema';
import { variantsSchema } from './spec/variants-schema';
import { versionSchema } from './spec/version-schema';
import { clientMetricsEnvSchema } from './spec/client-metrics-env-schema';
import { groupedClientMetricsSchema } from './spec/grouped-client-metrics-schema';
import { toggleMetricsSummarySchema } from './spec/toggle-metrics-summary-schema';
import { clientMetricsResponseSchema } from './spec/client-metrics-response-schema';
import { addonSchema } from './spec/addon-schema';
import { addonsSchema } from './spec/addons-schema';
import { addonParameterSchema } from './spec/addon-parameter-schema';
import { addonTypeSchema } from './spec/addon-type-schema';
import { applicationSchema } from './spec/application-schema';
import { applicationsSchema } from './spec/applications-schema';
import { tagWithVersionSchema } from './spec/tag-with-version-schema';
import { tokenUserSchema } from './spec/token-user-schema';
import { changePasswordSchema } from './spec/change-password-schema';
import { validatePasswordSchema } from './spec/validate-password-schema';
import { resetPasswordSchema } from './spec/reset-password-schema';
import { featureStrategySegmentSchema } from './spec/feature-strategy-segment-schema';
import { segmentSchema } from './spec/segment-schema';
import { stateSchema } from './spec/state-schema';
import { featureTagSchema } from './spec/feature-tag-schema';
import { exportParametersSchema } from './spec/export-parameters-schema';
import { emailSchema } from './spec/email-schema';

// All schemas in `openapi/spec` should be listed here.
export const schemas = {
    addonSchema,
    addonsSchema,
    addonTypeSchema,
    addonParameterSchema,
    apiTokenSchema,
    apiTokensSchema,
    applicationSchema,
    applicationsSchema,
    cloneFeatureSchema,
    changePasswordSchema,
    constraintSchema,
    contextFieldSchema,
    clientMetricsEnvSchema,
    clientMetricsResponseSchema,
    contextFieldsSchema,
    createApiTokenSchema,
    createFeatureSchema,
    createStrategySchema,
    createUserSchema,
    emailSchema,
    environmentSchema,
    environmentsSchema,
    exportParametersSchema,
    featureEnvironmentSchema,
    featureSchema,
    featureStrategySchema,
    featureStrategySegmentSchema,
    featureTagSchema,
    featureTypeSchema,
    featureTypesSchema,
    featureVariantsSchema,
    featuresSchema,
    feedbackSchema,
    groupedClientMetricsSchema,
    healthCheckSchema,
    healthOverviewSchema,
    healthReportSchema,
    legalValueSchema,
    nameSchema,
    idSchema,
    meSchema,
    overrideSchema,
    parametersSchema,
    passwordSchema,
    patchSchema,
    patchesSchema,
    permissionSchema,
    projectEnvironmentSchema,
    projectSchema,
    projectsSchema,
    resetPasswordSchema,
    roleSchema,
    segmentSchema,
    sortOrderSchema,
    splashSchema,
    stateSchema,
    strategySchema,
    tagSchema,
    tagWithVersionSchema,
    tagsSchema,
    tagTypeSchema,
    tagTypesSchema,
<<<<<<< HEAD
    toggleMetricsSummarySchema,
=======
    tokenUserSchema,
>>>>>>> ab75d408
    uiConfigSchema,
    updateFeatureSchema,
    updateStrategySchema,
    updateApiTokenSchema,
    updateTagTypeSchema,
    upsertContextFieldSchema,
    validatePasswordSchema,
    validateTagTypeSchema,
    updateUserSchema,
    userSchema,
    usersSchema,
    usersSearchSchema,
    variantSchema,
    variantsSchema,
    versionSchema,
};

// Schemas must have an $id property on the form "#/components/schemas/mySchema".
export type SchemaId = typeof schemas[keyof typeof schemas]['$id'];

// Schemas must list all their $refs in `components`, including nested schemas.
export type SchemaRef = typeof schemas[keyof typeof schemas]['components'];

// JSON schema properties that should not be included in the OpenAPI spec.
export interface JsonSchemaProps {
    $id: string;
    components: object;
}

interface ApiOperation<Tag = 'client' | 'admin' | 'other'>
    extends Omit<OpenAPIV3.OperationObject, 'tags'> {
    operationId: string;
    tags: [Tag];
}

export type AdminApiOperation = ApiOperation<'admin'>;
export type ClientApiOperation = ApiOperation<'client'>;
export type OtherApiOperation = ApiOperation<'other'>;

export const createRequestSchema = (
    schemaName: string,
): OpenAPIV3.RequestBodyObject => {
    return {
        description: schemaName,
        required: true,
        content: {
            'application/json': {
                schema: {
                    $ref: `#/components/schemas/${schemaName}`,
                },
            },
        },
    };
};

export const createResponseSchema = (
    schemaName: string,
): OpenAPIV3.ResponseObject => {
    return {
        description: schemaName,
        content: {
            'application/json': {
                schema: {
                    $ref: `#/components/schemas/${schemaName}`,
                },
            },
        },
    };
};

// Remove JSONSchema keys that would result in an invalid OpenAPI spec.
export const removeJsonSchemaProps = <T extends JsonSchemaProps>(
    schema: T,
): OpenAPIV3.SchemaObject => {
    return omitKeys(schema, '$id', 'components');
};

export const createOpenApiSchema = (
    serverUrl?: string,
): Omit<OpenAPIV3.Document, 'paths'> => {
    return {
        openapi: '3.0.3',
        servers: serverUrl ? [{ url: serverUrl }] : [],
        info: {
            title: 'Unleash API',
            version: process.env.npm_package_version!,
        },
        security: [{ apiKey: [] }],
        components: {
            securitySchemes: {
                apiKey: {
                    type: 'apiKey',
                    in: 'header',
                    name: 'Authorization',
                },
            },
            schemas: mapValues(schemas, removeJsonSchemaProps),
        },
    };
};<|MERGE_RESOLUTION|>--- conflicted
+++ resolved
@@ -145,11 +145,8 @@
     tagsSchema,
     tagTypeSchema,
     tagTypesSchema,
-<<<<<<< HEAD
     toggleMetricsSummarySchema,
-=======
     tokenUserSchema,
->>>>>>> ab75d408
     uiConfigSchema,
     updateFeatureSchema,
     updateStrategySchema,
