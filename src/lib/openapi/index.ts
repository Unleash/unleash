--- conflicted
+++ resolved
@@ -61,11 +61,8 @@
     featureTypesSchema,
     featureVariantsSchema,
     featuresSchema,
-<<<<<<< HEAD
+    feedbackSchema,
     getAddonsSchema,
-=======
-    feedbackSchema,
->>>>>>> 28ecb158
     healthOverviewSchema,
     healthReportSchema,
     overrideSchema,
