--- conflicted
+++ resolved
@@ -145,11 +145,6 @@
             'setStrategySortOrderSchema',
             'setUiConfigSchema',
             'sortOrderSchema',
-<<<<<<< HEAD
-            'splashSchema',
-=======
-            'strategiesSchema',
->>>>>>> 3e98e174
             'uiConfigSchema',
             'upsertContextFieldSchema',
             'upsertStrategySchema',
