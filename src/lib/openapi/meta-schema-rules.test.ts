--- conflicted
+++ resolved
@@ -79,15 +79,6 @@
             },
         },
         knownExceptions: [
-<<<<<<< HEAD
-            'addonParameterSchema',
-            'addonSchema',
-            'addonsSchema',
-            'addonTypeSchema',
-=======
-            'apiTokenSchema',
-            'apiTokensSchema',
->>>>>>> b44363a8
             'applicationSchema',
             'applicationsSchema',
             'batchFeaturesSchema',
@@ -202,15 +193,6 @@
         },
         knownExceptions: [
             'adminFeaturesQuerySchema',
-<<<<<<< HEAD
-            'addonParameterSchema',
-            'addonSchema',
-            'addonsSchema',
-            'addonTypeSchema',
-=======
-            'apiTokenSchema',
-            'apiTokensSchema',
->>>>>>> b44363a8
             'applicationSchema',
             'applicationsSchema',
             'batchFeaturesSchema',
