--- conflicted
+++ resolved
@@ -7,11 +7,7 @@
     properties: {
         strategies: {
             description:
-<<<<<<< HEAD
-                'Which [strategies](https://docs.getunleash.io/reference/core-concepts) the application has loaded. Useful when trying to figure out if your [custom strategy](https://docs.getunleash.io/reference/custom-activation-strategies) has been loaded in the SDK',
-=======
-                'Which [strategies](https://docs.getunleash.io/topics/the-anatomy-of-unleash#activation-strategies) the application has loaded. Useful when trying to figure out if your [custom strategy](https://docs.getunleash.io/reference/activation-strategies#custom-strategies) has been loaded in the SDK',
->>>>>>> b2eaff67
+                'Which [strategies](https://docs.getunleash.io/reference/core-concepts#activation-strategies) the application has loaded. Useful when trying to figure out if your [custom strategy](https://docs.getunleash.io/reference/activation-strategies#custom-strategies) has been loaded in the SDK',
             type: 'array',
             items: {
                 type: 'string',
