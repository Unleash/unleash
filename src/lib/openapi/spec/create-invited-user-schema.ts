import { FromSchema } from 'json-schema-to-ts';

export const createInvitedUserSchema = {
    $id: '#/components/schemas/createInvitedUserSchema',
    type: 'object',
    additionalProperties: false,
    required: ['email', 'name', 'password'],
    description: 'Data used to create a user that has been invited to Unleash.',
    properties: {
        username: {
            type: 'string',
<<<<<<< HEAD
            description: "The user's username",
=======
            description: "The user's username. Must be unique if provided.",
>>>>>>> df59b10f
            example: 'Hunter',
        },
        email: {
            type: 'string',
            description: "The invited user's email address",
            example: 'hunter@example.com',
        },
        name: {
            type: 'string',
            description: "The user's name",
            example: 'Hunter Burgan',
        },
        password: {
            type: 'string',
            description: "The user's password",
            example: 'hunter2',
        },
    },
    components: {},
} as const;

export type CreateInvitedUserSchema = FromSchema<
    typeof createInvitedUserSchema
>;<|MERGE_RESOLUTION|>--- conflicted
+++ resolved
@@ -9,11 +9,7 @@
     properties: {
         username: {
             type: 'string',
-<<<<<<< HEAD
-            description: "The user's username",
-=======
             description: "The user's username. Must be unique if provided.",
->>>>>>> df59b10f
             example: 'Hunter',
         },
         email: {
