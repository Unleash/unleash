--- conflicted
+++ resolved
@@ -1,7 +1,8 @@
 import { FromSchema } from 'json-schema-to-ts';
-<<<<<<< HEAD
 import { constraintSchemaBase } from './constraint-schema';
 import { parametersSchema } from './parameters-schema';
+import { variantSchema } from './variant-schema';
+import { overrideSchema } from './override-schema';
 
 const resultsSchema = {
     description: 'Whether this was evaluated as true or false.',
@@ -173,10 +174,6 @@
 >;
 
 export const unknownFeatureEvaluationResult = 'unevaluated' as const;
-=======
-import { variantSchema } from './variant-schema';
-import { overrideSchema } from './override-schema';
->>>>>>> d922ea12
 
 export const playgroundFeatureSchema = {
     $id: '#/components/schemas/playgroundFeatureSchema',
@@ -184,13 +181,13 @@
         'A simplified feature toggle model intended for the Unleash playground.',
     type: 'object',
     additionalProperties: false,
-<<<<<<< HEAD
     required: [
         'name',
         'projectId',
         'isEnabled',
         'isEnabledInCurrentEnvironment',
         'variant',
+        'variants',
         'strategies',
     ],
     properties: {
@@ -223,14 +220,7 @@
                 { type: 'string', enum: [unknownFeatureEvaluationResult] },
             ],
         },
-=======
-    required: ['name', 'projectId', 'isEnabled', 'variant', 'variants'],
-    properties: {
-        name: { type: 'string', example: 'my-feature' },
-        projectId: { type: 'string', example: 'my-project' },
-        isEnabled: { type: 'boolean', example: true },
->>>>>>> d922ea12
-        variant: {
+      variant: {
             description:
                 "The feature variant you receive based on the provided context or the _disabled variant_. If a feature is disabled or doesn't have any variants, you would get the _disabled variant_. Otherwise, you'll get one of the feature's defined variants.",
             type: 'object',
@@ -268,9 +258,9 @@
                 },
             },
             nullable: true,
-<<<<<<< HEAD
-            example: 'green',
-        },
+            example:  { name: 'green', enabled: true },
+        },
+        variants: { type: 'array', items: { $ref: variantSchema.$id } },
     },
     components: {
         schemas: {
@@ -278,16 +268,12 @@
             playgroundConstraintSchema,
             playgroundSegmentSchema,
             parametersSchema,
-=======
-            example: { name: 'green', enabled: true },
->>>>>>> d922ea12
+            variantSchema,
+            overrideSchema,
+
         },
         variants: { type: 'array', items: { $ref: variantSchema.$id } },
     },
-<<<<<<< HEAD
-=======
-    components: { schemas: { variantSchema, overrideSchema } },
->>>>>>> d922ea12
 } as const;
 
 export type PlaygroundFeatureSchema = FromSchema<
