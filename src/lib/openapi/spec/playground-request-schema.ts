import { FromSchema } from 'json-schema-to-ts';
import { ALL } from '../../types/models/api-token';
import { sdkContextSchema } from './sdk-context-schema';

export const playgroundRequestSchema = {
    $id: '#/components/schemas/playgroundRequestSchema',
    description: 'Data for the playground API to evaluate toggles',
    type: 'object',
    required: ['environment', 'context'],
    properties: {
<<<<<<< HEAD
        environment: {
            type: 'string',
            example: 'development',
            description: 'The environment to evaluate toggles in.',
        },
=======
        environment: { type: 'string', example: 'development' },
>>>>>>> d922ea12
        projects: {
            oneOf: [
                {
                    type: 'array',
                    items: { type: 'string' },
                    example: ['my-project'],
<<<<<<< HEAD

=======
>>>>>>> d922ea12
                    description: 'A list of projects to check for toggles in.',
                },
                {
                    type: 'string',
                    enum: [ALL],
                    description: 'Check toggles in all projects.',
                },
            ],
        },
        context: {
            description: 'The context to use when evaluating toggles',
            $ref: sdkContextSchema.$id,
        },
    },
    components: {
        schemas: {
            sdkContextSchema,
        },
    },
} as const;

export type PlaygroundRequestSchema = FromSchema<
    typeof playgroundRequestSchema
>;<|MERGE_RESOLUTION|>--- conflicted
+++ resolved
@@ -8,25 +8,17 @@
     type: 'object',
     required: ['environment', 'context'],
     properties: {
-<<<<<<< HEAD
         environment: {
             type: 'string',
             example: 'development',
             description: 'The environment to evaluate toggles in.',
         },
-=======
-        environment: { type: 'string', example: 'development' },
->>>>>>> d922ea12
         projects: {
             oneOf: [
                 {
                     type: 'array',
                     items: { type: 'string' },
                     example: ['my-project'],
-<<<<<<< HEAD
-
-=======
->>>>>>> d922ea12
                     description: 'A list of projects to check for toggles in.',
                 },
                 {
