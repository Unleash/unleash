import { FromSchema } from 'json-schema-to-ts';
import { sdkContextSchema } from './sdk-context-schema';
import { playgroundRequestSchema } from './playground-request-schema';
<<<<<<< HEAD
import {
    playgroundConstraintSchema,
    playgroundFeatureSchema,
    playgroundSegmentSchema,
    playgroundStrategySchema,
} from './playground-feature-schema';
import { constraintSchema } from './constraint-schema';
import { parametersSchema } from './parameters-schema';
=======
import { playgroundFeatureSchema } from './playground-feature-schema';
import { variantSchema } from './variant-schema';
import { overrideSchema } from './override-schema';
>>>>>>> d922ea12

export const playgroundResponseSchema = {
    $id: '#/components/schemas/playgroundResponseSchema',
    description: 'The state of all features given the provided input.',
    type: 'object',
    additionalProperties: false,
    required: ['features', 'input'],
    properties: {
        input: {
            description: 'The given input used to evaluate the features.',
            $ref: playgroundRequestSchema.$id,
        },
        features: {
            type: 'array',
<<<<<<< HEAD
            description: 'The list of features that have been evaluated.',
            items: {
                $ref: playgroundFeatureSchema.$id,
            },
=======
            items: { $ref: playgroundFeatureSchema.$id },
>>>>>>> d922ea12
        },
    },
    components: {
        schemas: {
<<<<<<< HEAD
            constraintSchema,
            parametersSchema,
            playgroundConstraintSchema,
            playgroundFeatureSchema,
            playgroundRequestSchema,
            playgroundSegmentSchema,
            playgroundStrategySchema,
            sdkContextSchema,
=======
            playgroundFeatureSchema,
            playgroundRequestSchema,
            sdkContextSchema,
            variantSchema,
            overrideSchema,
>>>>>>> d922ea12
        },
    },
} as const;

export type PlaygroundResponseSchema = FromSchema<
    typeof playgroundResponseSchema
>;<|MERGE_RESOLUTION|>--- conflicted
+++ resolved
@@ -1,7 +1,6 @@
 import { FromSchema } from 'json-schema-to-ts';
 import { sdkContextSchema } from './sdk-context-schema';
 import { playgroundRequestSchema } from './playground-request-schema';
-<<<<<<< HEAD
 import {
     playgroundConstraintSchema,
     playgroundFeatureSchema,
@@ -10,11 +9,9 @@
 } from './playground-feature-schema';
 import { constraintSchema } from './constraint-schema';
 import { parametersSchema } from './parameters-schema';
-=======
-import { playgroundFeatureSchema } from './playground-feature-schema';
 import { variantSchema } from './variant-schema';
 import { overrideSchema } from './override-schema';
->>>>>>> d922ea12
+
 
 export const playgroundResponseSchema = {
     $id: '#/components/schemas/playgroundResponseSchema',
@@ -29,19 +26,14 @@
         },
         features: {
             type: 'array',
-<<<<<<< HEAD
             description: 'The list of features that have been evaluated.',
             items: {
                 $ref: playgroundFeatureSchema.$id,
             },
-=======
-            items: { $ref: playgroundFeatureSchema.$id },
->>>>>>> d922ea12
         },
     },
     components: {
         schemas: {
-<<<<<<< HEAD
             constraintSchema,
             parametersSchema,
             playgroundConstraintSchema,
@@ -50,13 +42,9 @@
             playgroundSegmentSchema,
             playgroundStrategySchema,
             sdkContextSchema,
-=======
-            playgroundFeatureSchema,
-            playgroundRequestSchema,
-            sdkContextSchema,
             variantSchema,
             overrideSchema,
->>>>>>> d922ea12
+
         },
     },
 } as const;
