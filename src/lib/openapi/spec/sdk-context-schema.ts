--- conflicted
+++ resolved
@@ -26,11 +26,8 @@
             additionalProperties: { type: 'string' },
             example: {
                 customContextField: 'this is one!',
-<<<<<<< HEAD
-                otherCustomField: 3,
-=======
                 otherCustomField: '3',
->>>>>>> d922ea12
+
             },
         },
         remoteAddress: {
