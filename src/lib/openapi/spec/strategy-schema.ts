--- conflicted
+++ resolved
@@ -9,7 +9,6 @@
     properties: {
         id: {
             type: 'string',
-            nullable: true,
         },
         name: {
             type: 'string',
@@ -18,13 +17,7 @@
             type: 'array',
             items: constraintSchema,
         },
-<<<<<<< HEAD
-        sortOrder: {
-            type: 'number',
-        },
-=======
         parameters: parametersSchema,
->>>>>>> 56615e91
     },
 } as const;
 
