--- conflicted
+++ resolved
@@ -99,19 +99,17 @@
             nullable: true,
             example: '01HTMEXAMPLESCIMID7SWWGHN6',
         },
-<<<<<<< HEAD
+        activeSessions: {
+            description: 'Count of active browser sessions for this user',
+            type: 'integer',
+            nullable: true,
+            example: 2,
+        },
         deletedSessions: {
             description:
                 'Experimental. The number of deleted sessions after the last login',
             type: 'number',
             example: 1,
-=======
-        activeSessions: {
-            description: 'Count of active browser sessions for this user',
-            type: 'integer',
-            nullable: true,
-            example: 2,
->>>>>>> 3e424ec2
         },
     },
     components: {},
