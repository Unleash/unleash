--- conflicted
+++ resolved
@@ -125,14 +125,13 @@
             'API for managing [change requests](https://docs.getunleash.io/reference/change-requests).',
     },
     {
-<<<<<<< HEAD
+        name: 'Telemetry',
+        description: 'API for information about telemetry collection',
+    },
+    {
         name: 'Notifications',
         description:
             'API for managing [notifications](https://docs.getunleash.io/reference/notifications).',
-=======
-        name: 'Telemetry',
-        description: 'API for information about telemetry collection',
->>>>>>> 3a14b97f
     },
 ] as const;
 
