import { Request, Response } from 'express';
import Controller from '../controller';
import { IUnleashConfig } from '../../types/option';
import { IUnleashServices } from '../../types';
import { Logger } from '../../logger';
import ClientMetricsServiceV2 from '../../services/client-metrics/metrics-service-v2';
import { NONE } from '../../types/permissions';
import { createResponseSchema } from '../../openapi/util/create-response-schema';
import { OpenApiService } from '../../services/openapi-service';
import { serializeDates } from '../../types/serialize-dates';
import {
    FeatureUsageSchema,
    featureUsageSchema,
} from '../../openapi/spec/feature-usage-schema';
import {
    featureMetricsSchema,
    FeatureMetricsSchema,
} from '../../openapi/spec/feature-metrics-schema';
import { getStandardResponses } from '../../openapi';

interface IName {
    name: string;
}

interface IHoursBack {
    hoursBack: number;
}

class ClientMetricsController extends Controller {
    private logger: Logger;

    private metrics: ClientMetricsServiceV2;

    private openApiService: OpenApiService;

    private static HOURS_BACK_MIN = 1;

    private static HOURS_BACK_MAX = 48;

    constructor(
        config: IUnleashConfig,
        {
            clientMetricsServiceV2,
            openApiService,
        }: Pick<IUnleashServices, 'clientMetricsServiceV2' | 'openApiService'>,
    ) {
        super(config);
        this.logger = config.getLogger('/admin-api/client-metrics.ts');

        this.metrics = clientMetricsServiceV2;
        this.openApiService = openApiService;

        this.route({
            method: 'get',
            path: '/features/:name/raw',
            handler: this.getRawToggleMetrics,
            permission: NONE,
            middleware: [
                openApiService.validPath({
                    operationId: 'getRawFeatureMetrics',
                    tags: ['Metrics'],
                    summary:
                        'Feature usage metrics for the last 48 hours, grouped by hour',
                    responses: {
                        200: createResponseSchema('featureMetricsSchema'),
                        ...getStandardResponses(401, 403, 404),
                    },
                }),
            ],
        });

        this.route({
            method: 'get',
            path: '/features/:name',
            handler: this.getToggleMetricsSummary,
            permission: NONE,
            middleware: [
                openApiService.validPath({
                    operationId: 'getFeatureUsageSummary',
                    tags: ['Metrics'],
                    summary: `Last hour of usage and a list of applications that have reported seeing this feature toggle`,
                    description:
                        'Separate counts for yes (enabled), no (disabled), as well as how many times each variant was selected during the last hour',
                    responses: {
                        200: createResponseSchema('featureUsageSchema'),
                        ...getStandardResponses(401, 403, 404),
                    },
                }),
            ],
        });
    }

    getRandomNumber(min: number, max: number): number {
        return Math.floor(Math.random() * (max - min + 1)) + min;
    }

    async getRawToggleMetrics(
        req: Request<any, IName, IHoursBack, any>,
        res: Response<FeatureMetricsSchema>,
    ): Promise<void> {
        const { name } = req.params;
        const { hoursBack } = req.query;
        const data = (
            await this.metrics.getClientMetricsForToggle(
                name,
                this.parseHoursBackQueryParam(hoursBack),
            )
<<<<<<< HEAD
        ).map((row) => ({
            ...row,
            timings: {
                yes: this.getRandomNumber(120, 155),
                no: this.getRandomNumber(20, 35),
                cpu: this.getRandomNumber(2, 15),
                memory: this.getRandomNumber(25, 45),
            },
        }));
=======
        ).map((row) => {
            // console.log('toggle metrics', row);

            // const timings = row.extraData
            //     ? {
            //           yes:
            //               row.extraData.yes.executionTime.totalMs /
            //               row.extraData.yes.executionTime.count,
            //           no:
            //               row.extraData.no.executionTime.totalMs /
            //               row.extraData.no.executionTime.count,
            //       }
            //     : {
            //           yes: 0,
            //           no: 0,
            //       };

            const timings = {
                yes:
                    (row.enabledExecutionTime ?? 0) /
                    (row.enabledExecutionCount ?? 1),
                no:
                    (row.disabledExecutionTime ?? 0) /
                    (row.disabledExecutionCount ?? 1),
            };
            if (row.enabledExecutionCount) {
                console.log('timings', timings);
            } else {
                console.log("this row didn't have timings");
            }

            return {
                ...row,
                timings,
            };
        });
>>>>>>> 120f37a9

        this.openApiService.respondWithValidation(
            200,
            res,
            featureMetricsSchema.$id,
            { version: 1, maturity: 'stable', data: serializeDates(data) },
        );
    }

    async getToggleMetricsSummary(
        req: Request<IName>,
        res: Response<FeatureUsageSchema>,
    ): Promise<void> {
        const { name } = req.params;
        const data = await this.metrics.getFeatureToggleMetricsSummary(name);

        this.openApiService.respondWithValidation(
            200,
            res,
            featureUsageSchema.$id,
            { version: 1, maturity: 'stable', ...serializeDates(data) },
        );
    }

    private parseHoursBackQueryParam(param: unknown): number | undefined {
        if (typeof param !== 'string') {
            return undefined;
        }

        const parsed = Number(param);

        if (
            parsed >= ClientMetricsController.HOURS_BACK_MIN &&
            parsed <= ClientMetricsController.HOURS_BACK_MAX
        ) {
            return parsed;
        }
    }
}

export default ClientMetricsController;<|MERGE_RESOLUTION|>--- conflicted
+++ resolved
@@ -105,34 +105,7 @@
                 name,
                 this.parseHoursBackQueryParam(hoursBack),
             )
-<<<<<<< HEAD
-        ).map((row) => ({
-            ...row,
-            timings: {
-                yes: this.getRandomNumber(120, 155),
-                no: this.getRandomNumber(20, 35),
-                cpu: this.getRandomNumber(2, 15),
-                memory: this.getRandomNumber(25, 45),
-            },
-        }));
-=======
         ).map((row) => {
-            // console.log('toggle metrics', row);
-
-            // const timings = row.extraData
-            //     ? {
-            //           yes:
-            //               row.extraData.yes.executionTime.totalMs /
-            //               row.extraData.yes.executionTime.count,
-            //           no:
-            //               row.extraData.no.executionTime.totalMs /
-            //               row.extraData.no.executionTime.count,
-            //       }
-            //     : {
-            //           yes: 0,
-            //           no: 0,
-            //       };
-
             const timings = {
                 yes:
                     (row.enabledExecutionTime ?? 0) /
@@ -140,19 +113,15 @@
                 no:
                     (row.disabledExecutionTime ?? 0) /
                     (row.disabledExecutionCount ?? 1),
+                cpu: this.getRandomNumber(2, 15),
+                memory: this.getRandomNumber(25, 45),
             };
-            if (row.enabledExecutionCount) {
-                console.log('timings', timings);
-            } else {
-                console.log("this row didn't have timings");
-            }
 
             return {
                 ...row,
                 timings,
             };
         });
->>>>>>> 120f37a9
 
         this.openApiService.respondWithValidation(
             200,
