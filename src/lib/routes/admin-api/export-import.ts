--- conflicted
+++ resolved
@@ -9,11 +9,8 @@
     IExportQuery,
     IImportDTO,
 } from 'lib/services/export-import-service';
-<<<<<<< HEAD
+import { InvalidOperationError } from '../../error';
 import { IAuthRequest } from '../unleash-types';
-=======
-import { InvalidOperationError } from '../../error';
->>>>>>> 9ea67a74
 
 class ExportImportController extends Controller {
     private logger: Logger;
@@ -69,7 +66,14 @@
         res.json(data);
     }
 
-<<<<<<< HEAD
+    private verifyExportImportEnabled() {
+        if (!this.config.flagResolver.isEnabled('featuresExportImport')) {
+            throw new InvalidOperationError(
+                'Feature export/import is not enabled',
+            );
+        }
+    }
+
     async importData(
         req: IAuthRequest<unknown, unknown, IImportDTO, unknown>,
         res: Response,
@@ -79,14 +83,6 @@
         await this.exportImportService.import(dto, user);
 
         res.status(201).end();
-=======
-    private verifyExportImportEnabled() {
-        if (!this.config.flagResolver.isEnabled('featuresExportImport')) {
-            throw new InvalidOperationError(
-                'Feature export/import is not enabled',
-            );
-        }
->>>>>>> 9ea67a74
     }
 }
 export default ExportImportController;