--- conflicted
+++ resolved
@@ -19,12 +19,9 @@
 import { DEFAULT_ENV } from '../../util/constants';
 import { featuresResponse } from '../../openapi/spec/features-response';
 import { FeaturesSchema } from '../../openapi/spec/features-schema';
-<<<<<<< HEAD
+import { serializeDates } from '../../util/serialize-dates';
 import { tagsResponse } from '../../openapi/spec/tags-response';
 import { tagResponse } from '../../openapi/spec/tag-response';
-=======
-import { serializeDates } from '../../util/serialize-dates';
->>>>>>> 56615e91
 
 const version = 1;
 
