import Controller from '../controller';
import { IUnleashServices, IUnleashConfig } from '../../types';
import FeatureController from './feature';
import { FeatureTypeController } from './feature-type';
import ArchiveController from './archive';
import StrategyController from './strategy';
import EventController from './event';
import PlaygroundController from './playground';
import MetricsController from './metrics';
import UserController from './user/user';
import ConfigController from './config';
import { ContextController } from './context';
import ClientMetricsController from './client-metrics';
import StateController from './state';
import TagController from './tag';
import TagTypeController from './tag-type';
import AddonController from './addon';
import { ApiTokenController } from './api-token';
import UserAdminController from './user-admin';
import EmailController from './email';
import UserFeedbackController from './user-feedback';
import UserSplashController from './user-splash';
import ProjectApi from './project';
import { EnvironmentsController } from './environments';
import ConstraintsController from './constraints';
import PatController from './user/pat';
import { PublicSignupController } from './public-signup';
import InstanceAdminController from './instance-admin';
import FavoritesController from './favorites';
<<<<<<< HEAD
=======
import { conditionalMiddleware } from '../../middleware';
import MaintenanceController from './maintenance';
>>>>>>> a0619e96

class AdminApi extends Controller {
    constructor(config: IUnleashConfig, services: IUnleashServices) {
        super(config);

        this.app.use(
            '/features',
            new FeatureController(config, services).router,
        );

        this.app.use(
            '/feature-types',
            new FeatureTypeController(config, services).router,
        );
        this.app.use(
            '/archive',
            new ArchiveController(config, services).router,
        );
        this.app.use(
            '/strategies',
            new StrategyController(config, services).router,
        );
        this.app.use('/events', new EventController(config, services).router);
        this.app.use(
            '/playground',
            new PlaygroundController(config, services).router,
        );
        this.app.use(
            '/metrics',
            new MetricsController(config, services).router,
        );
        this.app.use(
            '/client-metrics',
            new ClientMetricsController(config, services).router,
        );
        this.app.use('/user', new UserController(config, services).router);
        this.app.use(
            '/user/tokens',
            new PatController(config, services).router,
        );
        this.app.use(
            '/ui-config',
            new ConfigController(config, services).router,
        );
        this.app.use(
            '/context',
            new ContextController(config, services).router,
        );
        this.app.use('/state', new StateController(config, services).router);
        this.app.use('/tags', new TagController(config, services).router);
        this.app.use(
            '/tag-types',
            new TagTypeController(config, services).router,
        );
        this.app.use('/addons', new AddonController(config, services).router);
        this.app.use(
            '/api-tokens',
            new ApiTokenController(config, services).router,
        );
        this.app.use('/email', new EmailController(config, services).router);
        this.app.use(
            '/user-admin',
            new UserAdminController(config, services).router,
        );
        this.app.use(
            '/feedback',
            new UserFeedbackController(config, services).router,
        );
        this.app.use('/projects', new ProjectApi(config, services).router);
        this.app.use(
            '/environments',
            new EnvironmentsController(config, services).router,
        );
        this.app.use(
            '/splash',
            new UserSplashController(config, services).router,
        );
        this.app.use(
            '/constraints',
            new ConstraintsController(config, services).router,
        );
        this.app.use(
            '/invite-link',
            new PublicSignupController(config, services).router,
        );
        this.app.use(
            '/instance-admin',
            new InstanceAdminController(config, services).router,
        );
        this.app.use(
            `/projects`,
            new FavoritesController(config, services).router,
        );

        this.app.use(
            '/maintenance',
            new MaintenanceController(config, services).router,
        );
    }
}

module.exports = AdminApi;<|MERGE_RESOLUTION|>--- conflicted
+++ resolved
@@ -27,11 +27,7 @@
 import { PublicSignupController } from './public-signup';
 import InstanceAdminController from './instance-admin';
 import FavoritesController from './favorites';
-<<<<<<< HEAD
-=======
-import { conditionalMiddleware } from '../../middleware';
 import MaintenanceController from './maintenance';
->>>>>>> a0619e96
 
 class AdminApi extends Controller {
     constructor(config: IUnleashConfig, services: IUnleashServices) {
