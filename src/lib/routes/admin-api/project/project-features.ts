import { Request, Response } from 'express';
import { applyPatch, Operation } from 'fast-json-patch';
import Controller from '../../controller';
import {
    IUnleashConfig,
    IUnleashServices,
    serializeDates,
    CREATE_FEATURE,
    CREATE_FEATURE_STRATEGY,
    DELETE_FEATURE,
    DELETE_FEATURE_STRATEGY,
    NONE,
    UPDATE_FEATURE,
    UPDATE_FEATURE_ENVIRONMENT,
    UPDATE_FEATURE_STRATEGY,
    IFlagResolver,
} from '../../../types';
import { Logger } from '../../../logger';
import { extractUsername } from '../../../util';
import { IAuthRequest } from '../../unleash-types';
import {
    AdminFeaturesQuerySchema,
    BatchFeaturesSchema,
    CreateFeatureSchema,
    CreateFeatureStrategySchema,
    createRequestSchema,
    createResponseSchema,
    emptyResponse,
    featureEnvironmentSchema,
    FeatureEnvironmentSchema,
    featureSchema,
    FeatureSchema,
    featuresSchema,
    FeaturesSchema,
    FeatureStrategySchema,
    getStandardResponses,
    ParametersSchema,
    SetStrategySortOrderSchema,
    UpdateFeatureSchema,
    UpdateFeatureStrategySchema,
} from '../../../openapi';
import { OpenApiService, FeatureToggleService } from '../../../services';
import { querySchema } from '../../../schema/feature-schema';
import NotFoundError from '../../../error/notfound-error';
import { BatchStaleSchema } from '../../../openapi/spec/batch-stale-schema';

interface FeatureStrategyParams {
    projectId: string;
    featureName: string;
    environment: string;
    sortOrder?: number;
}

interface FeatureParams extends ProjectParam {
    featureName: string;
}

interface ProjectParam {
    projectId: string;
}

interface StrategyIdParams extends FeatureStrategyParams {
    strategyId: string;
}

export interface IFeatureProjectUserParams extends ProjectParam {
    archived?: boolean;
    userId?: number;

    tag?: string[][];
    namePrefix?: string;
}

const PATH = '/:projectId/features';
const PATH_ARCHIVE = '/:projectId/archive';
const PATH_STALE = '/:projectId/stale';
const PATH_FEATURE = `${PATH}/:featureName`;
const PATH_FEATURE_CLONE = `${PATH_FEATURE}/clone`;
const PATH_ENV = `${PATH_FEATURE}/environments/:environment`;
const PATH_STRATEGIES = `${PATH_ENV}/strategies`;
const PATH_STRATEGY = `${PATH_STRATEGIES}/:strategyId`;

type ProjectFeaturesServices = Pick<
    IUnleashServices,
    | 'featureToggleServiceV2'
    | 'projectHealthService'
    | 'openApiService'
    | 'segmentService'
>;

export default class ProjectFeaturesController extends Controller {
    private featureService: FeatureToggleService;

    private openApiService: OpenApiService;

<<<<<<< HEAD
=======
    private segmentService: SegmentService;

    private flagResolver: IFlagResolver;

>>>>>>> b194bee4
    private readonly logger: Logger;

    constructor(
        config: IUnleashConfig,
        { featureToggleServiceV2, openApiService }: ProjectFeaturesServices,
    ) {
        super(config);
        this.featureService = featureToggleServiceV2;
        this.openApiService = openApiService;
<<<<<<< HEAD
=======
        this.segmentService = segmentService;
        this.flagResolver = config.flagResolver;
>>>>>>> b194bee4
        this.logger = config.getLogger('/admin-api/project/features.ts');

        this.route({
            method: 'get',
            path: PATH_ENV,
            permission: NONE,
            handler: this.getFeatureEnvironment,
            middleware: [
                openApiService.validPath({
                    tags: ['Features'],
                    operationId: 'getFeatureEnvironment',
                    responses: {
                        200: createResponseSchema('featureEnvironmentSchema'),
                    },
                }),
            ],
        });

        this.route({
            method: 'post',
            path: `${PATH_ENV}/off`,
            acceptAnyContentType: true,
            handler: this.toggleFeatureEnvironmentOff,
            permission: UPDATE_FEATURE_ENVIRONMENT,
            middleware: [
                openApiService.validPath({
                    tags: ['Features'],
                    operationId: 'toggleFeatureEnvironmentOff',
                    responses: { 200: createResponseSchema('featureSchema') },
                }),
            ],
        });

        this.route({
            method: 'post',
            path: `${PATH_ENV}/on`,
            acceptAnyContentType: true,
            handler: this.toggleFeatureEnvironmentOn,
            permission: UPDATE_FEATURE_ENVIRONMENT,
            middleware: [
                openApiService.validPath({
                    tags: ['Features'],
                    operationId: 'toggleFeatureEnvironmentOn',
                    responses: { 200: createResponseSchema('featureSchema') },
                }),
            ],
        });

        this.route({
            method: 'get',
            path: PATH_STRATEGIES,
            handler: this.getFeatureStrategies,
            permission: NONE,
            middleware: [
                openApiService.validPath({
                    tags: ['Features'],
                    operationId: 'getFeatureStrategies',
                    responses: {
                        200: createResponseSchema('featureStrategySchema'),
                    },
                }),
            ],
        });

        this.route({
            method: 'post',
            path: PATH_STRATEGIES,
            handler: this.addFeatureStrategy,
            permission: CREATE_FEATURE_STRATEGY,
            middleware: [
                openApiService.validPath({
                    tags: ['Features'],
                    operationId: 'addFeatureStrategy',
                    requestBody: createRequestSchema(
                        'createFeatureStrategySchema',
                    ),
                    responses: {
                        200: createResponseSchema('featureStrategySchema'),
                    },
                }),
            ],
        });

        this.route({
            method: 'get',
            path: PATH_STRATEGY,
            handler: this.getFeatureStrategy,
            permission: NONE,
            middleware: [
                openApiService.validPath({
                    tags: ['Features'],
                    operationId: 'getFeatureStrategy',
                    responses: {
                        200: createResponseSchema('featureStrategySchema'),
                    },
                }),
            ],
        });

        this.route({
            method: 'post',
            path: `${PATH_STRATEGIES}/set-sort-order`,
            handler: this.setStrategiesSortOrder,
            permission: UPDATE_FEATURE_STRATEGY,
            middleware: [
                openApiService.validPath({
                    tags: ['Features'],
                    operationId: 'setStrategySortOrder',
                    requestBody: createRequestSchema(
                        'setStrategySortOrderSchema',
                    ),
                    responses: {
                        200: emptyResponse,
                    },
                }),
            ],
        });

        this.route({
            method: 'put',
            path: PATH_STRATEGY,
            handler: this.updateFeatureStrategy,
            permission: UPDATE_FEATURE_STRATEGY,
            middleware: [
                openApiService.validPath({
                    tags: ['Features'],
                    operationId: 'updateFeatureStrategy',
                    requestBody: createRequestSchema(
                        'updateFeatureStrategySchema',
                    ),
                    responses: {
                        200: createResponseSchema('featureStrategySchema'),
                    },
                }),
            ],
        });

        this.route({
            method: 'patch',
            path: PATH_STRATEGY,
            handler: this.patchFeatureStrategy,
            permission: UPDATE_FEATURE_STRATEGY,
            middleware: [
                openApiService.validPath({
                    tags: ['Features'],
                    operationId: 'patchFeatureStrategy',
                    requestBody: createRequestSchema('patchesSchema'),
                    responses: {
                        200: createResponseSchema('featureStrategySchema'),
                    },
                }),
            ],
        });

        this.route({
            method: 'delete',
            path: PATH_STRATEGY,
            acceptAnyContentType: true,
            handler: this.deleteFeatureStrategy,
            permission: DELETE_FEATURE_STRATEGY,
            middleware: [
                openApiService.validPath({
                    operationId: 'deleteFeatureStrategy',
                    tags: ['Features'],
                    responses: { 200: emptyResponse },
                }),
            ],
        });

        this.route({
            method: 'get',
            path: PATH,
            handler: this.getFeatures,
            permission: NONE,
            middleware: [
                openApiService.validPath({
                    tags: ['Features'],
                    operationId: 'getFeatures',
                    responses: { 200: createResponseSchema('featuresSchema') },
                }),
            ],
        });

        this.route({
            method: 'post',
            path: PATH,
            handler: this.createFeature,
            permission: CREATE_FEATURE,
            middleware: [
                openApiService.validPath({
                    tags: ['Features'],
                    operationId: 'createFeature',
                    requestBody: createRequestSchema('createFeatureSchema'),
                    responses: { 200: createResponseSchema('featureSchema') },
                }),
            ],
        });

        this.route({
            method: 'post',
            path: PATH_FEATURE_CLONE,
            acceptAnyContentType: true,
            handler: this.cloneFeature,
            permission: CREATE_FEATURE,
            middleware: [
                openApiService.validPath({
                    tags: ['Features'],
                    operationId: 'cloneFeature',
                    requestBody: createRequestSchema('cloneFeatureSchema'),
                    responses: { 200: createResponseSchema('featureSchema') },
                }),
            ],
        });

        this.route({
            method: 'get',
            path: PATH_FEATURE,
            handler: this.getFeature,
            permission: NONE,
            middleware: [
                openApiService.validPath({
                    operationId: 'getFeature',
                    tags: ['Features'],
                    description:
                        'This endpoint returns the information about the requested feature if the feature belongs to the specified project.',
                    summary: 'Get a feature.',
                    responses: {
                        200: createResponseSchema('featureSchema'),
                        403: {
                            description:
                                'You either do not have the required permissions or used an invalid URL.',
                        },
                        ...getStandardResponses(401, 404),
                    },
                }),
            ],
        });

        this.route({
            method: 'put',
            path: PATH_FEATURE,
            handler: this.updateFeature,
            permission: UPDATE_FEATURE,
            middleware: [
                openApiService.validPath({
                    tags: ['Features'],
                    operationId: 'updateFeature',
                    requestBody: createRequestSchema('updateFeatureSchema'),
                    responses: { 200: createResponseSchema('featureSchema') },
                }),
            ],
        });

        this.route({
            method: 'patch',
            path: PATH_FEATURE,
            handler: this.patchFeature,
            permission: UPDATE_FEATURE,
            middleware: [
                openApiService.validPath({
                    tags: ['Features'],
                    operationId: 'patchFeature',
                    requestBody: createRequestSchema('patchesSchema'),
                    responses: { 200: createResponseSchema('featureSchema') },
                }),
            ],
        });

        this.route({
            method: 'delete',
            path: PATH_FEATURE,
            acceptAnyContentType: true,
            handler: this.archiveFeature,
            permission: DELETE_FEATURE,
            middleware: [
                openApiService.validPath({
                    tags: ['Features'],
                    operationId: 'archiveFeature',
                    description:
                        'This endpoint archives the specified feature if the feature belongs to the specified project.',
                    summary: 'Archive a feature.',
                    responses: {
                        202: emptyResponse,
                        403: {
                            description:
                                'You either do not have the required permissions or used an invalid URL.',
                        },
                        ...getStandardResponses(401, 404),
                    },
                }),
            ],
        });

        this.route({
            method: 'post',
            path: PATH_ARCHIVE,
            handler: this.archiveFeatures,
            permission: DELETE_FEATURE,
            middleware: [
                openApiService.validPath({
                    tags: ['Features'],
                    operationId: 'archiveFeatures',
                    description:
                        'This endpoint archives the specified features.',
                    summary: 'Archives a list of features',
                    requestBody: createRequestSchema('batchFeaturesSchema'),
                    responses: { 202: emptyResponse },
                }),
            ],
        });
        this.route({
            method: 'post',
            path: PATH_STALE,
            handler: this.staleFeatures,
            permission: UPDATE_FEATURE,
            middleware: [
                openApiService.validPath({
                    tags: ['Features'],
                    operationId: 'staleFeatures',
                    description: 'This endpoint stales the specified features.',
                    summary: 'Stales a list of features',
                    requestBody: createRequestSchema('batchStaleSchema'),
                    responses: { 202: emptyResponse },
                }),
            ],
        });
    }

    async getFeatures(
        req: IAuthRequest<ProjectParam, any, any, AdminFeaturesQuerySchema>,
        res: Response<FeaturesSchema>,
    ): Promise<void> {
        const { projectId } = req.params;
        const query = await this.prepQuery(req.query, projectId);
        const features = await this.featureService.getFeatureOverview(query);
        this.openApiService.respondWithValidation(
            200,
            res,
            featuresSchema.$id,
            { version: 2, features: serializeDates(features) },
        );
    }

    async prepQuery(
        // eslint-disable-next-line @typescript-eslint/explicit-module-boundary-types
        { tag, namePrefix }: AdminFeaturesQuerySchema,
        projectId: string,
    ): Promise<IFeatureProjectUserParams> {
        if (!tag && !namePrefix) {
            return { projectId };
        }
        const tagQuery = this.paramToArray(tag);
        const query = await querySchema.validateAsync({
            tag: tagQuery,
            namePrefix,
        });
        if (query.tag) {
            query.tag = query.tag.map((q) => q.split(':'));
        }
        return { projectId, ...query };
    }

    // eslint-disable-next-line @typescript-eslint/explicit-module-boundary-types
    paramToArray(param: any): Array<any> {
        if (!param) {
            return param;
        }
        return Array.isArray(param) ? param : [param];
    }

    async cloneFeature(
        req: IAuthRequest<
            FeatureParams,
            any,
            { name: string; replaceGroupId?: boolean }
        >,
        res: Response<FeatureSchema>,
    ): Promise<void> {
        const { projectId, featureName } = req.params;
        const { name, replaceGroupId } = req.body;
        const userName = extractUsername(req);
        const created = await this.featureService.cloneFeatureToggle(
            featureName,
            projectId,
            name,
            replaceGroupId,
            userName,
        );

        this.openApiService.respondWithValidation(
            201,
            res,
            featureSchema.$id,
            serializeDates(created),
        );
    }

    async createFeature(
        req: IAuthRequest<FeatureParams, FeatureSchema, CreateFeatureSchema>,
        res: Response<FeatureSchema>,
    ): Promise<void> {
        const { projectId } = req.params;

        const userName = extractUsername(req);
        const created = await this.featureService.createFeatureToggle(
            projectId,
            req.body,
            userName,
        );

        this.openApiService.respondWithValidation(
            201,
            res,
            featureSchema.$id,
            serializeDates(created),
        );
    }

    async getFeature(
        req: IAuthRequest<FeatureParams, any, any, any>,
        res: Response,
    ): Promise<void> {
        const { featureName, projectId } = req.params;
        const { variantEnvironments } = req.query;
        const { user } = req;
        const feature = await this.featureService.getFeature({
            featureName,
            archived: false,
            projectId,
            environmentVariants: variantEnvironments === 'true',
            userId: user.id,
        });
        res.status(200).json(feature);
    }

    async updateFeature(
        req: IAuthRequest<
            { projectId: string; featureName: string },
            any,
            UpdateFeatureSchema
        >,
        res: Response<FeatureSchema>,
    ): Promise<void> {
        const { projectId, featureName } = req.params;
        const { createdAt, ...data } = req.body;
        const userName = extractUsername(req);
        const created = await this.featureService.updateFeatureToggle(
            projectId,
            data,
            userName,
            featureName,
        );

        this.openApiService.respondWithValidation(
            200,
            res,
            featureSchema.$id,
            serializeDates(created),
        );
    }

    async patchFeature(
        req: IAuthRequest<
            { projectId: string; featureName: string },
            any,
            Operation[],
            any
        >,
        res: Response<FeatureSchema>,
    ): Promise<void> {
        const { projectId, featureName } = req.params;
        const updated = await this.featureService.patchFeature(
            projectId,
            featureName,
            extractUsername(req),
            req.body,
        );
        this.openApiService.respondWithValidation(
            200,
            res,
            featureSchema.$id,
            serializeDates(updated),
        );
    }

    async archiveFeature(
        req: IAuthRequest<
            { projectId: string; featureName: string },
            any,
            any,
            any
        >,
        res: Response<void>,
    ): Promise<void> {
        const { featureName, projectId } = req.params;
        const userName = extractUsername(req);
        await this.featureService.archiveToggle(
            featureName,
            userName,
            projectId,
        );
        res.status(202).send();
    }

    async archiveFeatures(
        req: IAuthRequest<{ projectId: string }, void, BatchFeaturesSchema>,
        res: Response,
    ): Promise<void> {
        if (!this.flagResolver.isEnabled('bulkOperations')) {
            throw new NotFoundError('Bulk operations are not enabled');
        }

        const { features } = req.body;
        const { projectId } = req.params;
        const userName = extractUsername(req);

        await this.featureService.archiveToggles(features, userName, projectId);
        res.status(202).end();
    }

    async staleFeatures(
        req: IAuthRequest<{ projectId: string }, void, BatchStaleSchema>,
        res: Response,
    ): Promise<void> {
        if (!this.flagResolver.isEnabled('bulkOperations')) {
            throw new NotFoundError('Bulk operations are not enabled');
        }

        const { features, stale } = req.body;
        const { projectId } = req.params;
        const userName = extractUsername(req);

        await this.featureService.setToggleStaleness(
            features,
            stale,
            userName,
            projectId,
        );
        res.status(202).end();
    }

    async getFeatureEnvironment(
        req: Request<FeatureStrategyParams, any, any, any>,
        res: Response<FeatureEnvironmentSchema>,
    ): Promise<void> {
        const { environment, featureName, projectId } = req.params;
        const environmentInfo = await this.featureService.getEnvironmentInfo(
            projectId,
            environment,
            featureName,
        );

        const result = {
            ...environmentInfo,
            strategies: environmentInfo.strategies.map((strategy) => {
                const {
                    strategyName,
                    projectId: project,
                    environment: environmentId,
                    createdAt,
                    ...rest
                } = strategy;
                return { ...rest, name: strategyName };
            }),
        };

        this.openApiService.respondWithValidation(
            200,
            res,
            featureEnvironmentSchema.$id,
            serializeDates(result),
        );
    }

    async toggleFeatureEnvironmentOn(
        req: IAuthRequest<FeatureStrategyParams, any, any, any>,
        res: Response<void>,
    ): Promise<void> {
        const { featureName, environment, projectId } = req.params;
        await this.featureService.updateEnabled(
            projectId,
            featureName,
            environment,
            true,
            extractUsername(req),
            req.user,
        );
        res.status(200).end();
    }

    async toggleFeatureEnvironmentOff(
        req: IAuthRequest<FeatureStrategyParams, any, any, any>,
        res: Response<void>,
    ): Promise<void> {
        const { featureName, environment, projectId } = req.params;
        await this.featureService.updateEnabled(
            projectId,
            featureName,
            environment,
            false,
            extractUsername(req),
            req.user,
        );
        res.status(200).end();
    }

    async addFeatureStrategy(
        req: IAuthRequest<
            FeatureStrategyParams,
            any,
            CreateFeatureStrategySchema
        >,
        res: Response<FeatureStrategySchema>,
    ): Promise<void> {
        const { projectId, featureName, environment } = req.params;
        const { ...strategyConfig } = req.body;

        if (!strategyConfig.segmentIds) {
            strategyConfig.segmentIds = [];
        }

        const userName = extractUsername(req);
        const strategy = await this.featureService.createStrategy(
            strategyConfig,
            { environment, projectId, featureName },
            userName,
            req.user,
        );

        const updatedStrategy = await this.featureService.getStrategy(
            strategy.id,
        );
        res.status(200).json(updatedStrategy);
    }

    async getFeatureStrategies(
        req: Request<FeatureStrategyParams, any, any, any>,
        res: Response<FeatureStrategySchema[]>,
    ): Promise<void> {
        const { projectId, featureName, environment } = req.params;
        const featureStrategies =
            await this.featureService.getStrategiesForEnvironment(
                projectId,
                featureName,
                environment,
            );
        res.status(200).json(featureStrategies);
    }

    async setStrategiesSortOrder(
        req: Request<
            FeatureStrategyParams,
            any,
            SetStrategySortOrderSchema,
            any
        >,
        res: Response,
    ): Promise<void> {
        const { featureName } = req.params;
        await this.featureService.updateStrategiesSortOrder(
            featureName,
            req.body,
        );

        res.status(200).send();
    }

    async updateFeatureStrategy(
        req: IAuthRequest<StrategyIdParams, any, UpdateFeatureStrategySchema>,
        res: Response<FeatureStrategySchema>,
    ): Promise<void> {
        const { strategyId, environment, projectId, featureName } = req.params;
        const userName = extractUsername(req);

        if (!req.body.segmentIds) {
            req.body.segmentIds = [];
        }

        const updatedStrategy = await this.featureService.updateStrategy(
            strategyId,
            req.body,
            { environment, projectId, featureName },
            userName,
            req.user,
        );
        res.status(200).json(updatedStrategy);
    }

    async patchFeatureStrategy(
        req: IAuthRequest<StrategyIdParams, any, Operation[], any>,
        res: Response<FeatureStrategySchema>,
    ): Promise<void> {
        const { strategyId, projectId, environment, featureName } = req.params;
        const userName = extractUsername(req);
        const patch = req.body;
        const strategy = await this.featureService.getStrategy(strategyId);
        const { newDocument } = applyPatch(strategy, patch);
        const updatedStrategy = await this.featureService.updateStrategy(
            strategyId,
            newDocument,
            { environment, projectId, featureName },
            userName,
            req.user,
        );
        res.status(200).json(updatedStrategy);
    }

    async getFeatureStrategy(
        req: IAuthRequest<StrategyIdParams, any, any, any>,
        res: Response<FeatureStrategySchema>,
    ): Promise<void> {
        this.logger.info('Getting strategy');
        const { strategyId } = req.params;
        this.logger.info(strategyId);
        const strategy = await this.featureService.getStrategy(strategyId);
        res.status(200).json(strategy);
    }

    async deleteFeatureStrategy(
        req: IAuthRequest<StrategyIdParams, any, any, any>,
        res: Response<void>,
    ): Promise<void> {
        this.logger.info('Deleting strategy');
        const { environment, projectId, featureName } = req.params;
        const userName = extractUsername(req);
        const { strategyId } = req.params;
        this.logger.info(strategyId);
        const strategy = await this.featureService.deleteStrategy(
            strategyId,
            { environment, projectId, featureName },
            userName,
            req.user,
        );
        res.status(200).json(strategy);
    }

    async updateStrategyParameter(
        req: IAuthRequest<
            StrategyIdParams,
            any,
            { name: string; value: string | number },
            any
        >,
        res: Response<FeatureStrategySchema>,
    ): Promise<void> {
        const { strategyId, environment, projectId, featureName } = req.params;
        const userName = extractUsername(req);
        const { name, value } = req.body;

        const updatedStrategy =
            await this.featureService.updateStrategyParameter(
                strategyId,
                name,
                value,
                { environment, projectId, featureName },
                userName,
            );
        res.status(200).json(updatedStrategy);
    }

    async getStrategyParameters(
        req: Request<StrategyIdParams, any, any, any>,
        res: Response<ParametersSchema>,
    ): Promise<void> {
        this.logger.info('Getting strategy parameters');
        const { strategyId } = req.params;
        const strategy = await this.featureService.getStrategy(strategyId);
        res.status(200).json(strategy.parameters);
    }
}<|MERGE_RESOLUTION|>--- conflicted
+++ resolved
@@ -93,13 +93,8 @@
 
     private openApiService: OpenApiService;
 
-<<<<<<< HEAD
-=======
-    private segmentService: SegmentService;
-
     private flagResolver: IFlagResolver;
 
->>>>>>> b194bee4
     private readonly logger: Logger;
 
     constructor(
@@ -109,11 +104,7 @@
         super(config);
         this.featureService = featureToggleServiceV2;
         this.openApiService = openApiService;
-<<<<<<< HEAD
-=======
-        this.segmentService = segmentService;
         this.flagResolver = config.flagResolver;
->>>>>>> b194bee4
         this.logger = config.getLogger('/admin-api/project/features.ts');
 
         this.route({
