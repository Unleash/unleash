--- conflicted
+++ resolved
@@ -105,24 +105,6 @@
         });
 
         this.route({
-            method: 'post',
-            path: '/tokens/:token/signup',
-            handler: this.addTokenUser,
-            permission: NONE,
-            middleware: [
-                openApiService.validPath({
-                    tags: ['Public signup tokens'],
-                    operationId: 'addPublicSignupTokenUser',
-                    requestBody: createRequestSchema('createUserSchema'),
-                    responses: {
-                        200: createResponseSchema('userSchema'),
-                        ...getStandardResponses(409),
-                    },
-                }),
-            ],
-        });
-
-        this.route({
             method: 'get',
             path: '/tokens/:token',
             handler: this.getPublicSignupToken,
@@ -156,28 +138,6 @@
                 }),
             ],
         });
-<<<<<<< HEAD
-=======
-
-        this.route({
-            method: 'post',
-            path: '/tokens/:token/validate',
-            handler: this.validate,
-            acceptAnyContentType: true,
-            permission: NONE,
-            middleware: [
-                openApiService.validPath({
-                    tags: ['Public signup tokens'],
-                    operationId: 'validatePublicSignupToken',
-                    responses: {
-                        200: emptyResponse,
-                        401: emptyResponse,
-                        400: emptyResponse,
-                    },
-                }),
-            ],
-        });
->>>>>>> 490de3c5
     }
 
     async getAllPublicSignupTokens(
@@ -222,12 +182,8 @@
                 serializeDates(result),
             );
         } else {
-            return res.status(401).end();
+            return res.status(400).end();
         }
-<<<<<<< HEAD
-=======
-        return res.status(400).end();
->>>>>>> 490de3c5
     }
 
     async addTokenUser(
