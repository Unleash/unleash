import { IUnleashConfig } from '../../types/option';
import { IUnleashServices } from '../../types/services';
import StrategyService from '../../services/strategy-service';
import { Logger } from '../../logger';
import Controller from '../controller';
import { extractUsername } from '../../util/extract-user';
import {
    DELETE_STRATEGY,
    CREATE_STRATEGY,
    UPDATE_STRATEGY,
    NONE,
} from '../../types/permissions';
import { Request, Response } from 'express';
import { IAuthRequest } from '../unleash-types';
import { OpenApiService } from '../../services/openapi-service';
<<<<<<< HEAD
import { emptyResponse } from '../../openapi/spec/empty-response';
import { createRequestSchema } from '../../openapi/util/create-request-schema';
import { createResponseSchema } from '../../openapi/util/create-response-schema';
=======
import { createRequestSchema, createResponseSchema } from '../../openapi';
>>>>>>> 7c275917
import {
    strategySchema,
    StrategySchema,
} from '../../openapi/spec/strategy-schema';
import {
    strategiesSchema,
    StrategiesSchema,
} from '../../openapi/spec/strategies-schema';
import { UpsertStrategySchema } from '../../openapi/spec/upsert-strategy-schema';
import { emptyResponse } from '../../openapi/util/standard-responses';

const version = 1;

class StrategyController extends Controller {
    private logger: Logger;

    private strategyService: StrategyService;

    private openApiService: OpenApiService;

    constructor(
        config: IUnleashConfig,
        {
            strategyService,
            openApiService,
        }: Pick<IUnleashServices, 'strategyService' | 'openApiService'>,
    ) {
        super(config);
        this.logger = config.getLogger('/admin-api/strategy.js');
        this.strategyService = strategyService;
        this.openApiService = openApiService;

        this.route({
            method: 'get',
            path: '',
            handler: this.getAllStrategies,
            permission: NONE,
            middleware: [
                openApiService.validPath({
                    tags: ['admin'],
                    operationId: 'getAllStrategies',
                    responses: {
                        200: createResponseSchema('strategiesSchema'),
                    },
                }),
            ],
        });

        this.route({
            method: 'get',
            path: '/:name',
            handler: this.getStrategy,
            permission: NONE,
            middleware: [
                openApiService.validPath({
                    tags: ['admin'],
                    operationId: 'getStrategy',
                    responses: { 200: createResponseSchema('strategySchema') },
                }),
            ],
        });

        this.route({
            method: 'delete',
            path: '/:name',
            handler: this.removeStrategy,
            permission: DELETE_STRATEGY,
            acceptAnyContentType: true,
            middleware: [
                openApiService.validPath({
                    tags: ['admin'],
                    operationId: 'removeStrategy',
                    responses: { 200: emptyResponse },
                }),
            ],
        });

        this.route({
            method: 'post',
            path: '',
            handler: this.createStrategy,
            permission: CREATE_STRATEGY,
            middleware: [
                openApiService.validPath({
                    tags: ['admin'],
                    operationId: 'createStrategy',
                    requestBody: createRequestSchema('upsertStrategySchema'),
                    responses: { 201: emptyResponse },
                }),
            ],
        });

        this.route({
            method: 'put',
            path: '/:strategyName',
            handler: this.updateStrategy,
            permission: UPDATE_STRATEGY,
            middleware: [
                openApiService.validPath({
                    tags: ['admin'],
                    operationId: 'updateStrategy',
                    requestBody: createRequestSchema('upsertStrategySchema'),
                    responses: { 200: emptyResponse },
                }),
            ],
        });

        this.route({
            method: 'post',
            path: '/:strategyName/deprecate',
            handler: this.deprecateStrategy,
            permission: UPDATE_STRATEGY,
            acceptAnyContentType: true,
            middleware: [
                openApiService.validPath({
                    tags: ['admin'],
                    operationId: 'deprecateStrategy',
                    responses: { 200: emptyResponse },
                }),
            ],
        });

        this.route({
            method: 'post',
            path: '/:strategyName/reactivate',
            handler: this.reactivateStrategy,
            permission: UPDATE_STRATEGY,
            acceptAnyContentType: true,
            middleware: [
                openApiService.validPath({
                    tags: ['admin'],
                    operationId: 'reactivateStrategy',
                    responses: { 200: emptyResponse },
                }),
            ],
        });
    }

    async getAllStrategies(
        req: Request,
        res: Response<StrategiesSchema>,
    ): Promise<void> {
        const strategies = await this.strategyService.getStrategies();

        this.openApiService.respondWithValidation(
            200,
            res,
            strategiesSchema.$id,
            { version, strategies },
        );
    }

    async getStrategy(
        req: Request,
        res: Response<StrategySchema>,
    ): Promise<void> {
        const strategy = await this.strategyService.getStrategy(
            req.params.name,
        );

        this.openApiService.respondWithValidation(
            200,
            res,
            strategySchema.$id,
            strategy,
        );
    }

    async removeStrategy(req: IAuthRequest, res: Response): Promise<void> {
        const strategyName = req.params.name;
        const userName = extractUsername(req);

        await this.strategyService.removeStrategy(strategyName, userName);
        res.status(200).end();
    }

    async createStrategy(
        req: IAuthRequest<unknown, UpsertStrategySchema>,
        res: Response<void>,
    ): Promise<void> {
        const userName = extractUsername(req);

        await this.strategyService.createStrategy(req.body, userName);
        res.status(201).end();
    }

    async updateStrategy(
        req: IAuthRequest<unknown, UpsertStrategySchema>,
        res: Response<void>,
    ): Promise<void> {
        const userName = extractUsername(req);

        await this.strategyService.updateStrategy(req.body, userName);
        res.status(200).end();
    }

    async deprecateStrategy(
        req: IAuthRequest,
        res: Response<void>,
    ): Promise<void> {
        const userName = extractUsername(req);
        const { strategyName } = req.params;

        if (strategyName === 'default') {
            res.status(403).end();
            return;
        }

        await this.strategyService.deprecateStrategy(strategyName, userName);
        res.status(200).end();
    }

    async reactivateStrategy(
        req: IAuthRequest,
        res: Response<void>,
    ): Promise<void> {
        const userName = extractUsername(req);
        const { strategyName } = req.params;

        await this.strategyService.reactivateStrategy(strategyName, userName);
        res.status(200).end();
    }
}

export default StrategyController;<|MERGE_RESOLUTION|>--- conflicted
+++ resolved
@@ -13,13 +13,9 @@
 import { Request, Response } from 'express';
 import { IAuthRequest } from '../unleash-types';
 import { OpenApiService } from '../../services/openapi-service';
-<<<<<<< HEAD
-import { emptyResponse } from '../../openapi/spec/empty-response';
+import { emptyResponse } from '../../openapi/util/standard-responses';
 import { createRequestSchema } from '../../openapi/util/create-request-schema';
 import { createResponseSchema } from '../../openapi/util/create-response-schema';
-=======
-import { createRequestSchema, createResponseSchema } from '../../openapi';
->>>>>>> 7c275917
 import {
     strategySchema,
     StrategySchema,
@@ -29,7 +25,6 @@
     StrategiesSchema,
 } from '../../openapi/spec/strategies-schema';
 import { UpsertStrategySchema } from '../../openapi/spec/upsert-strategy-schema';
-import { emptyResponse } from '../../openapi/util/standard-responses';
 
 const version = 1;
 
