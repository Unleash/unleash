import { BackstageController } from './backstage';
import ResetPasswordController from './auth/reset-password-controller';
import { SimplePasswordProvider } from './auth/simple-password-provider';
import { IUnleashConfig, IUnleashServices } from '../types';
import LogoutController from './logout';
import rateLimit from 'express-rate-limit';

const AdminApi = require('./admin-api');
const ClientApi = require('./client-api');
const Controller = require('./controller');
import { HealthCheckController } from './health-check';
import ProxyController from './proxy-api';
import { conditionalMiddleware } from '../middleware/conditional-middleware';
import EdgeController from './edge-api';

class IndexRouter extends Controller {
    constructor(config: IUnleashConfig, services: IUnleashServices) {
        super(config);

        this.use('/health', new HealthCheckController(config, services).router);
        this.use('/internal-backstage', new BackstageController(config).router);
<<<<<<< HEAD
        this.use('/logout', new LogoutController(config).router);
        this.useWithMiddleware(
=======
        this.use('/logout', new LogoutController(config, services).router);
        this.use(
>>>>>>> f131d5a7
            '/auth/simple',
            new SimplePasswordProvider(config, services).router,
            rateLimit({
                windowMs: 1 * 60 * 1000,
                max: 5,
                standardHeaders: true,
                legacyHeaders: false,
            }),
        );
        this.use(
            '/auth/reset',
            new ResetPasswordController(config, services).router,
        );

        this.use('/api/admin', new AdminApi(config, services).router);
        this.use('/api/client', new ClientApi(config, services).router);

        this.use(
            '/api/frontend',
            conditionalMiddleware(
                () => config.flagResolver.isEnabled('embedProxy'),
                new ProxyController(config, services).router,
            ),
        );

        this.use('/edge', new EdgeController(config, services).router);
    }
}

export default IndexRouter;

module.exports = IndexRouter;<|MERGE_RESOLUTION|>--- conflicted
+++ resolved
@@ -19,13 +19,8 @@
 
         this.use('/health', new HealthCheckController(config, services).router);
         this.use('/internal-backstage', new BackstageController(config).router);
-<<<<<<< HEAD
-        this.use('/logout', new LogoutController(config).router);
+        this.use('/logout', new LogoutController(config, services).router);
         this.useWithMiddleware(
-=======
-        this.use('/logout', new LogoutController(config, services).router);
-        this.use(
->>>>>>> f131d5a7
             '/auth/simple',
             new SimplePasswordProvider(config, services).router,
             rateLimit({
