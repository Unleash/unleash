import stoppable, { type StoppableServer } from 'stoppable';
import { promisify } from 'util';
import version from './util/version.js';
import { migrateDb } from '../migrator.js';
import getApp from './app.js';
import { createMetricsMonitor } from './metrics.js';
import { createStores } from './db/index.js';
import { createConfig } from './create-config.js';
import registerGracefulShutdown from './util/graceful-shutdown.js';
import { createDb } from './db/db-pool.js';
import sessionDb from './middleware/session-db.js';
// Types
import type {
    Db,
    IImportTogglesStore,
    IUnleash,
    IUnleashConfig,
    IUnleashOptions,
    IUnleashStores,
} from './types/index.js';
<<<<<<< HEAD

import User, { type IAuditUser, type IUser } from './types/user.js';
import ApiUser, { type IApiUser } from './types/api-user.js';
import { type Logger, LogLevel } from './logger.js';
import AuthenticationRequired from './types/authentication-required.js';
import Controller from './routes/controller.js';
import type { IApiRequest, IAuthRequest } from './routes/unleash-types.js';
import type { SimpleAuthSettings } from './types/settings/simple-auth-settings.js';
import type { Knex } from 'knex';
import * as permissions from './types/permissions.js';
import * as eventType from './shared/index.js';
import type { Db } from './db/db.js';
=======
import {
    createServices,
    type IUnleashServices,
    type PatService,
} from './services/index.js';
>>>>>>> 73c3bf75
import { defaultLockKey, defaultTimeout, withDbLock } from './util/db-lock.js';
import { scheduleServices } from './features/scheduler/schedule-services.js';
import { compareAndLogPostgresVersion } from './util/postgres-version-checker.js';
import {
    createKnexTransactionStarter,
    type TransactionCreator,
    type UnleashTransaction,
    withFakeTransactional,
    type WithRollbackTransaction,
    withRollbackTransaction,
    type WithTransactional,
    withTransactional,
} from './db/transaction.js';
import Controller from './routes/controller.js';
import { createClientFeatureToggleDelta } from './features/client-feature-toggles/delta/createClientFeatureToggleDelta.js';
import { CRUDStore } from './db/crud/crud-store.js';
import type { CrudStoreConfig } from './db/crud/crud-store.js';
import { Logger, LogLevel, type LogProvider } from './logger.js';
import { ImportTogglesStore } from './features/export-import-toggles/import-toggles-store.js';
import { ALL_PROJECTS, CUSTOM_ROOT_ROLE_TYPE } from './util/constants.js';
import {
    extractAuditInfoFromUser,
    getVariantValue,
    isDefined,
    parseEnvVarBoolean,
    randomId,
} from './util/index.js';
import type {
    IRole,
    IRoleWithPermissions,
    IRoleWithProject,
    IUserPermission,
} from './types/stores/access-store.js';
import { createTestConfig } from '../test/config/test-config.js';
import NoAuthUser from './types/no-auth-user.js';
import { ALL, ApiTokenType, isAllProjects } from './types/models/api-token.js';
import type { Store } from './types/stores/store.js';
import { defaultFromRow, defaultToRow } from './db/crud/default-mappings.js';
import type {
    ICreateUser,
    IUserLookup,
    IUserUpdateFields,
} from './types/stores/user-store.js';
import type {
    ICreateUserWithRole,
    IUpdateUser,
} from './services/user-service.js';
import type { FromQueryParams } from './openapi/util/from-query-params.js';
import type { ISegmentService } from './features/segment/segment-service-interface.js';
import type { IAccessReadModel } from './features/access/access-read-model-type.js';
import type { IStatMonthlyTrafficUsage } from './features/traffic-data-usage/traffic-data-usage-store-type.js';
import type { Row } from './db/crud/row-type.js';
import { querySchema } from './schema/feature-schema.js';
import {
    type BasePaginationParameters,
    basePaginationParameters,
} from './openapi/spec/base-pagination-parameters.js';
import type { AccessReadModel } from './features/access/access-read-model.js';
import { flattenPayload } from './util/flattenPayload.js';
import type { Constraint } from 'unleash-client/lib/strategy/strategy.js';
import {
    type ClientFeatureToggleDelta,
    type DeltaEvent,
    UPDATE_DELTA,
} from './features/client-feature-toggles/delta/client-feature-toggle-delta.js';
import type { IQueryParam } from './features/feature-toggle/types/feature-toggle-strategies-store-type.js';
import {
    applyGenericQueryParams,
    normalizeQueryParams,
    parseSearchOperatorValue,
} from './features/feature-search/search-utils.js';
import {
    createAccessService,
    createChangeRequestAccessReadModel,
    createContextService,
    createEventsService,
    createFakeInstanceStatsService,
    createFakeProjectService,
    createFeatureToggleService,
    createInstanceStatsService,
    createProjectService,
    createTagTypeService,
    createExportImportTogglesService,
    DB_TIME,
    findParam,
    conditionalMiddleware,
    createPlaygroundService,
    createSegmentService,
    createFakeEventsService,
    createFakeFeatureToggleService,
    createFakeSegmentService,
    createDependentFeaturesService,
    createFakeDependentFeaturesService,
    createFakeAccessService,
} from './internals.js';
import SessionStore from './db/session-store.js';
import metricsHelper from './util/metrics-helper.js';
import type { ReleasePlanMilestoneWriteModel } from './features/release-plans/release-plan-milestone-store.js';
import type { ReleasePlanMilestoneStrategyWriteModel } from './features/release-plans/release-plan-milestone-strategy-store.js';
import type { IChangeRequestAccessReadModel } from './features/change-request-access-service/change-request-access-read-model.js';
import EventStore from './db/event-store.js';
import RoleStore from './db/role-store.js';
import { AccessStore } from './db/access-store.js';
import {
    addAjvSchema,
    type ISchemaValidationErrors,
    validateSchema,
} from './openapi/validate.js';
import type { Counter, Gauge } from './util/metrics/index.js';
import { createCounter, createGauge } from './util/metrics/index.js';
import FakeEventStore from '../test/fixtures/fake-event-store.js';
import type { Subscriber } from './features/user-subscriptions/user-subscriptions-read-model-type.js';
import { UserSubscriptionsReadModel } from './features/user-subscriptions/user-subscriptions-read-model.js';
import { FakeUserSubscriptionsReadModel } from './features/user-subscriptions/fake-user-subscriptions-read-model.js';
import type { IPrivateProjectChecker } from './features/private-project/privateProjectCheckerType.js';
import type { ProjectAccess } from './features/private-project/privateProjectStore.js';
import { FakePrivateProjectChecker } from './features/private-project/fakePrivateProjectChecker.js';
import {
    createFakeProjectReadModel,
    createProjectReadModel,
} from './features/project/createProjectReadModel.js';
import {
    createFakePrivateProjectChecker,
    createPrivateProjectChecker,
} from './features/private-project/createPrivateProjectChecker.js';
import type { ProductivityReportMetrics } from './features/productivity-report/productivity-report-view-model.js';
import { IProjectStats } from './features/project/project-service.js';
import type { IImportService } from './features/export-import-toggles/export-import-service.js';
import type { IContextFieldDto } from './features/context/context-field-store-type.js';
import { SegmentReadModel } from './features/segment/segment-read-model.js';
import type ExportImportService from './features/export-import-toggles/export-import-service.js';
import { FeatureEnvironmentStore } from './db/feature-environment-store.js';
import StrategyStore from './db/strategy-store.js';
import { ChangeRequestAccessReadModel } from './features/change-request-access-service/sql-change-request-access-read-model.js';
import { ImportPermissionsService } from './features/export-import-toggles/import-permissions-service.js';
import FeatureStrategiesStore from './features/feature-toggle/feature-toggle-strategies-store.js';
import TagStore from './db/tag-store.js';
import FeatureToggleStore from './features/feature-toggle/feature-toggle-store.js';
import FeatureTagStore from './db/feature-tag-store.js';
import ExportImportController from './features/export-import-toggles/export-import-controller.js';
import type { QueryOverride } from './features/client-feature-toggles/client-feature-toggle.controller.js';
import { DELTA_EVENT_TYPES } from './features/client-feature-toggles/delta/client-feature-toggle-delta-types.js';
import { AdvancedPlaygroundFeatureEvaluationResult } from './features/playground/playground-service.js';
import { advancedPlaygroundViewModel } from './features/playground/playground-view-model.js';
import {
    createAccessReadModel,
    createFakeAccessReadModel,
} from './features/access/createAccessReadModel.js';
import {
    getDefaultStrategy,
    getProjectDefaultStrategy,
} from './features/playground/feature-evaluator/helpers.js';

export async function initialServiceSetup(
    { authentication }: Pick<IUnleashConfig, 'authentication'>,
    {
        userService,
        apiTokenService,
    }: Pick<IUnleashServices, 'userService' | 'apiTokenService'>,
) {
    await userService.initAdminUser(authentication);
    if (authentication.initApiTokens.length > 0) {
        await apiTokenService.initApiTokens(authentication.initApiTokens);
    }
}

export async function createApp(
    config: IUnleashConfig,
    startApp: boolean,
): Promise<IUnleash> {
    // Database dependencies (stateful)
    const logger = config.getLogger('server-impl.js');
    const serverVersion = config.enterpriseVersion ?? version;
    const db = createDb(config);
    const stores = createStores(config, db);
    await compareAndLogPostgresVersion(config, stores.settingStore);
    const services = createServices(stores, config, db);
    await initialServiceSetup(config, services);

    if (!config.disableScheduler) {
        await scheduleServices(services, config);
    }

    const metricsMonitor = createMetricsMonitor();
    const unleashSession = sessionDb(config, db);

    const stopUnleash = async (server?: StoppableServer) => {
        logger.info('Shutting down Unleash...');
        if (server) {
            const stopServer = promisify(server.stop);
            await stopServer();
        }
        if (typeof config.shutdownHook === 'function') {
            try {
                await config.shutdownHook();
            } catch (e) {
                logger.error('Failure when executing shutdown hook', e);
            }
        }
        services.schedulerService.stop();
        services.addonService.destroy();
        await db.destroy();
    };

    if (!config.server.secret) {
        const secret = await stores.settingStore.get<string>('unleash.secret');
        config.server.secret = secret!;
    }
    const app = await getApp(config, stores, services, unleashSession, db);

    await metricsMonitor.startMonitoring(
        config,
        stores,
        serverVersion,
        config.eventBus,
        services.instanceStatsService,
        services.schedulerService,
        db,
    );
    const unleash: Omit<IUnleash, 'stop'> = {
        stores,
        eventBus: config.eventBus,
        services,
        app,
        config,
        version: serverVersion,
    };

    if (config.import.file) {
        await services.importService.importFromFile(
            config.import.file,
            config.import.project,
            config.import.environment,
        );
    }

    if (
        config.environmentEnableOverrides &&
        config.environmentEnableOverrides?.length > 0
    ) {
        await services.environmentService.overrideEnabledProjects(
            config.environmentEnableOverrides,
        );
    }

    return new Promise((resolve, reject) => {
        if (startApp) {
            const server = stoppable(
                app.listen(config.listen, () =>
                    logger.info('Unleash has started.', server.address()),
                ),
                config.server.gracefulShutdownTimeout,
            );

            server.keepAliveTimeout = config.server.keepAliveTimeout;
            server.headersTimeout = config.server.headersTimeout;
            server.on('listening', () => {
                resolve({
                    ...unleash,
                    server,
                    stop: () => stopUnleash(server),
                });
            });
            server.on('error', reject);
        } else {
            resolve({ ...unleash, stop: stopUnleash });
        }
    });
}

async function start(opts: IUnleashOptions = {}): Promise<IUnleash> {
    const config = createConfig(opts);
    const logger = config.getLogger('server-impl.js');

    try {
        if (config.db.disableMigration) {
            logger.info('DB migration: disabled');
        } else {
            logger.info('DB migration: start');
            if (config.flagResolver.isEnabled('migrationLock')) {
                logger.info('Running migration with lock');
                const lock = withDbLock(config.db, {
                    lockKey: defaultLockKey,
                    timeout: defaultTimeout,
                    logger,
                });
                await lock(migrateDb)(config);
            } else {
                logger.info('Running migration without lock');
                await migrateDb(config);
            }

            logger.info('DB migration: end');
        }
    } catch (err) {
        logger.error('Failed to migrate db', err);
        throw err;
    }

    const unleash = await createApp(config, true);
    if (config.server.gracefulShutdownEnable) {
        registerGracefulShutdown(unleash, logger);
    }
    return unleash;
}

async function create(opts: IUnleashOptions): Promise<IUnleash> {
    const config = createConfig(opts);
    const logger = config.getLogger('server-impl.js');

    try {
        if (config.db.disableMigration) {
            logger.info('DB migrations disabled');
        } else {
            await migrateDb(config);
        }
    } catch (err) {
        logger.error('Failed to migrate db', err);
        throw err;
    }
    return createApp(config, false);
}

export {
    start,
    create,
    createDb,
    Controller,
    Logger,
    LogLevel,
<<<<<<< HEAD
    RoleName,
    IAuthType,
    type Knex,
    type Db,
    permissions,
    eventType,
=======
    withRollbackTransaction,
    withTransactional,
    createClientFeatureToggleDelta,
    CRUDStore,
    ImportTogglesStore,
    ALL_PROJECTS,
    ALL,
    isAllProjects,
    extractAuditInfoFromUser,
    createTestConfig,
    NoAuthUser,
    ApiTokenType,
    defaultFromRow,
    defaultToRow,
    isDefined,
    parseEnvVarBoolean,
    querySchema,
    basePaginationParameters,
    migrateDb,
    flattenPayload,
    randomId,
    CUSTOM_ROOT_ROLE_TYPE,
    getVariantValue,
    UPDATE_DELTA,
    applyGenericQueryParams,
    normalizeQueryParams,
    parseSearchOperatorValue,
    createEventsService,
    SessionStore,
    createAccessService,
    metricsHelper,
    DB_TIME,
    EventStore,
    FakeEventStore,
    createChangeRequestAccessReadModel,
    createFeatureToggleService,
    createProjectService,
    createFakeProjectService,
    findParam,
    RoleStore,
    AccessStore,
    validateSchema,
    addAjvSchema,
    createCounter,
    createGauge,
    UserSubscriptionsReadModel,
    FakeUserSubscriptionsReadModel,
    FakePrivateProjectChecker,
    createFakeProjectReadModel,
    createFakePrivateProjectChecker,
    createProjectReadModel,
    createPrivateProjectChecker,
    IProjectStats,
    createFakeInstanceStatsService,
    createInstanceStatsService,
    SegmentReadModel,
    FeatureEnvironmentStore,
    ChangeRequestAccessReadModel,
    StrategyStore,
    ImportPermissionsService,
    FeatureStrategiesStore,
    TagStore,
    FeatureToggleStore,
    createTagTypeService,
    createContextService,
    createExportImportTogglesService,
    FeatureTagStore,
    ExportImportController,
    conditionalMiddleware,
    DELTA_EVENT_TYPES,
    createKnexTransactionStarter,
    createPlaygroundService,
    AdvancedPlaygroundFeatureEvaluationResult,
    advancedPlaygroundViewModel,
    withFakeTransactional,
    createAccessReadModel,
    createFakeAccessService,
    createFakeAccessReadModel,
    createFakeSegmentService,
    createSegmentService,
    createFakeFeatureToggleService,
    createFakeEventsService,
    createDependentFeaturesService,
    createFakeDependentFeaturesService,
    getProjectDefaultStrategy,
    getDefaultStrategy,
>>>>>>> 73c3bf75
};

export type {
    Db,
    Row,
    CrudStoreConfig,
    IUnleashConfig,
    IUnleashOptions,
    IUnleashServices,
    IUnleashStores,
    LogProvider,
    IImportTogglesStore,
    WithRollbackTransaction,
    WithTransactional,
    IRole,
    Store,
    ICreateUserWithRole,
    ICreateUser,
    IUpdateUser,
    IUserUpdateFields,
    IUserLookup,
    FromQueryParams,
    ISegmentService,
    IAccessReadModel,
    IStatMonthlyTrafficUsage,
    BasePaginationParameters,
    AccessReadModel,
    Constraint,
    ClientFeatureToggleDelta,
    DeltaEvent,
    IQueryParam,
    PatService,
    IRoleWithPermissions,
    TransactionCreator,
    UnleashTransaction,
    ReleasePlanMilestoneWriteModel,
    ReleasePlanMilestoneStrategyWriteModel,
    IChangeRequestAccessReadModel,
    IRoleWithProject,
    ISchemaValidationErrors,
    IImportService,
    IContextFieldDto,
    Gauge,
    Counter,
    Subscriber,
    ProjectAccess,
    IPrivateProjectChecker,
    ProductivityReportMetrics,
    ExportImportService,
    QueryOverride,
    IUserPermission,
};
export * from './openapi/index.js';
export * from './types/index.js';
export * from './error/index.js';
export * from './util/index.js';
export * from './services/index.js';<|MERGE_RESOLUTION|>--- conflicted
+++ resolved
@@ -18,26 +18,11 @@
     IUnleashOptions,
     IUnleashStores,
 } from './types/index.js';
-<<<<<<< HEAD
-
-import User, { type IAuditUser, type IUser } from './types/user.js';
-import ApiUser, { type IApiUser } from './types/api-user.js';
-import { type Logger, LogLevel } from './logger.js';
-import AuthenticationRequired from './types/authentication-required.js';
-import Controller from './routes/controller.js';
-import type { IApiRequest, IAuthRequest } from './routes/unleash-types.js';
-import type { SimpleAuthSettings } from './types/settings/simple-auth-settings.js';
-import type { Knex } from 'knex';
-import * as permissions from './types/permissions.js';
-import * as eventType from './shared/index.js';
-import type { Db } from './db/db.js';
-=======
 import {
     createServices,
     type IUnleashServices,
     type PatService,
 } from './services/index.js';
->>>>>>> 73c3bf75
 import { defaultLockKey, defaultTimeout, withDbLock } from './util/db-lock.js';
 import { scheduleServices } from './features/scheduler/schedule-services.js';
 import { compareAndLogPostgresVersion } from './util/postgres-version-checker.js';
@@ -55,7 +40,7 @@
 import { createClientFeatureToggleDelta } from './features/client-feature-toggles/delta/createClientFeatureToggleDelta.js';
 import { CRUDStore } from './db/crud/crud-store.js';
 import type { CrudStoreConfig } from './db/crud/crud-store.js';
-import { Logger, LogLevel, type LogProvider } from './logger.js';
+import { type Logger, LogLevel, type LogProvider } from './logger.js';
 import { ImportTogglesStore } from './features/export-import-toggles/import-toggles-store.js';
 import { ALL_PROJECTS, CUSTOM_ROOT_ROLE_TYPE } from './util/constants.js';
 import {
@@ -164,7 +149,7 @@
     createPrivateProjectChecker,
 } from './features/private-project/createPrivateProjectChecker.js';
 import type { ProductivityReportMetrics } from './features/productivity-report/productivity-report-view-model.js';
-import { IProjectStats } from './features/project/project-service.js';
+import type { IProjectStats } from './features/project/project-service.js';
 import type { IImportService } from './features/export-import-toggles/export-import-service.js';
 import type { IContextFieldDto } from './features/context/context-field-store-type.js';
 import { SegmentReadModel } from './features/segment/segment-read-model.js';
@@ -180,7 +165,7 @@
 import ExportImportController from './features/export-import-toggles/export-import-controller.js';
 import type { QueryOverride } from './features/client-feature-toggles/client-feature-toggle.controller.js';
 import { DELTA_EVENT_TYPES } from './features/client-feature-toggles/delta/client-feature-toggle-delta-types.js';
-import { AdvancedPlaygroundFeatureEvaluationResult } from './features/playground/playground-service.js';
+import type { AdvancedPlaygroundFeatureEvaluationResult } from './features/playground/playground-service.js';
 import { advancedPlaygroundViewModel } from './features/playground/playground-view-model.js';
 import {
     createAccessReadModel,
@@ -366,16 +351,7 @@
     create,
     createDb,
     Controller,
-    Logger,
     LogLevel,
-<<<<<<< HEAD
-    RoleName,
-    IAuthType,
-    type Knex,
-    type Db,
-    permissions,
-    eventType,
-=======
     withRollbackTransaction,
     withTransactional,
     createClientFeatureToggleDelta,
@@ -428,7 +404,6 @@
     createFakePrivateProjectChecker,
     createProjectReadModel,
     createPrivateProjectChecker,
-    IProjectStats,
     createFakeInstanceStatsService,
     createInstanceStatsService,
     SegmentReadModel,
@@ -448,7 +423,6 @@
     DELTA_EVENT_TYPES,
     createKnexTransactionStarter,
     createPlaygroundService,
-    AdvancedPlaygroundFeatureEvaluationResult,
     advancedPlaygroundViewModel,
     withFakeTransactional,
     createAccessReadModel,
@@ -462,7 +436,6 @@
     createFakeDependentFeaturesService,
     getProjectDefaultStrategy,
     getDefaultStrategy,
->>>>>>> 73c3bf75
 };
 
 export type {
@@ -479,6 +452,9 @@
     WithTransactional,
     IRole,
     Store,
+    Logger,
+    IProjectStats,
+    AdvancedPlaygroundFeatureEvaluationResult,
     ICreateUserWithRole,
     ICreateUser,
     IUpdateUser,
