import stoppable, { type StoppableServer } from 'stoppable';
import { promisify } from 'util';
import version from './util/version.js';
import { migrateDb } from '../migrator.js';
import getApp from './app.js';
import type MetricsMonitor from './metrics.js';
import { createMetricsMonitor } from './metrics.js';
import { createStores } from './db/index.js';
import { createConfig } from './create-config.js';
import registerGracefulShutdown from './util/graceful-shutdown.js';
import { createDb } from './db/db-pool.js';
import sessionDb from './middleware/session-db.js';
// Types
import type {
    Db,
    IImportTogglesStore,
    IUnleash,
    IUnleashConfig,
    IUnleashOptions,
    IUnleashStores,
} from './types/index.js';
import {
    createServices,
    type IUnleashServices,
    type PatService,
} from './services/index.js';
import { defaultLockKey, defaultTimeout, withDbLock } from './util/db-lock.js';
import { scheduleServices } from './features/scheduler/schedule-services.js';
import { compareAndLogPostgresVersion } from './util/postgres-version-checker.js';
import {
    createKnexTransactionStarter,
    type TransactionCreator,
    type UnleashTransaction,
    withFakeTransactional,
    type WithRollbackTransaction,
    withRollbackTransaction,
    type WithTransactional,
    withTransactional,
} from './db/transaction.js';
import Controller from './routes/controller.js';
import { createClientFeatureToggleDelta } from './features/client-feature-toggles/delta/createClientFeatureToggleDelta.js';
import { CRUDStore } from './db/crud/crud-store.js';
import type { CrudStoreConfig } from './db/crud/crud-store.js';
import { type Logger, LogLevel, type LogProvider } from './logger.js';
import { ImportTogglesStore } from './features/export-import-toggles/import-toggles-store.js';
import { ALL_PROJECTS, CUSTOM_ROOT_ROLE_TYPE } from './util/index.js';
import {
    extractAuditInfoFromUser,
    getVariantValue,
    isDefined,
    parseEnvVarBoolean,
    randomId,
} from './util/index.js';
import type {
    IRole,
    IRoleWithPermissions,
    IRoleWithProject,
    IUserPermission,
} from './types/stores/access-store.js';
import { createTestConfig } from '../test/config/test-config.js';
import NoAuthUser from './types/no-auth-user.js';
import { ALL, ApiTokenType, isAllProjects } from './types/models/api-token.js';
import type { Store } from './types/stores/store.js';
import { defaultFromRow, defaultToRow } from './db/crud/default-mappings.js';
import type {
    ICreateUser,
    IUserLookup,
    IUserUpdateFields,
} from './types/stores/user-store.js';
import type {
    ICreateUserWithRole,
    IUpdateUser,
} from './services/user-service.js';
import type { FromQueryParams } from './openapi/util/from-query-params.js';
import type { ISegmentService } from './features/segment/segment-service-interface.js';
import type { IAccessReadModel } from './features/access/access-read-model-type.js';
import type { IStatMonthlyTrafficUsage } from './features/traffic-data-usage/traffic-data-usage-store-type.js';
import type { Row } from './db/crud/row-type.js';
import { querySchema } from './schema/feature-schema.js';
import {
    type BasePaginationParameters,
    basePaginationParameters,
} from './openapi/spec/base-pagination-parameters.js';
import type { AccessReadModel } from './features/access/access-read-model.js';
import { flattenPayload } from './util/flattenPayload.js';
import type { Constraint } from 'unleash-client/lib/strategy/strategy.js';
import {
    type ClientFeatureToggleDelta,
    type DeltaEvent,
    UPDATE_DELTA,
} from './features/client-feature-toggles/delta/client-feature-toggle-delta.js';
import type { IQueryParam } from './features/feature-toggle/types/feature-toggle-strategies-store-type.js';
import {
    applyGenericQueryParams,
    normalizeQueryParams,
    parseSearchOperatorValue,
} from './features/feature-search/search-utils.js';
import {
    createAccessService,
    createChangeRequestAccessReadModel,
    createContextService,
    createEventsService,
    createFakeInstanceStatsService,
    createFakeProjectService,
    createFeatureToggleService,
    createInstanceStatsService,
    createProjectService,
    createTagTypeService,
    createExportImportTogglesService,
    DB_TIME,
    findParam,
    conditionalMiddleware,
    createPlaygroundService,
    createSegmentService,
    createFakeEventsService,
    createFakeFeatureToggleService,
    createFakeSegmentService,
    createDependentFeaturesService,
    createFakeDependentFeaturesService,
    createFakeAccessService,
} from './internals.js';
import SessionStore from './db/session-store.js';
import metricsHelper from './util/metrics-helper.js';
import type { ReleasePlanMilestoneWriteModel } from './features/release-plans/release-plan-milestone-store.js';
import type { ReleasePlanMilestoneStrategyWriteModel } from './features/release-plans/release-plan-milestone-strategy-store.js';
import type { IChangeRequestAccessReadModel } from './features/change-request-access-service/change-request-access-read-model.js';
import EventStore from './db/event-store.js';
import RoleStore from './db/role-store.js';
import { AccessStore } from './db/access-store.js';
import {
    addAjvSchema,
    type ISchemaValidationErrors,
    validateSchema,
} from './openapi/validate.js';
import type { Counter, Gauge } from './util/metrics/index.js';
import { createCounter, createGauge } from './util/metrics/index.js';
import FakeEventStore from '../test/fixtures/fake-event-store.js';
import type { Subscriber } from './features/user-subscriptions/user-subscriptions-read-model-type.js';
import { UserSubscriptionsReadModel } from './features/user-subscriptions/user-subscriptions-read-model.js';
import { FakeUserSubscriptionsReadModel } from './features/user-subscriptions/fake-user-subscriptions-read-model.js';
import type { IPrivateProjectChecker } from './features/private-project/privateProjectCheckerType.js';
import type { ProjectAccess } from './features/private-project/privateProjectStore.js';
import { FakePrivateProjectChecker } from './features/private-project/fakePrivateProjectChecker.js';
import {
    createFakeProjectReadModel,
    createProjectReadModel,
} from './features/project/createProjectReadModel.js';
import {
    createFakePrivateProjectChecker,
    createPrivateProjectChecker,
} from './features/private-project/createPrivateProjectChecker.js';
import type { ProductivityReportMetrics } from './features/productivity-report/productivity-report-view-model.js';
import type { IProjectStats } from './features/project/project-service.js';
import type { IImportService } from './features/export-import-toggles/export-import-service.js';
import type { IContextFieldDto } from './features/context/context-field-store-type.js';
import { SegmentReadModel } from './features/segment/segment-read-model.js';
import type ExportImportService from './features/export-import-toggles/export-import-service.js';
import { FeatureEnvironmentStore } from './db/feature-environment-store.js';
import StrategyStore from './db/strategy-store.js';
import { ChangeRequestAccessReadModel } from './features/change-request-access-service/sql-change-request-access-read-model.js';
import { ImportPermissionsService } from './features/export-import-toggles/import-permissions-service.js';
import FeatureStrategiesStore from './features/feature-toggle/feature-toggle-strategies-store.js';
import TagStore from './db/tag-store.js';
import FeatureToggleStore from './features/feature-toggle/feature-toggle-store.js';
import FeatureTagStore from './db/feature-tag-store.js';
import ExportImportController from './features/export-import-toggles/export-import-controller.js';
import type { QueryOverride } from './features/client-feature-toggles/client-feature-toggle.controller.js';
import { DELTA_EVENT_TYPES } from './features/client-feature-toggles/delta/client-feature-toggle-delta-types.js';
import type { AdvancedPlaygroundFeatureEvaluationResult } from './features/playground/playground-service.js';
import { advancedPlaygroundViewModel } from './features/playground/playground-view-model.js';
import {
    createAccessReadModel,
    createFakeAccessReadModel,
} from './features/access/createAccessReadModel.js';
import {
    getDefaultStrategy,
    getProjectDefaultStrategy,
} from './features/playground/feature-evaluator/helpers.js';
import { getDbConfig } from '../test/e2e/helpers/database-config.js';
import { testDbPrefix } from '../test/e2e/helpers/database-init.js';
import type { RequestHandler } from 'express';

export async function initialServiceSetup(
    { authentication }: Pick<IUnleashConfig, 'authentication'>,
    {
        userService,
        apiTokenService,
    }: Pick<IUnleashServices, 'userService' | 'apiTokenService'>,
) {
    await userService.initAdminUser(authentication);
    if (authentication.initApiTokens.length > 0) {
        await apiTokenService.initApiTokens(authentication.initApiTokens);
    }
}
export type UnleashFactoryMethods = {
    // Factory methods: useful for testing
    createDb: (config: IUnleashConfig) => Db;
    createStores: (config: IUnleashConfig, db: Db) => IUnleashStores;
    createServices: (
        stores: IUnleashStores,
        config: IUnleashConfig,
        db: Db,
    ) => IUnleashServices;
    createSessionDb: (config: IUnleashConfig, db: Db) => RequestHandler;
    createMetricsMonitor: () => MetricsMonitor;
};
export async function createApp(
    config: IUnleashConfig,
    startApp: boolean,
    fm: UnleashFactoryMethods = {
        createDb,
        createStores,
        createServices,
        createSessionDb: sessionDb,
        createMetricsMonitor,
    },
): Promise<IUnleash> {
    // Database dependencies (stateful)
    const logger = config.getLogger('server-impl.js');
    const serverVersion = config.enterpriseVersion ?? version;
    const db = fm.createDb(config);
    const stores = fm.createStores(config, db);
    await compareAndLogPostgresVersion(config, stores.settingStore);
    const services = fm.createServices(stores, config, db);
    await initialServiceSetup(config, services);

    if (!config.disableScheduler) {
        await scheduleServices(services, config);
    }

    const metricsMonitor = fm.createMetricsMonitor();
    const unleashSession = fm.createSessionDb(config, db);

    const stopUnleash = async (server?: StoppableServer) => {
        logger.info('Shutting down Unleash...');
        if (server) {
            const stopServer = promisify(server.stop);
            await stopServer();
        }
        if (typeof config.shutdownHook === 'function') {
            try {
                await config.shutdownHook();
            } catch (e) {
                logger.error('Failure when executing shutdown hook', e);
            }
        }
        services.schedulerService.stop();
        services.addonService.destroy();
        await db.destroy();
    };

    if (!config.server.secret) {
        const secret = await stores.settingStore.get<string>('unleash.secret');
        config.server.secret = secret!;
    }
    const app = await getApp(config, stores, services, unleashSession, db);

    await metricsMonitor.startMonitoring(
        config,
        stores,
        serverVersion,
        config.eventBus,
        services.instanceStatsService,
        services.schedulerService,
        db,
    );
    const unleash: Omit<IUnleash, 'stop'> = {
        stores,
        eventBus: config.eventBus,
        services,
        app,
        config,
        version: serverVersion,
    };

    if (config.import.file) {
        await services.importService.importFromFile(
            config.import.file,
            config.import.project,
            config.import.environment,
        );
    }

    if (
        config.environmentEnableOverrides &&
        config.environmentEnableOverrides?.length > 0
    ) {
        await services.environmentService.overrideEnabledProjects(
            config.environmentEnableOverrides,
        );
    }

    return new Promise((resolve, reject) => {
        if (startApp) {
            const server = stoppable(
                app.listen(config.listen, () =>
                    logger.info('Unleash has started.', server.address()),
                ),
                config.server.gracefulShutdownTimeout,
            );

            server.keepAliveTimeout = config.server.keepAliveTimeout;
            server.headersTimeout = config.server.headersTimeout;
            server.on('listening', () => {
                resolve({
                    ...unleash,
                    server,
                    stop: () => stopUnleash(server),
                });
            });
            server.on('error', reject);
        } else {
            resolve({ ...unleash, stop: stopUnleash });
        }
    });
}

async function start(
    opts: IUnleashOptions = {},
    fm: UnleashFactoryMethods = {
        createDb,
        createStores,
        createServices,
        createSessionDb: sessionDb,
        createMetricsMonitor,
    },
): Promise<IUnleash> {
    const config = createConfig(opts);
    const logger = config.getLogger('server-impl.js');

    try {
        if (config.db.disableMigration) {
            logger.info('DB migration: disabled');
        } else {
            logger.info('DB migration: start');
            if (config.flagResolver.isEnabled('migrationLock')) {
                logger.info('Running migration with lock');
                const lock = withDbLock(config.db, {
                    lockKey: defaultLockKey,
                    timeout: defaultTimeout,
                    logger,
                });
                await lock(migrateDb)(config);
            } else {
                logger.info('Running migration without lock');
                await migrateDb(config);
            }

            logger.info('DB migration: end');
        }
    } catch (err) {
        logger.error('Failed to migrate db', err);
        throw err;
    }

    const unleash = await createApp(config, true, fm);
    if (config.server.gracefulShutdownEnable) {
        registerGracefulShutdown(unleash, logger);
    }
    return unleash;
}

async function create(
    opts: IUnleashOptions,
    fm: UnleashFactoryMethods = {
        createDb,
        createStores,
        createServices,
        createSessionDb: sessionDb,
        createMetricsMonitor,
    },
): Promise<IUnleash> {
    const config = createConfig(opts);
    const logger = config.getLogger('server-impl.js');

    try {
        if (config.db.disableMigration) {
            logger.info('DB migrations disabled');
        } else {
            await migrateDb(config);
        }
    } catch (err) {
        logger.error('Failed to migrate db', err);
        throw err;
    }
    return createApp(config, false, fm);
}

export {
    start,
    create,
    createDb,
    getDbConfig,
    testDbPrefix,
    Controller,
    LogLevel,
    withRollbackTransaction,
    withTransactional,
    createClientFeatureToggleDelta,
    CRUDStore,
    ImportTogglesStore,
    ALL_PROJECTS,
    ALL,
    isAllProjects,
    extractAuditInfoFromUser,
    createTestConfig,
    NoAuthUser,
    ApiTokenType,
    defaultFromRow,
    defaultToRow,
    isDefined,
    parseEnvVarBoolean,
    querySchema,
    basePaginationParameters,
    migrateDb,
    flattenPayload,
    randomId,
    CUSTOM_ROOT_ROLE_TYPE,
    getVariantValue,
    UPDATE_DELTA,
    applyGenericQueryParams,
    normalizeQueryParams,
    parseSearchOperatorValue,
    createEventsService,
    SessionStore,
    createAccessService,
    metricsHelper,
    DB_TIME,
    EventStore,
    FakeEventStore,
    createChangeRequestAccessReadModel,
    createFeatureToggleService,
    createProjectService,
    createFakeProjectService,
    findParam,
    RoleStore,
    AccessStore,
    validateSchema,
    addAjvSchema,
    createCounter,
    createGauge,
    UserSubscriptionsReadModel,
    FakeUserSubscriptionsReadModel,
    FakePrivateProjectChecker,
    createFakeProjectReadModel,
    createFakePrivateProjectChecker,
    createProjectReadModel,
    createPrivateProjectChecker,
    createFakeInstanceStatsService,
    createInstanceStatsService,
    SegmentReadModel,
    FeatureEnvironmentStore,
    ChangeRequestAccessReadModel,
    StrategyStore,
    ImportPermissionsService,
    FeatureStrategiesStore,
    TagStore,
    FeatureToggleStore,
    createTagTypeService,
    createContextService,
    createExportImportTogglesService,
    FeatureTagStore,
    ExportImportController,
    conditionalMiddleware,
    DELTA_EVENT_TYPES,
    createKnexTransactionStarter,
    createPlaygroundService,
    advancedPlaygroundViewModel,
    withFakeTransactional,
    createAccessReadModel,
    createFakeAccessService,
    createFakeAccessReadModel,
    createFakeSegmentService,
    createSegmentService,
    createFakeFeatureToggleService,
    createFakeEventsService,
    createDependentFeaturesService,
    createFakeDependentFeaturesService,
    getProjectDefaultStrategy,
    getDefaultStrategy,
};

export type {
    Db,
    Row,
    CrudStoreConfig,
    IUnleashConfig,
    IUnleashOptions,
    IUnleashServices,
    IUnleashStores,
    LogProvider,
    IImportTogglesStore,
    WithRollbackTransaction,
    WithTransactional,
    IRole,
    Store,
    Logger,
    IProjectStats,
    AdvancedPlaygroundFeatureEvaluationResult,
    ICreateUserWithRole,
    ICreateUser,
    IUpdateUser,
    IUserUpdateFields,
    IUserLookup,
    FromQueryParams,
    ISegmentService,
    IAccessReadModel,
    IStatMonthlyTrafficUsage,
    BasePaginationParameters,
    AccessReadModel,
    Constraint,
    ClientFeatureToggleDelta,
    DeltaEvent,
    IQueryParam,
    PatService,
    IRoleWithPermissions,
    TransactionCreator,
    UnleashTransaction,
    ReleasePlanMilestoneWriteModel,
    ReleasePlanMilestoneStrategyWriteModel,
    IChangeRequestAccessReadModel,
    IRoleWithProject,
    ISchemaValidationErrors,
    IImportService,
    IContextFieldDto,
    Gauge,
    Counter,
    Subscriber,
    ProjectAccess,
    IPrivateProjectChecker,
    ProductivityReportMetrics,
    ExportImportService,
    QueryOverride,
    IUserPermission,
};
export * from './openapi/index.js';
export * from './types/index.js';
export * from './error/index.js';
export * from './util/index.js';
export * from './services/index.js';
<<<<<<< HEAD
export * from './events/index.js';
export * from './tags/index.js';
=======
export * as eventtypes from './events/index.js'
>>>>>>> 23084021
<|MERGE_RESOLUTION|>--- conflicted
+++ resolved
@@ -538,9 +538,5 @@
 export * from './error/index.js';
 export * from './util/index.js';
 export * from './services/index.js';
-<<<<<<< HEAD
-export * from './events/index.js';
-export * from './tags/index.js';
-=======
-export * as eventtypes from './events/index.js'
->>>>>>> 23084021
+export * as eventtypes from './events/index.js';
+export * as interfaces from './interfaces/index.js';