import stoppable, { StoppableServer } from 'stoppable';
import { promisify } from 'util';
import version from './util/version';
import { migrateDb } from '../migrator';
import getApp from './app';
import { createMetricsMonitor } from './metrics';
import { createStores } from './db';
import { createServices } from './services';
import { createConfig } from './create-config';
import registerGracefulShutdown from './util/graceful-shutdown';
import { createDb } from './db/db-pool';
import sessionDb from './middleware/session-db';
// Types
import {
    IAuthType,
    IUnleash,
    IUnleashConfig,
    IUnleashOptions,
    IUnleashServices,
    RoleName,
    CustomAuthHandler,
    SYSTEM_USER,
} from './types';

import User, { IUser } from './types/user';
import ApiUser, { IApiUser } from './types/api-user';
import { Logger, LogLevel } from './logger';
import AuthenticationRequired from './types/authentication-required';
import Controller from './routes/controller';
import { IApiRequest, IAuthRequest } from './routes/unleash-types';
import { SimpleAuthSettings } from './types/settings/simple-auth-settings';
import { Knex } from 'knex';
import * as permissions from './types/permissions';
import * as eventType from './types/events';
import { Db } from './db/db';
import { defaultLockKey, defaultTimeout, withDbLock } from './util/db-lock';
import { scheduleServices } from './features/scheduler/schedule-services';

async function createApp(
    config: IUnleashConfig,
    startApp: boolean,
): Promise<IUnleash> {
    // Database dependencies (stateful)
    const logger = config.getLogger('server-impl.js');
    const serverVersion = config.enterpriseVersion ?? version;
    const db = createDb(config);
    const stores = createStores(config, db);
    const services = createServices(stores, config, db);
    if (!config.disableScheduler) {
        await scheduleServices(services);
    }

    const metricsMonitor = createMetricsMonitor();
    const unleashSession = sessionDb(config, db);

    const stopUnleash = async (server?: StoppableServer) => {
        logger.info('Shutting down Unleash...');
        if (server) {
            const stopServer = promisify(server.stop);
            await stopServer();
        }
        services.schedulerService.stop();
        metricsMonitor.stopMonitoring();
        services.addonService.destroy();
        await db.destroy();
    };

    if (!config.server.secret) {
        const secret = await stores.settingStore.get<string>('unleash.secret');
        config.server.secret = secret!;
    }
    const app = await getApp(config, stores, services, unleashSession, db);

    await metricsMonitor.startMonitoring(
        config,
        stores,
        serverVersion,
        config.eventBus,
        services.instanceStatsService,
        db,
    );
    const unleash: Omit<IUnleash, 'stop'> = {
        stores,
        eventBus: config.eventBus,
        services,
        app,
        config,
        version: serverVersion,
    };

    if (config.import.file) {
        await services.stateService.importFile({
            file: config.import.file,
            dropBeforeImport: config.import.dropBeforeImport,
            userName: 'import',
            keepExisting: config.import.keepExisting,
            userId: SYSTEM_USER.id,
        });
    }

    if (
        config.environmentEnableOverrides &&
        config.environmentEnableOverrides?.length > 0
    ) {
        await services.environmentService.overrideEnabledProjects(
            config.environmentEnableOverrides,
        );
    }

    return new Promise((resolve, reject) => {
        if (startApp) {
            const server = stoppable(
                app.listen(config.listen, () =>
                    logger.info('Unleash has started.', server.address()),
                ),
                config.server.gracefulShutdownTimeout,
            );

            server.keepAliveTimeout = config.server.keepAliveTimeout;
            server.headersTimeout = config.server.headersTimeout;
            server.on('listening', () => {
                resolve({
                    ...unleash,
                    server,
                    stop: () => stopUnleash(server),
                });
            });
            server.on('error', reject);
        } else {
            resolve({ ...unleash, stop: stopUnleash });
        }
    });
}

async function start(opts: IUnleashOptions = {}): Promise<IUnleash> {
    const config = createConfig(opts);
    const logger = config.getLogger('server-impl.js');

    try {
        if (config.db.disableMigration) {
            logger.info('DB migration: disabled');
        } else {
<<<<<<< HEAD
            logger.debug('DB migration: start');
            if (config.flagResolver.isEnabled('migrationLock')) {
=======
            logger.info('DB migration: start');
            if (opts.flagResolver?.isEnabled('migrationLock')) {
>>>>>>> 0b1d565d
                logger.info('Running migration with lock');
                const lock = withDbLock(config.db, {
                    lockKey: defaultLockKey,
                    timeout: defaultTimeout,
                    logger,
                });
                await lock(migrateDb)(config);
            } else {
                logger.info('Running migration without lock');
                await migrateDb(config);
            }

            logger.info('DB migration: end');
        }
    } catch (err) {
        logger.error('Failed to migrate db', err);
        throw err;
    }

    const unleash = await createApp(config, true);
    if (config.server.gracefulShutdownEnable) {
        registerGracefulShutdown(unleash, logger);
    }
    return unleash;
}

async function create(opts: IUnleashOptions): Promise<IUnleash> {
    const config = createConfig(opts);
    const logger = config.getLogger('server-impl.js');

    try {
        if (config.db.disableMigration) {
            logger.info('DB migrations disabled');
        } else {
            await migrateDb(config);
        }
    } catch (err) {
        logger.error('Failed to migrate db', err);
        throw err;
    }
    return createApp(config, false);
}

export default {
    start,
    create,
};

export {
    start,
    create,
    Controller,
    AuthenticationRequired,
    User,
    ApiUser,
    LogLevel,
    RoleName,
    IAuthType,
    Knex,
    Db,
    permissions,
    eventType,
};

export type {
    Logger,
    IUnleash,
    IUnleashOptions,
    IUnleashConfig,
    IUser,
    IApiUser,
    IUnleashServices,
    IAuthRequest,
    IApiRequest,
    SimpleAuthSettings,
    CustomAuthHandler,
};<|MERGE_RESOLUTION|>--- conflicted
+++ resolved
@@ -140,13 +140,8 @@
         if (config.db.disableMigration) {
             logger.info('DB migration: disabled');
         } else {
-<<<<<<< HEAD
-            logger.debug('DB migration: start');
+            logger.info('DB migration: start');
             if (config.flagResolver.isEnabled('migrationLock')) {
-=======
-            logger.info('DB migration: start');
-            if (opts.flagResolver?.isEnabled('migrationLock')) {
->>>>>>> 0b1d565d
                 logger.info('Running migration with lock');
                 const lock = withDbLock(config.db, {
                     lockKey: defaultLockKey,
