--- conflicted
+++ resolved
@@ -103,8 +103,7 @@
 
     public getUserForToken(secret: string): ApiUser | undefined {
         if (!secret) {
-<<<<<<< HEAD
-            return;
+            return undefined;
         }
 
         let token = this.activeTokens.find(
@@ -112,23 +111,11 @@
         );
 
         // If the token is not found, try to find it in the legacy format with alias.
-        // This allows us to support the old format of tokens migrating to the embedded proxy
+        // This allows us to support the old format of tokens migrating to the embedded proxy.
         if (!token) {
             token = this.activeTokens.find(
                 (activeToken) =>
                     activeToken.alias && activeToken.alias === secret,
-=======
-            return undefined;
-        }
-
-        let token = this.activeTokens.find((t) => t.secret === secret);
-
-        // If the token is not found, try to find it in the legacy format with the metadata alias
-        // This is to ensure that previous proxies we set up for our customers continue working
-        if (!token && secret) {
-            token = this.activeTokens.find(
-                (t) => t.metadata.alias && t.metadata.alias === secret,
->>>>>>> 3266e9c2
             );
         }
 
@@ -142,6 +129,7 @@
                 secret: token.secret,
             });
         }
+
         return undefined;
     }
 
