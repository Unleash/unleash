import { applicationSchema } from './metrics-schema';
import { Projection } from './projection';
import { clientMetricsSchema } from './client-metrics-schema';
import { APPLICATION_CREATED } from '../../types/events';
import { IApplication, IYesNoCount } from './models';
import { IUnleashStores } from '../../types/stores';
import { IUnleashConfig } from '../../types/option';
import { IEventStore } from '../../types/stores/event-store';
import {
    IClientApplication,
    IClientApplicationsStore,
} from '../../types/stores/client-applications-store';
import { IFeatureToggleStore } from '../../types/stores/feature-toggle-store';
import { IStrategyStore } from '../../types/stores/strategy-store';
import { IClientMetricsStore } from '../../types/stores/client-metrics-store';
import { IClientInstanceStore } from '../../types/stores/client-instance-store';
import { IApplicationQuery } from '../../types/query';
import {
    IClientApp,
    ICreateEvent,
    IMetricCounts,
    IMetricsBucket,
} from '../../types/model';
import { clientRegisterSchema } from './register-schema';
<<<<<<< HEAD
import { minutesToMilliseconds, secondsToMilliseconds } from 'date-fns';
import TTLList from './ttl-list';
=======
import {
    minutesToMilliseconds,
    parseISO,
    secondsToMilliseconds,
} from 'date-fns';
import TTLList = require('./ttl-list');
>>>>>>> d22b8503

export default class ClientMetricsService {
    globalCount = 0;

    apps = {};

    lastHourProjection = new Projection();

    lastMinuteProjection = new Projection();

    lastHourList = new TTLList<IMetricCounts>({
        interval: secondsToMilliseconds(10),
    });

    logger = null;

    lastMinuteList = new TTLList<IMetricCounts>({
        interval: secondsToMilliseconds(10),
        expireType: 'minutes',
        expireAmount: 1,
    });

    seenClients: Record<string, IClientApp> = {};

    private timers: NodeJS.Timeout[] = [];

    private clientMetricsStore: IClientMetricsStore;

    private strategyStore: IStrategyStore;

    private featureToggleStore: IFeatureToggleStore;

    private clientApplicationsStore: IClientApplicationsStore;

    private clientInstanceStore: IClientInstanceStore;

    private eventStore: IEventStore;

    private bulkInterval: number;

    private announcementInterval: number;

    constructor(
        {
            clientMetricsStore,
            strategyStore,
            featureToggleStore,
            clientInstanceStore,
            clientApplicationsStore,
            eventStore,
        }: Pick<
            IUnleashStores,
            | 'clientMetricsStore'
            | 'strategyStore'
            | 'featureToggleStore'
            | 'clientApplicationsStore'
            | 'clientInstanceStore'
            | 'eventStore'
        >,
        { getLogger }: Pick<IUnleashConfig, 'getLogger'>,
        bulkInterval = secondsToMilliseconds(5),
        announcementInterval = minutesToMilliseconds(5),
    ) {
        this.clientMetricsStore = clientMetricsStore;
        this.strategyStore = strategyStore;
        this.featureToggleStore = featureToggleStore;
        this.clientApplicationsStore = clientApplicationsStore;
        this.clientInstanceStore = clientInstanceStore;
        this.eventStore = eventStore;

        this.logger = getLogger('/services/client-metrics/index.ts');

        this.bulkInterval = bulkInterval;
        this.announcementInterval = announcementInterval;

        this.lastHourList.on('expire', (toggles) => {
            Object.keys(toggles).forEach((toggleName) => {
                this.lastHourProjection.substract(
                    toggleName,
                    this.createCountObject(toggles[toggleName]),
                );
            });
        });
        this.lastMinuteList.on('expire', (toggles) => {
            Object.keys(toggles).forEach((toggleName) => {
                this.lastMinuteProjection.substract(
                    toggleName,
                    this.createCountObject(toggles[toggleName]),
                );
            });
        });

        this.timers.push(
            setInterval(() => this.bulkAdd(), this.bulkInterval).unref(),
        );
        this.timers.push(
            setInterval(
                () => this.announceUnannounced(),
                this.announcementInterval,
            ).unref(),
        );
        clientMetricsStore.on('metrics', (m) => this.addPayload(m));
    }

    async registerClientMetrics(
        data: IClientApp,
        clientIp: string,
    ): Promise<void> {
        const value = await clientMetricsSchema.validateAsync(data);
        const toggleNames = Object.keys(value.bucket.toggles);

        if (toggleNames.length > 0) {
            await this.featureToggleStore.setLastSeen(toggleNames);
            await this.clientMetricsStore.insert(value);
        }

        await this.clientInstanceStore.insert({
            appName: value.appName,
            instanceId: value.instanceId,
            clientIp,
        });
    }

    async announceUnannounced(): Promise<void> {
        if (this.clientApplicationsStore) {
            const appsToAnnounce =
                await this.clientApplicationsStore.setUnannouncedToAnnounced();
            if (appsToAnnounce.length > 0) {
                const events = appsToAnnounce.map((app) => ({
                    type: APPLICATION_CREATED,
                    createdBy: app.createdBy || 'unknown',
                    data: app,
                }));
                await this.eventStore.batchStore(events);
            }
        }
    }

    async registerClient(data: IClientApp, clientIp: string): Promise<void> {
        const value = await clientRegisterSchema.validateAsync(data);
        value.clientIp = clientIp;
        value.createdBy = clientIp;
        this.seenClients[this.clientKey(value)] = value;
    }

    clientKey(client: IClientApp): string {
        return `${client.appName}_${client.instanceId}`;
    }

    async bulkAdd(): Promise<void> {
        if (
            this &&
            this.seenClients &&
            this.clientApplicationsStore &&
            this.clientInstanceStore
        ) {
            const uniqueRegistrations = Object.values(this.seenClients);
            const uniqueApps = Object.values(
                uniqueRegistrations.reduce((soFar, reg) => {
                    // eslint-disable-next-line no-param-reassign
                    soFar[reg.appName] = reg;
                    return soFar;
                }, {}),
            );
            this.seenClients = {};
            try {
                if (uniqueRegistrations.length > 0) {
                    await this.clientApplicationsStore.bulkUpsert(uniqueApps);
                    await this.clientInstanceStore.bulkUpsert(
                        uniqueRegistrations,
                    );
                }
            } catch (err) {
                this.logger.warn('Failed to register clients', err);
            }
        }
    }

    appToEvent(app: IClientApp): ICreateEvent {
        return {
            type: APPLICATION_CREATED,
            createdBy: app.clientIp,
            data: app,
        };
    }

    getAppsWithToggles(): IClientApp[] {
        const apps = [];
        Object.keys(this.apps).forEach((appName) => {
            const seenToggles = Object.keys(this.apps[appName].seenToggles);
            const metricsCount = this.apps[appName].count;
            apps.push({ appName, seenToggles, metricsCount });
        });
        return apps;
    }

    getSeenTogglesByAppName(appName: string): string[] {
        return this.apps[appName]
            ? Object.keys(this.apps[appName].seenToggles)
            : [];
    }

    async getSeenApps(): Promise<Record<string, IApplication[]>> {
        const seenApps = this.getSeenAppsPerToggle();
        const applications: IClientApplication[] =
            await this.clientApplicationsStore.getAll();
        const metaData = applications.reduce((result, entry) => {
            // eslint-disable-next-line no-param-reassign
            result[entry.appName] = entry;
            return result;
        }, {});

        Object.keys(seenApps).forEach((key) => {
            seenApps[key] = seenApps[key].map((entry) => {
                if (metaData[entry.appName]) {
                    return { ...entry, ...metaData[entry.appName] };
                }
                return entry;
            });
        });
        return seenApps;
    }

    async getApplications(
        query: IApplicationQuery,
    ): Promise<IClientApplication[]> {
        return this.clientApplicationsStore.getAppsForStrategy(query);
    }

    async getApplication(appName: string): Promise<IApplication> {
        const seenToggles = this.getSeenTogglesByAppName(appName);
        const [application, instances, strategies, features] =
            await Promise.all([
                this.clientApplicationsStore.get(appName),
                this.clientInstanceStore.getByAppName(appName),
                this.strategyStore.getAll(),
                this.featureToggleStore.getAll(),
            ]);

        return {
            appName: application.appName,
            createdAt: application.createdAt,
            description: application.description,
            url: application.url,
            color: application.color,
            icon: application.icon,
            strategies: application.strategies.map((name) => {
                const found = strategies.find((f) => f.name === name);
                return found || { name, notFound: true };
            }),
            instances,
            seenToggles: seenToggles.map((name) => {
                const found = features.find((f) => f.name === name);
                return found || { name, notFound: true };
            }),
            links: {
                self: `/api/applications/${application.appName}`,
            },
        };
    }

    getSeenAppsPerToggle(): Record<string, IApplication[]> {
        const toggles = {};
        Object.keys(this.apps).forEach((appName) => {
            Object.keys(this.apps[appName].seenToggles).forEach(
                (seenToggleName) => {
                    if (!toggles[seenToggleName]) {
                        toggles[seenToggleName] = [];
                    }
                    toggles[seenToggleName].push({ appName });
                },
            );
        });
        return toggles;
    }

    getTogglesMetrics(): Record<string, Record<string, IYesNoCount>> {
        return {
            lastHour: this.lastHourProjection.getProjection(),
            lastMinute: this.lastMinuteProjection.getProjection(),
        };
    }

    addPayload(data: IClientApp): void {
        const { appName, bucket } = data;
        const app = this.getApp(appName);
        this.addBucket(app, bucket);
    }

    getApp(appName: string): IClientApp {
        this.apps[appName] = this.apps[appName] || {
            seenToggles: {},
            count: 0,
        };
        return this.apps[appName];
    }

    createCountObject(entry: IMetricCounts): IYesNoCount {
        let yes = typeof entry.yes === 'number' ? entry.yes : 0;
        let no = typeof entry.no === 'number' ? entry.no : 0;

        if (entry.variants) {
            Object.entries(entry.variants).forEach(([key, value]) => {
                if (key === 'disabled') {
                    no += value;
                } else {
                    yes += value;
                }
            });
        }

        return { yes, no };
    }

    addBucket(app: IClientApp, bucket: IMetricsBucket): void {
        let count = 0;
        // TODO stop should be createdAt
        const { stop, toggles } = bucket;

        const toggleNames = Object.keys(toggles);

        toggleNames.forEach((n) => {
            const countObj = this.createCountObject(toggles[n]);
            this.lastHourProjection.add(n, countObj);
            this.lastMinuteProjection.add(n, countObj);
            count += countObj.yes + countObj.no;
        });

        const timestamp = typeof stop === 'string' ? parseISO(stop) : stop;
        this.lastHourList.add(toggles, timestamp);
        this.lastMinuteList.add(toggles, timestamp);

        this.globalCount += count;
        // eslint-disable-next-line no-param-reassign
        app.count += count;
        this.addSeenToggles(app, toggleNames);
    }

    addSeenToggles(app: IClientApp, toggleNames: string[]): void {
        toggleNames.forEach((t) => {
            // eslint-disable-next-line no-param-reassign
            app.seenToggles[t] = true;
        });
    }

    async deleteApplication(appName: string): Promise<void> {
        await this.clientInstanceStore.deleteForApplication(appName);
        await this.clientApplicationsStore.delete(appName);
    }

    async createApplication(input: IApplication): Promise<void> {
        const applicationData = await applicationSchema.validateAsync(input);
        await this.clientApplicationsStore.upsert(applicationData);
    }

    destroy(): void {
        this.lastHourList.destroy();
        this.lastMinuteList.destroy();
        this.timers.forEach(clearInterval);
    }
}<|MERGE_RESOLUTION|>--- conflicted
+++ resolved
@@ -22,17 +22,13 @@
     IMetricsBucket,
 } from '../../types/model';
 import { clientRegisterSchema } from './register-schema';
-<<<<<<< HEAD
-import { minutesToMilliseconds, secondsToMilliseconds } from 'date-fns';
-import TTLList from './ttl-list';
-=======
+
 import {
     minutesToMilliseconds,
     parseISO,
     secondsToMilliseconds,
 } from 'date-fns';
 import TTLList = require('./ttl-list');
->>>>>>> d22b8503
 
 export default class ClientMetricsService {
     globalCount = 0;
