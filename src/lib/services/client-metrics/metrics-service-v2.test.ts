--- conflicted
+++ resolved
@@ -5,13 +5,9 @@
 import createStores from '../../../test/fixtures/store';
 import EventEmitter from 'events';
 import { LastSeenService } from './last-seen/last-seen-service';
-<<<<<<< HEAD
-import { IUnleashConfig } from '../../types';
-=======
-import { IClientMetricsStoreV2, IUnleashConfig } from 'lib/types';
+import { IClientMetricsStoreV2, IUnleashConfig } from '../../types';
 import { endOfDay, startOfHour, subDays, subHours } from 'date-fns';
 import { IClientMetricsEnv } from '../../types/stores/client-metrics-store-v2';
->>>>>>> d1ea9594
 
 function initClientMetrics(flagEnabled = true) {
     const stores = createStores();
