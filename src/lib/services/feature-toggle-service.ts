--- conflicted
+++ resolved
@@ -1045,15 +1045,7 @@
             const namingExample = project.featureNaming?.example;
             console.log('project naming', namingPattern, namingExample);
 
-<<<<<<< HEAD
-            if (namingPattern && !value.name.match(namingPattern)) {
-=======
-            if (
-                namingPattern &&
-                namingExample &&
-                !value.name.match(new RegExp(namingExample))
-            ) {
->>>>>>> 8e5e4383
+            if (namingPattern && !value.name.match(new RegExp(namingPattern))) {
                 throw new BadDataError(
                     `The feature name "${value.name}" does not match the project's naming pattern: "${namingPattern}.` +
                     namingExample
