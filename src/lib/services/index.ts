--- conflicted
+++ resolved
@@ -125,13 +125,10 @@
     createFakeProjectInsightsService,
     createProjectInsightsService,
 } from '../features/project-insights/createProjectInsightsService';
-<<<<<<< HEAD
 import { JobService } from '../features/scheduler/job-service';
 import { JobStore } from '../features/scheduler/job-store';
-=======
 import { FeatureLifecycleService } from '../features/feature-lifecycle/feature-lifecycle-service';
 import { createFakeFeatureLifecycleService } from '../features/feature-lifecycle/createFeatureLifecycle';
->>>>>>> cfd9e489
 
 export const createServices = (
     stores: IUnleashStores,
@@ -355,15 +352,16 @@
     const inactiveUsersService = new InactiveUsersService(stores, config, {
         userService,
     });
+
+    const jobService = new JobService(
+        new JobStore(db!, config),
+        config.getLogger,
+    );
+
     const { featureLifecycleService } = db
         ? createFeatureLifecycleService(db, config)
         : createFakeFeatureLifecycleService(config);
     featureLifecycleService.listen();
-
-    const jobService = new JobService(
-        new JobStore(db!, config),
-        config.getLogger,
-    );
 
     return {
         accessService,
@@ -423,11 +421,8 @@
         featureSearchService,
         inactiveUsersService,
         projectInsightsService,
-<<<<<<< HEAD
         jobService,
-=======
         featureLifecycleService,
->>>>>>> cfd9e489
     };
 };
 
@@ -475,5 +470,6 @@
     ClientFeatureToggleService,
     FeatureSearchService,
     ProjectInsightsService,
+    JobService,
     FeatureLifecycleService,
 };