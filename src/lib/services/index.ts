--- conflicted
+++ resolved
@@ -39,12 +39,9 @@
 import { InstanceStatsService } from './instance-stats-service';
 import { FavoritesService } from './favorites-service';
 import MaintenanceService from './maintenance-service';
-<<<<<<< HEAD
+import ExportImportService from './export-import-service';
 import SchedulerService from './scheduler-service';
 import { minutesToMilliseconds } from 'date-fns';
-=======
-import ExportImportService from './export-import-service';
->>>>>>> 9ea67a74
 
 export const createServices = (
     stores: IUnleashStores,
