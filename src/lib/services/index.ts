import { IUnleashConfig, IUnleashStores, IUnleashServices } from '../types';
import FeatureTypeService from './feature-type-service';
import EventService from './event-service';
import HealthService from './health-service';

import ProjectService from './project-service';
import StateService from './state-service';
import ClientInstanceService from './client-metrics/instance-service';
import ClientMetricsServiceV2 from './client-metrics/metrics-service-v2';
import TagTypeService from './tag-type-service';
import TagService from './tag-service';
import StrategyService from './strategy-service';
import AddonService from './addon-service';
import ContextService from './context-service';
import VersionService from './version-service';
import { EmailService } from './email-service';
import { AccessService } from './access-service';
import { ApiTokenService } from './api-token-service';
import UserService from './user-service';
import ResetTokenService from './reset-token-service';
import SettingService from './setting-service';
import SessionService from './session-service';
import UserFeedbackService from './user-feedback-service';
import FeatureToggleService from './feature-toggle-service';
import EnvironmentService from './environment-service';
import FeatureTagService from './feature-tag-service';
import ProjectHealthService from './project-health-service';
import UserSplashService from './user-splash-service';
import { SegmentService } from './segment-service';
import { OpenApiService } from './openapi-service';
import { ClientSpecService } from './client-spec-service';
import { PlaygroundService } from './playground-service';
import { GroupService } from './group-service';
import { ProxyService } from './proxy-service';
import EdgeService from './edge-service';
import PatService from './pat-service';
import { PublicSignupTokenService } from './public-signup-token-service';
import { LastSeenService } from './client-metrics/last-seen-service';
import { InstanceStatsService } from './instance-stats-service';
import { FavoritesService } from './favorites-service';
import MaintenanceService from './maintenance-service';

export const createServices = (
    stores: IUnleashStores,
    config: IUnleashConfig,
): IUnleashServices => {
    const groupService = new GroupService(stores, config);
    const accessService = new AccessService(stores, config, groupService);
    const apiTokenService = new ApiTokenService(stores, config);
    const clientInstanceService = new ClientInstanceService(stores, config);
    const lastSeenService = new LastSeenService(stores, config);
    const clientMetricsServiceV2 = new ClientMetricsServiceV2(
        stores,
        config,
        lastSeenService,
    );
    const contextService = new ContextService(stores, config);
    const emailService = new EmailService(config.email, config.getLogger);
    const eventService = new EventService(stores, config);
    const featureTypeService = new FeatureTypeService(stores, config);
    const resetTokenService = new ResetTokenService(stores, config);
    const stateService = new StateService(stores, config);
    const strategyService = new StrategyService(stores, config);
    const tagService = new TagService(stores, config);
    const tagTypeService = new TagTypeService(stores, config);
    const addonService = new AddonService(stores, config, tagTypeService);
    const sessionService = new SessionService(stores, config);
    const settingService = new SettingService(stores, config);
    const userService = new UserService(stores, config, {
        accessService,
        resetTokenService,
        emailService,
        sessionService,
        settingService,
    });
    const versionService = new VersionService(stores, config);
    const healthService = new HealthService(stores, config);
    const userFeedbackService = new UserFeedbackService(stores, config);
    const segmentService = new SegmentService(stores, config);
    const featureToggleServiceV2 = new FeatureToggleService(
        stores,
        config,
        segmentService,
        accessService,
    );
    const environmentService = new EnvironmentService(stores, config);
    const featureTagService = new FeatureTagService(stores, config);
    const favoritesService = new FavoritesService(stores, config);
    const projectHealthService = new ProjectHealthService(
        stores,
        config,
        featureToggleServiceV2,
        favoritesService,
    );
    const projectService = new ProjectService(
        stores,
        config,
        accessService,
        featureToggleServiceV2,
        groupService,
    );
    const userSplashService = new UserSplashService(stores, config);
    const openApiService = new OpenApiService(config);
    const clientSpecService = new ClientSpecService(config);
    const playgroundService = new PlaygroundService(config, {
        featureToggleServiceV2,
        segmentService,
    });
    const proxyService = new ProxyService(config, stores, {
        featureToggleServiceV2,
        clientMetricsServiceV2,
        segmentService,
        settingService,
    });

    const edgeService = new EdgeService(stores, config);

    const patService = new PatService(stores, config);

    const publicSignupTokenService = new PublicSignupTokenService(
        stores,
        config,
        userService,
    );

    const instanceStatsService = new InstanceStatsService(
        stores,
        config,
        versionService,
    );

<<<<<<< HEAD
    instanceStatsService.start();
=======
    const maintenanceService = new MaintenanceService(
        stores,
        config,
        settingService,
    );
>>>>>>> 997dbbbe

    return {
        accessService,
        addonService,
        featureToggleService: featureToggleServiceV2,
        featureToggleServiceV2,
        featureTypeService,
        healthService,
        projectService,
        stateService,
        strategyService,
        tagTypeService,
        tagService,
        clientInstanceService,
        clientMetricsServiceV2,
        contextService,
        versionService,
        apiTokenService,
        emailService,
        userService,
        resetTokenService,
        eventService,
        environmentService,
        settingService,
        sessionService,
        userFeedbackService,
        featureTagService,
        projectHealthService,
        userSplashService,
        segmentService,
        openApiService,
        clientSpecService,
        playgroundService,
        groupService,
        proxyService,
        edgeService,
        patService,
        publicSignupTokenService,
        lastSeenService,
        instanceStatsService,
        favoritesService,
        maintenanceService,
    };
};

export {
    FeatureTypeService,
    EventService,
    HealthService,
    ProjectService,
    StateService,
    ClientInstanceService,
    ClientMetricsServiceV2,
    TagTypeService,
    TagService,
    StrategyService,
    AddonService,
    ContextService,
    VersionService,
    EmailService,
    AccessService,
    ApiTokenService,
    UserService,
    ResetTokenService,
    SettingService,
    SessionService,
    UserFeedbackService,
    FeatureToggleService,
    EnvironmentService,
    FeatureTagService,
    ProjectHealthService,
    UserSplashService,
    SegmentService,
    OpenApiService,
    ClientSpecService,
    PlaygroundService,
    GroupService,
    ProxyService,
    EdgeService,
    PatService,
    PublicSignupTokenService,
    LastSeenService,
    InstanceStatsService,
    FavoritesService,
};<|MERGE_RESOLUTION|>--- conflicted
+++ resolved
@@ -129,15 +129,13 @@
         versionService,
     );
 
-<<<<<<< HEAD
+    const maintenanceService = new MaintenanceService(
+        stores,
+        config,
+        settingService,
+    );
+
     instanceStatsService.start();
-=======
-    const maintenanceService = new MaintenanceService(
-        stores,
-        config,
-        settingService,
-    );
->>>>>>> 997dbbbe
 
     return {
         accessService,
