import {
    IUnleashConfig,
    IUnleashStores,
    IUnleashServices,
    IFlagResolver,
} from '../types';
import FeatureTypeService from './feature-type-service';
import EventService from './event-service';
import HealthService from './health-service';

import ProjectService from './project-service';
import StateService from './state-service';
import ClientInstanceService from './client-metrics/instance-service';
import ClientMetricsServiceV2 from './client-metrics/metrics-service-v2';
import TagTypeService from './tag-type-service';
import TagService from './tag-service';
import StrategyService from './strategy-service';
import AddonService from './addon-service';
import ContextService from './context-service';
import VersionService from './version-service';
import { EmailService } from './email-service';
import { AccessService } from './access-service';
import { ApiTokenService } from './api-token-service';
import UserService from './user-service';
import ResetTokenService from './reset-token-service';
import SettingService from './setting-service';
import SessionService from './session-service';
import UserFeedbackService from './user-feedback-service';
import FeatureToggleService from '../features/feature-toggle/feature-toggle-service';
import EnvironmentService from './environment-service';
import FeatureTagService from './feature-tag-service';
import ProjectHealthService from './project-health-service';
import UserSplashService from './user-splash-service';
import { SegmentService } from './segment-service';
import { OpenApiService } from './openapi-service';
import { ClientSpecService } from './client-spec-service';
import { PlaygroundService } from '../features/playground/playground-service';
import { GroupService } from './group-service';
import { ProxyService } from './proxy-service';
import EdgeService from './edge-service';
import PatService from './pat-service';
import { PublicSignupTokenService } from './public-signup-token-service';
import { LastSeenService } from './client-metrics/last-seen/last-seen-service';
import { InstanceStatsService } from '../features/instance-stats/instance-stats-service';
import { FavoritesService } from './favorites-service';
import MaintenanceService from './maintenance-service';
import {
    hoursToMilliseconds,
    minutesToMilliseconds,
    secondsToMilliseconds,
} from 'date-fns';
import { AccountService } from './account-service';
import { SchedulerService } from './scheduler-service';
import { Knex } from 'knex';
import {
    createExportImportTogglesService,
    createFakeExportImportTogglesService,
    deferredExportImportTogglesService,
} from '../features/export-import-toggles/createExportImportService';
import { Db } from '../db/db';
import { withFakeTransactional, withTransactional } from '../db/transaction';
import {
    createChangeRequestAccessReadModel,
    createFakeChangeRequestAccessService,
} from '../features/change-request-access-service/createChangeRequestAccessReadModel';
import ConfigurationRevisionService from '../features/feature-toggle/configuration-revision-service';
import {
    createFakeProjectService,
    createFeatureToggleService,
    createProjectService,
} from '../features';
import EventAnnouncerService from './event-announcer-service';
import { createGroupService } from '../features/group/createGroupService';
import {
    createFakePrivateProjectChecker,
    createPrivateProjectChecker,
} from '../features/private-project/createPrivateProjectChecker';
import {
    createFakeGetActiveUsers,
    createGetActiveUsers,
} from '../features/instance-stats/getActiveUsers';
import { DependentFeaturesService } from '../features/dependent-features/dependent-features-service';
import {
    createDependentFeaturesService,
    createFakeDependentFeaturesService,
} from '../features/dependent-features/createDependentFeaturesService';
import { DependentFeaturesReadModel } from '../features/dependent-features/dependent-features-read-model';
import { FakeDependentFeaturesReadModel } from '../features/dependent-features/fake-dependent-features-read-model';
import {
    createFakeLastSeenService,
    createLastSeenService,
} from './client-metrics/last-seen/createLastSeenService';
import {
    createFakeGetProductionChanges,
    createGetProductionChanges,
} from '../features/instance-stats/getProductionChanges';
import {
    createClientFeatureToggleService,
    createFakeClientFeatureToggleService,
} from '../features/client-feature-toggles/createClientFeatureToggleService';
import { ClientFeatureToggleService } from '../features/client-feature-toggles/client-feature-toggle-service';

// TODO: will be moved to scheduler feature directory
export const scheduleServices = async (
    services: IUnleashServices,
    flagResolver: IFlagResolver,
): Promise<void> => {
    const {
        schedulerService,
        apiTokenService,
        instanceStatsService,
        clientInstanceService,
        projectService,
        projectHealthService,
        configurationRevisionService,
        maintenanceService,
        eventAnnouncerService,
        featureToggleService,
<<<<<<< HEAD
        versionService,
=======
        lastSeenService,
>>>>>>> 08a1d053
    } = services;

    if (await maintenanceService.isMaintenanceMode()) {
        schedulerService.pause();
    }

    if (flagResolver.isEnabled('useLastSeenRefactor')) {
        schedulerService.schedule(
            lastSeenService.cleanLastSeen.bind(lastSeenService),
            hoursToMilliseconds(1),
            'cleanLastSeen',
        );
    }

    schedulerService.schedule(
        lastSeenService.store.bind(lastSeenService),
        secondsToMilliseconds(30),
        'storeLastSeen',
    );

    schedulerService.schedule(
        apiTokenService.fetchActiveTokens.bind(apiTokenService),
        minutesToMilliseconds(1),
        'fetchActiveTokens',
    );

    schedulerService.schedule(
        apiTokenService.updateLastSeen.bind(apiTokenService),
        minutesToMilliseconds(3),
        'updateLastSeen',
    );

    schedulerService.schedule(
        instanceStatsService.refreshStatsSnapshot.bind(instanceStatsService),
        minutesToMilliseconds(5),
        'refreshStatsSnapshot',
    );

    schedulerService.schedule(
        clientInstanceService.removeInstancesOlderThanTwoDays.bind(
            clientInstanceService,
        ),
        hoursToMilliseconds(24),
        'removeInstancesOlderThanTwoDays',
    );

    schedulerService.schedule(
        projectService.statusJob.bind(projectService),
        hoursToMilliseconds(24),
        'statusJob',
    );

    schedulerService.schedule(
        projectHealthService.setHealthRating.bind(projectHealthService),
        hoursToMilliseconds(1),
        'setHealthRating',
    );

    schedulerService.schedule(
        configurationRevisionService.updateMaxRevisionId.bind(
            configurationRevisionService,
        ),
        secondsToMilliseconds(1),
        'updateMaxRevisionId',
    );

    schedulerService.schedule(
        eventAnnouncerService.publishUnannouncedEvents.bind(
            eventAnnouncerService,
        ),
        secondsToMilliseconds(1),
        'publishUnannouncedEvents',
    );

    schedulerService.schedule(
        featureToggleService.updatePotentiallyStaleFeatures.bind(
            featureToggleService,
        ),
        minutesToMilliseconds(1),
        'updatePotentiallyStaleFeatures',
    );

    schedulerService.schedule(
        versionService.checkLatestVersion.bind(versionService),
        hoursToMilliseconds(48),
        'checkLatestVersion',
    );
};

export const createServices = (
    stores: IUnleashStores,
    config: IUnleashConfig,
    db?: Db,
): IUnleashServices => {
    const eventService = new EventService(stores, config);
    const groupService = new GroupService(stores, config, eventService);
    const accessService = new AccessService(stores, config, groupService);
    const apiTokenService = new ApiTokenService(stores, config, eventService);
    const lastSeenService = db
        ? createLastSeenService(db, config)
        : createFakeLastSeenService(config);
    const clientMetricsServiceV2 = new ClientMetricsServiceV2(
        stores,
        config,
        lastSeenService,
    );
    const privateProjectChecker = db
        ? createPrivateProjectChecker(db, config)
        : createFakePrivateProjectChecker();
    const dependentFeaturesReadModel = db
        ? new DependentFeaturesReadModel(db)
        : new FakeDependentFeaturesReadModel();

    const contextService = new ContextService(
        stores,
        config,
        eventService,
        privateProjectChecker,
    );
    const emailService = new EmailService(config.email, config.getLogger);
    const featureTypeService = new FeatureTypeService(stores, config);
    const resetTokenService = new ResetTokenService(stores, config);
    const stateService = new StateService(stores, config, eventService);
    const strategyService = new StrategyService(stores, config, eventService);
    const tagService = new TagService(stores, config, eventService);
    const tagTypeService = new TagTypeService(stores, config, eventService);
    const addonService = new AddonService(
        stores,
        config,
        tagTypeService,
        eventService,
    );
    const sessionService = new SessionService(stores, config);
    const settingService = new SettingService(stores, config, eventService);
    const userService = new UserService(stores, config, {
        accessService,
        resetTokenService,
        emailService,
        eventService,
        sessionService,
        settingService,
    });
    const accountService = new AccountService(stores, config, {
        accessService,
    });
    const getActiveUsers = db
        ? createGetActiveUsers(db)
        : createFakeGetActiveUsers();
    const getProductionChanges = db
        ? createGetProductionChanges(db)
        : createFakeGetProductionChanges();

    const versionService = new VersionService(
        stores,
        config,
        getActiveUsers,
        getProductionChanges,
    );
    const healthService = new HealthService(stores, config);
    const userFeedbackService = new UserFeedbackService(stores, config);
    const changeRequestAccessReadModel = db
        ? createChangeRequestAccessReadModel(db, config)
        : createFakeChangeRequestAccessService();
    const segmentService = new SegmentService(
        stores,
        changeRequestAccessReadModel,
        config,
        eventService,
        privateProjectChecker,
    );

    const clientInstanceService = new ClientInstanceService(
        stores,
        config,
        privateProjectChecker,
    );

    const transactionalDependentFeaturesService = db
        ? withTransactional(createDependentFeaturesService(config), db)
        : withFakeTransactional(createFakeDependentFeaturesService(config));
    const dependentFeaturesService = transactionalDependentFeaturesService;

    const featureToggleServiceV2 = new FeatureToggleService(
        stores,
        config,
        segmentService,
        accessService,
        eventService,
        changeRequestAccessReadModel,
        privateProjectChecker,
        dependentFeaturesReadModel,
        dependentFeaturesService,
    );
    const environmentService = new EnvironmentService(stores, config);
    const featureTagService = new FeatureTagService(
        stores,
        config,
        eventService,
    );
    const favoritesService = new FavoritesService(stores, config, eventService);
    const projectService = db
        ? createProjectService(db, config)
        : createFakeProjectService(config);

    const projectHealthService = new ProjectHealthService(
        stores,
        config,
        projectService,
    );

    const exportImportService = db
        ? createExportImportTogglesService(db, config)
        : createFakeExportImportTogglesService(config);
    const importService = db
        ? withTransactional(deferredExportImportTogglesService(config), db)
        : withFakeTransactional(createFakeExportImportTogglesService(config));
    const transactionalFeatureToggleService = (txDb: Knex.Transaction) =>
        createFeatureToggleService(txDb, config);
    const transactionalGroupService = (txDb: Knex.Transaction) =>
        createGroupService(txDb, config);
    const userSplashService = new UserSplashService(stores, config);
    const openApiService = new OpenApiService(config);
    const clientSpecService = new ClientSpecService(config);
    const playgroundService = new PlaygroundService(config, {
        featureToggleServiceV2,
        segmentService,
        privateProjectChecker,
    });

    const configurationRevisionService = new ConfigurationRevisionService(
        stores,
        config,
    );

    const clientFeatureToggleService = db
        ? createClientFeatureToggleService(db, config)
        : createFakeClientFeatureToggleService(config);

    const proxyService = new ProxyService(config, stores, {
        featureToggleServiceV2,
        clientMetricsServiceV2,
        segmentService,
        settingService,
        configurationRevisionService,
    });

    const edgeService = new EdgeService(stores, config);

    const patService = new PatService(stores, config, eventService);

    const publicSignupTokenService = new PublicSignupTokenService(
        stores,
        config,
        userService,
        eventService,
    );

    const instanceStatsService = new InstanceStatsService(
        stores,
        config,
        versionService,
        db ? createGetActiveUsers(db) : createFakeGetActiveUsers(),
        db ? createGetProductionChanges(db) : createFakeGetProductionChanges(),
    );

    const schedulerService = new SchedulerService(config.getLogger);

    const maintenanceService = new MaintenanceService(
        stores,
        config,
        settingService,
        schedulerService,
    );

    const eventAnnouncerService = new EventAnnouncerService(stores, config);

    return {
        accessService,
        accountService,
        addonService,
        eventAnnouncerService,
        featureToggleService: featureToggleServiceV2,
        featureToggleServiceV2,
        featureTypeService,
        healthService,
        projectService,
        stateService,
        strategyService,
        tagTypeService,
        tagService,
        clientInstanceService,
        clientMetricsServiceV2,
        contextService,
        versionService,
        apiTokenService,
        emailService,
        userService,
        resetTokenService,
        eventService,
        environmentService,
        settingService,
        sessionService,
        userFeedbackService,
        featureTagService,
        projectHealthService,
        userSplashService,
        segmentService,
        openApiService,
        clientSpecService,
        playgroundService,
        groupService,
        proxyService,
        edgeService,
        patService,
        publicSignupTokenService,
        lastSeenService,
        instanceStatsService,
        favoritesService,
        maintenanceService,
        exportService: exportImportService,
        importService,
        schedulerService,
        configurationRevisionService,
        transactionalFeatureToggleService,
        transactionalGroupService,
        privateProjectChecker,
        dependentFeaturesService,
        transactionalDependentFeaturesService,
        clientFeatureToggleService,
    };
};

export {
    FeatureTypeService,
    EventService,
    HealthService,
    ProjectService,
    StateService,
    ClientInstanceService,
    ClientMetricsServiceV2,
    TagTypeService,
    TagService,
    StrategyService,
    AddonService,
    ContextService,
    VersionService,
    EmailService,
    AccessService,
    ApiTokenService,
    UserService,
    ResetTokenService,
    SettingService,
    SessionService,
    UserFeedbackService,
    FeatureToggleService,
    EnvironmentService,
    FeatureTagService,
    ProjectHealthService,
    UserSplashService,
    SegmentService,
    OpenApiService,
    ClientSpecService,
    PlaygroundService,
    GroupService,
    ProxyService,
    EdgeService,
    PatService,
    PublicSignupTokenService,
    LastSeenService,
    InstanceStatsService,
    FavoritesService,
    SchedulerService,
    DependentFeaturesService,
    ClientFeatureToggleService,
};<|MERGE_RESOLUTION|>--- conflicted
+++ resolved
@@ -116,11 +116,8 @@
         maintenanceService,
         eventAnnouncerService,
         featureToggleService,
-<<<<<<< HEAD
         versionService,
-=======
         lastSeenService,
->>>>>>> 08a1d053
     } = services;
 
     if (await maintenanceService.isMaintenanceMode()) {
