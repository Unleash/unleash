import FeatureToggleService from './feature-toggle-service';
import { SdkContextSchema } from 'lib/openapi/spec/sdk-context-schema';
import { IUnleashServices } from 'lib/types/services';
import { ALL } from '../../lib/types/models/api-token';
import { PlaygroundFeatureSchema } from 'lib/openapi/spec/playground-feature-schema';
import { Logger } from '../logger';
import { IUnleashConfig } from 'lib/types';
import { offlineUnleashClient } from '../util/offline-unleash-client';
import { FeatureInterface } from 'lib/util/feature-evaluator/feature';
import { FeatureEvaluationResult } from 'lib/util/feature-evaluator/client';
import { SegmentService } from './segment-service';

export class PlaygroundService {
    private readonly logger: Logger;

    private readonly featureToggleService: FeatureToggleService;

    private readonly segmentService: SegmentService;

    constructor(
        config: IUnleashConfig,
        {
            featureToggleServiceV2,
            segmentService,
        }: Pick<IUnleashServices, 'featureToggleServiceV2' | 'segmentService'>,
    ) {
        this.logger = config.getLogger('services/playground-service.ts');
        this.featureToggleService = featureToggleServiceV2;
        this.segmentService = segmentService;
    }

    async evaluateQuery(
        projects: typeof ALL | string[],
        environment: string,
        context: SdkContextSchema,
    ): Promise<PlaygroundFeatureSchema[]> {
        const [features, segments] = await Promise.all([
            this.featureToggleService.getClientFeatures(
                {
                    project: projects === ALL ? undefined : projects,
                    environment,
                },
                true,
            ),
            this.segmentService.getActive(),
        ]);

        const [head, ...rest] = features;
        if (!head) {
            return [];
        } else {
<<<<<<< HEAD
            const client = await offlineUnleashClient({
                features: [head, ...rest],
=======
            const variantsMap = toggles.reduce((acc, feature) => {
                acc[feature.name] = feature.variants;
                return acc;
            }, {});

            const client = await offlineUnleashClient(
                [head, ...rest],
>>>>>>> d922ea12
                context,
                logError: this.logger.error,
                segments,
            });

            const clientContext = {
                ...context,
                currentTime: context.currentTime
                    ? new Date(context.currentTime)
                    : undefined,
            };
            const output: PlaygroundFeatureSchema[] = await Promise.all(
<<<<<<< HEAD
                client
                    .getFeatureToggleDefinitions()
                    .map(async (feature: FeatureInterface) => {
                        const enabledStatus: FeatureEvaluationResult =
                            client.isEnabled(feature.name, clientContext);

                        return {
                            isEnabled: enabledStatus.enabled,
                            isEnabledInCurrentEnvironment: feature.enabled,
                            strategies: enabledStatus.strategies,
                            projectId:
                                await this.featureToggleService.getProjectId(
                                    feature.name,
                                ),
                            variant: client.getVariant(
                                feature.name,
                                clientContext,
                            ),
                            name: feature.name,
                        };
                    }),
=======
                client.getFeatureToggleDefinitions().map(async (feature) => {
                    return {
                        isEnabled: client.isEnabled(
                            feature.name,
                            clientContext,
                        ),
                        projectId: await this.featureToggleService.getProjectId(
                            feature.name,
                        ),
                        variant: client.getVariant(feature.name, clientContext),
                        name: feature.name,
                        variants: variantsMap[feature.name] || [],
                    };
                }),
>>>>>>> d922ea12
            );

            return output;
        }
    }
}<|MERGE_RESOLUTION|>--- conflicted
+++ resolved
@@ -49,22 +49,17 @@
         if (!head) {
             return [];
         } else {
-<<<<<<< HEAD
             const client = await offlineUnleashClient({
                 features: [head, ...rest],
-=======
+                context,
+                logError: this.logger.error,
+                segments,
+            });
+            
             const variantsMap = toggles.reduce((acc, feature) => {
                 acc[feature.name] = feature.variants;
                 return acc;
             }, {});
-
-            const client = await offlineUnleashClient(
-                [head, ...rest],
->>>>>>> d922ea12
-                context,
-                logError: this.logger.error,
-                segments,
-            });
 
             const clientContext = {
                 ...context,
@@ -73,7 +68,6 @@
                     : undefined,
             };
             const output: PlaygroundFeatureSchema[] = await Promise.all(
-<<<<<<< HEAD
                 client
                     .getFeatureToggleDefinitions()
                     .map(async (feature: FeatureInterface) => {
@@ -93,24 +87,9 @@
                                 clientContext,
                             ),
                             name: feature.name,
+                            variants: variantsMap[feature.name] || [],
                         };
                     }),
-=======
-                client.getFeatureToggleDefinitions().map(async (feature) => {
-                    return {
-                        isEnabled: client.isEnabled(
-                            feature.name,
-                            clientContext,
-                        ),
-                        projectId: await this.featureToggleService.getProjectId(
-                            feature.name,
-                        ),
-                        variant: client.getVariant(feature.name, clientContext),
-                        name: feature.name,
-                        variants: variantsMap[feature.name] || [],
-                    };
-                }),
->>>>>>> d922ea12
             );
 
             return output;
