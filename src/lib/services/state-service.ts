import { stateSchema } from './state-schema';
import {
    DROP_ENVIRONMENTS,
    DROP_FEATURE_TAGS,
    DROP_FEATURES,
    DROP_PROJECTS,
    DROP_STRATEGIES,
    DROP_TAG_TYPES,
    DROP_TAGS,
    ENVIRONMENT_IMPORT,
    FEATURE_IMPORT,
    FEATURE_TAG_IMPORT,
    PROJECT_IMPORT,
    STRATEGY_IMPORT,
    TAG_IMPORT,
    TAG_TYPE_IMPORT,
} from '../types/events';

import { filterEqual, filterExisting, parseFile, readFile } from './state-util';

import { IUnleashConfig } from '../types/option';
import {
    FeatureToggle,
    IEnvironment,
    IFeatureEnvironment,
    IFeatureStrategy,
    IImportData,
    IImportFile,
    IProject,
    ISegment,
    IStrategyConfig,
    ITag,
} from '../types/model';
import { Logger } from '../logger';
import {
    IFeatureTag,
    IFeatureTagStore,
} from '../types/stores/feature-tag-store';
import { IProjectStore } from '../types/stores/project-store';
import { ITagType, ITagTypeStore } from '../types/stores/tag-type-store';
import { ITagStore } from '../types/stores/tag-store';
import { IEventStore } from '../types/stores/event-store';
import { IStrategy, IStrategyStore } from '../types/stores/strategy-store';
import { IFeatureToggleStore } from '../types/stores/feature-toggle-store';
import { IFeatureStrategiesStore } from '../types/stores/feature-strategies-store';
import { IEnvironmentStore } from '../types/stores/environment-store';
import { IFeatureEnvironmentStore } from '../types/stores/feature-environment-store';
import { IUnleashStores } from '../types/stores';
import { DEFAULT_ENV } from '../util/constants';
import { GLOBAL_ENV } from '../types/environment';
import { ISegmentStore } from '../types/stores/segment-store';
import { PartialSome } from '../types/partial';
<<<<<<< HEAD
=======
import { IApiTokenStore } from 'lib/types/stores/api-token-store';
import { IFlagResolver } from 'lib/types';
>>>>>>> 2d16730c

export interface IBackupOption {
    includeFeatureToggles: boolean;
    includeStrategies: boolean;
    includeProjects: boolean;
    includeTags: boolean;
}

interface IExportIncludeOptions {
    includeFeatureToggles?: boolean;
    includeStrategies?: boolean;
    includeProjects?: boolean;
    includeTags?: boolean;
    includeEnvironments?: boolean;
    includeSegments?: boolean;
}

export default class StateService {
    private logger: Logger;

    private toggleStore: IFeatureToggleStore;

    private featureStrategiesStore: IFeatureStrategiesStore;

    private strategyStore: IStrategyStore;

    private eventStore: IEventStore;

    private tagStore: ITagStore;

    private tagTypeStore: ITagTypeStore;

    private projectStore: IProjectStore;

    private featureEnvironmentStore: IFeatureEnvironmentStore;

    private featureTagStore: IFeatureTagStore;

    private environmentStore: IEnvironmentStore;

    private segmentStore: ISegmentStore;

<<<<<<< HEAD
=======
    private apiTokenStore: IApiTokenStore;

    private flagResolver: IFlagResolver;

>>>>>>> 2d16730c
    constructor(
        stores: IUnleashStores,
        {
            getLogger,
            flagResolver,
        }: Pick<IUnleashConfig, 'getLogger' | 'flagResolver'>,
    ) {
        this.eventStore = stores.eventStore;
        this.toggleStore = stores.featureToggleStore;
        this.strategyStore = stores.strategyStore;
        this.tagStore = stores.tagStore;
        this.featureStrategiesStore = stores.featureStrategiesStore;
        this.featureEnvironmentStore = stores.featureEnvironmentStore;
        this.tagTypeStore = stores.tagTypeStore;
        this.projectStore = stores.projectStore;
        this.featureTagStore = stores.featureTagStore;
        this.environmentStore = stores.environmentStore;
        this.segmentStore = stores.segmentStore;
<<<<<<< HEAD
=======
        this.apiTokenStore = stores.apiTokenStore;
        this.flagResolver = flagResolver;
>>>>>>> 2d16730c
        this.logger = getLogger('services/state-service.js');
    }

    async importFile({
        file,
        dropBeforeImport = false,
        userName = 'import-user',
        keepExisting = true,
    }: IImportFile): Promise<void> {
        return readFile(file)
            .then((data) => parseFile(file, data))
            .then((data) =>
                this.import({
                    data,
                    userName,
                    dropBeforeImport,
                    keepExisting,
                }),
            );
    }

    // eslint-disable-next-line @typescript-eslint/explicit-module-boundary-types
    replaceGlobalEnvWithDefaultEnv(data: any) {
        data.environments?.forEach((e) => {
            if (e.name === GLOBAL_ENV) {
                e.name = DEFAULT_ENV;
            }
        });
        data.featureEnvironments?.forEach((fe) => {
            if (fe.environment === GLOBAL_ENV) {
                // eslint-disable-next-line no-param-reassign
                fe.environment = DEFAULT_ENV;
            }
        });
        data.featureStrategies?.forEach((fs) => {
            if (fs.environment === GLOBAL_ENV) {
                // eslint-disable-next-line no-param-reassign
                fs.environment = DEFAULT_ENV;
            }
        });
    }

    // eslint-disable-next-line @typescript-eslint/explicit-module-boundary-types
    moveVariantsToFeatureEnvironments(data: any) {
        data.featureEnvironments?.forEach((featureEnvironment) => {
            let feature = data.features?.find(
                (f) => f.name === featureEnvironment.featureName,
            );
            if (feature) {
                featureEnvironment.variants = feature.variants || [];
            }
        });
    }

    async import({
        data,
        userName = 'importUser',
        dropBeforeImport = false,
        keepExisting = true,
    }: IImportData): Promise<void> {
        if (data.version === 2) {
            this.replaceGlobalEnvWithDefaultEnv(data);
        }
        if (!data.version || data.version < 4) {
            this.moveVariantsToFeatureEnvironments(data);
        }
        const importData = await stateSchema.validateAsync(data);

        let importedEnvironments: IEnvironment[] = [];
        if (importData.environments) {
            importedEnvironments = await this.importEnvironments({
                environments: data.environments,
                userName,
                dropBeforeImport,
                keepExisting,
            });
        }

        if (importData.projects) {
            await this.importProjects({
                projects: data.projects,
                importedEnvironments,
                userName,
                dropBeforeImport,
                keepExisting,
            });
        }

        if (importData.features) {
            let projectData;
            if (!importData.version || importData.version === 1) {
                projectData = await this.convertLegacyFeatures(importData);
            } else {
                projectData = importData;
            }
            const { features, featureStrategies, featureEnvironments } =
                projectData;

            await this.importFeatures({
                features,
                userName,
                dropBeforeImport,
                keepExisting,
                featureEnvironments,
            });

            if (featureEnvironments) {
                await this.importFeatureEnvironments({
                    featureEnvironments,
                });
            }

            await this.importFeatureStrategies({
                featureStrategies,
                dropBeforeImport,
                keepExisting,
            });
        }

        if (importData.strategies) {
            await this.importStrategies({
                strategies: data.strategies,
                userName,
                dropBeforeImport,
                keepExisting,
            });
        }

        if (importData.tagTypes && importData.tags) {
            await this.importTagData({
                tagTypes: data.tagTypes,
                tags: data.tags,
                featureTags:
                    (data.featureTags || [])
                        .filter((t) =>
                            (data.features || []).some(
                                (f) => f.name === t.featureName,
                            ),
                        )
                        .map((t) => ({
                            featureName: t.featureName,
                            tagValue: t.tagValue || t.value,
                            tagType: t.tagType || t.type,
                        })) || [],
                userName,
                dropBeforeImport,
                keepExisting,
            });
        }

        if (importData.segments) {
            await this.importSegments(
                data.segments,
                userName,
                dropBeforeImport,
            );
        }

        if (importData.featureStrategySegments) {
            await this.importFeatureStrategySegments(
                data.featureStrategySegments,
            );
        }
    }

    // eslint-disable-next-line @typescript-eslint/explicit-module-boundary-types
    enabledIn(feature: string, env) {
        const config = {};
        env.filter((e) => e.featureName === feature).forEach((e) => {
            config[e.environment] = e.enabled || false;
        });
        return config;
    }

    // eslint-disable-next-line @typescript-eslint/explicit-module-boundary-types
    async importFeatureEnvironments({ featureEnvironments }): Promise<void> {
        await Promise.all(
            featureEnvironments
                .filter(async (env) => {
                    await this.environmentStore.exists(env.environment);
                })
                .map(async (featureEnvironment) =>
                    this.featureEnvironmentStore.addFeatureEnvironment(
                        featureEnvironment,
                    ),
                ),
        );
    }

    // eslint-disable-next-line @typescript-eslint/explicit-module-boundary-types
    async importFeatureStrategies({
        featureStrategies,
        dropBeforeImport,
        keepExisting,
    }): Promise<void> {
        const oldFeatureStrategies = dropBeforeImport
            ? []
            : await this.featureStrategiesStore.getAll();
        if (dropBeforeImport) {
            this.logger.info(
                'Dropping existing strategies for feature toggles',
            );
            await this.featureStrategiesStore.deleteAll();
        }
        const strategiesToImport = keepExisting
            ? featureStrategies.filter(
                  (s) => !oldFeatureStrategies.some((o) => o.id === s.id),
              )
            : featureStrategies;
        await Promise.all(
            strategiesToImport.map((featureStrategy) =>
                this.featureStrategiesStore.createStrategyFeatureEnv(
                    featureStrategy,
                ),
            ),
        );
    }

    // eslint-disable-next-line @typescript-eslint/explicit-module-boundary-types
    async convertLegacyFeatures({
        features,
    }): Promise<{ features; featureStrategies; featureEnvironments }> {
        const strategies = features.flatMap((f) =>
            f.strategies.map((strategy: IStrategyConfig) => ({
                featureName: f.name,
                projectId: f.project,
                constraints: strategy.constraints || [],
                parameters: strategy.parameters || {},
                environment: DEFAULT_ENV,
                strategyName: strategy.name,
            })),
        );
        const newFeatures = features;
        const featureEnvironments = features.map((feature) => ({
            featureName: feature.name,
            environment: DEFAULT_ENV,
            enabled: feature.enabled,
            variants: feature.variants || [],
        }));
        return {
            features: newFeatures,
            featureStrategies: strategies,
            featureEnvironments,
        };
    }

    // eslint-disable-next-line @typescript-eslint/explicit-module-boundary-types
    async importFeatures({
        features,
        userName,
        dropBeforeImport,
        keepExisting,
        featureEnvironments,
    }): Promise<void> {
        this.logger.info(`Importing ${features.length} feature toggles`);
        const oldToggles = dropBeforeImport
            ? []
            : await this.toggleStore.getAll();

        if (dropBeforeImport) {
            this.logger.info('Dropping existing feature toggles');
            await this.toggleStore.deleteAll();
            await this.eventStore.store({
                type: DROP_FEATURES,
                createdBy: userName,
                data: { name: 'all-features' },
            });
        }

        await Promise.all(
            features
                .filter(filterExisting(keepExisting, oldToggles))
                .filter(filterEqual(oldToggles))
                .map(async (feature) => {
                    await this.toggleStore.create(feature.project, feature);
                    await this.featureEnvironmentStore.connectFeatureToEnvironmentsForProject(
                        feature.name,
                        feature.project,
                        this.enabledIn(feature.name, featureEnvironments),
                    );
                    await this.eventStore.store({
                        type: FEATURE_IMPORT,
                        createdBy: userName,
                        data: feature,
                    });
                }),
        );
    }

    // eslint-disable-next-line @typescript-eslint/explicit-module-boundary-types
    async importStrategies({
        strategies,
        userName,
        dropBeforeImport,
        keepExisting,
    }): Promise<void> {
        this.logger.info(`Importing ${strategies.length} strategies`);
        const oldStrategies = dropBeforeImport
            ? []
            : await this.strategyStore.getAll();

        if (dropBeforeImport) {
            this.logger.info('Dropping existing strategies');
            await this.strategyStore.dropCustomStrategies();
            await this.eventStore.store({
                type: DROP_STRATEGIES,
                createdBy: userName,
                data: { name: 'all-strategies' },
            });
        }

        await Promise.all(
            strategies
                .filter(filterExisting(keepExisting, oldStrategies))
                .filter(filterEqual(oldStrategies))
                .map((strategy) =>
                    this.strategyStore.importStrategy(strategy).then(() => {
                        this.eventStore.store({
                            type: STRATEGY_IMPORT,
                            createdBy: userName,
                            data: strategy,
                        });
                    }),
                ),
        );
    }

    // eslint-disable-next-line @typescript-eslint/explicit-module-boundary-types
    async importEnvironments({
        environments,
        userName,
        dropBeforeImport,
        keepExisting,
    }): Promise<IEnvironment[]> {
        this.logger.info(`Import ${environments.length} projects`);
        const oldEnvs = dropBeforeImport
            ? []
            : await this.environmentStore.getAll();
        if (dropBeforeImport) {
            this.logger.info('Dropping existing environments');
            await this.environmentStore.deleteAll();
            await this.eventStore.store({
                type: DROP_ENVIRONMENTS,
                createdBy: userName,
                data: { name: 'all-environments' },
            });
        }
        const envsImport = environments.filter((env) =>
            keepExisting ? !oldEnvs.some((old) => old.name === env.name) : true,
        );
        let importedEnvs = [];
        if (envsImport.length > 0) {
            importedEnvs = await this.environmentStore.importEnvironments(
                envsImport,
            );
            const importedEnvironmentEvents = importedEnvs.map((env) => ({
                type: ENVIRONMENT_IMPORT,
                createdBy: userName,
                data: env,
            }));
            await this.eventStore.batchStore(importedEnvironmentEvents);
        }
        return importedEnvs;
    }

    // eslint-disable-next-line @typescript-eslint/explicit-module-boundary-types
    async importProjects({
        projects,
        importedEnvironments,
        userName,
        dropBeforeImport,
        keepExisting,
    }): Promise<void> {
        this.logger.info(`Import ${projects.length} projects`);
        const oldProjects = dropBeforeImport
            ? []
            : await this.projectStore.getAll();
        if (dropBeforeImport) {
            this.logger.info('Dropping existing projects');
            await this.projectStore.deleteAll();
            await this.eventStore.store({
                type: DROP_PROJECTS,
                createdBy: userName,
                data: { name: 'all-projects' },
            });
        }
        const projectsToImport = projects.filter((project) =>
            keepExisting
                ? !oldProjects.some((old) => old.id === project.id)
                : true,
        );
        if (projectsToImport.length > 0) {
            const importedProjects = await this.projectStore.importProjects(
                projectsToImport,
                importedEnvironments,
            );
            const importedProjectEvents = importedProjects.map((project) => ({
                type: PROJECT_IMPORT,
                createdBy: userName,
                data: project,
            }));
            await this.eventStore.batchStore(importedProjectEvents);
        }
    }

    // eslint-disable-next-line @typescript-eslint/explicit-module-boundary-types
    async importTagData({
        tagTypes,
        tags,
        featureTags,
        userName,
        dropBeforeImport,
        keepExisting,
    }): Promise<void> {
        this.logger.info(
            `Importing ${tagTypes.length} tagtypes, ${tags.length} tags and ${featureTags.length} feature tags`,
        );
        const oldTagTypes = dropBeforeImport
            ? []
            : await this.tagTypeStore.getAll();
        const oldTags = dropBeforeImport ? [] : await this.tagStore.getAll();
        const oldFeatureTags = dropBeforeImport
            ? []
            : await this.featureTagStore.getAll();
        if (dropBeforeImport) {
            this.logger.info(
                'Dropping all existing featuretags, tags and tagtypes',
            );
            await this.featureTagStore.deleteAll();
            await this.tagStore.deleteAll();
            await this.tagTypeStore.deleteAll();
            await this.eventStore.batchStore([
                {
                    type: DROP_FEATURE_TAGS,
                    createdBy: userName,
                    data: { name: 'all-feature-tags' },
                },
                {
                    type: DROP_TAGS,
                    createdBy: userName,
                    data: { name: 'all-tags' },
                },
                {
                    type: DROP_TAG_TYPES,
                    createdBy: userName,
                    data: { name: 'all-tag-types' },
                },
            ]);
        }
        await this.importTagTypes(
            tagTypes,
            keepExisting,
            oldTagTypes,
            userName,
        );
        await this.importTags(tags, keepExisting, oldTags, userName);
        await this.importFeatureTags(
            featureTags,
            keepExisting,
            oldFeatureTags,
            userName,
        );
    }

    compareFeatureTags: (old: IFeatureTag, tag: IFeatureTag) => boolean = (
        old,
        tag,
    ) =>
        old.featureName === tag.featureName &&
        old.tagValue === tag.tagValue &&
        old.tagType === tag.tagType;

    async importFeatureTags(
        featureTags: IFeatureTag[],
        keepExisting: boolean,
        oldFeatureTags: IFeatureTag[],
        userName: string,
    ): Promise<void> {
        const featureTagsToInsert = featureTags.filter((tag) =>
            keepExisting
                ? !oldFeatureTags.some((old) =>
                      this.compareFeatureTags(old, tag),
                  )
                : true,
        );
        if (featureTagsToInsert.length > 0) {
            const importedFeatureTags =
                await this.featureTagStore.importFeatureTags(
                    featureTagsToInsert,
                );
            const importedFeatureTagEvents = importedFeatureTags.map((tag) => ({
                type: FEATURE_TAG_IMPORT,
                createdBy: userName,
                data: tag,
            }));
            await this.eventStore.batchStore(importedFeatureTagEvents);
        }
    }

    compareTags = (old: ITag, tag: ITag): boolean =>
        old.type === tag.type && old.value === tag.value;

    async importTags(
        tags: ITag[],
        keepExisting: boolean,
        oldTags: ITag[],
        userName: string,
    ): Promise<void> {
        const tagsToInsert = tags.filter((tag) =>
            keepExisting
                ? !oldTags.some((old) => this.compareTags(old, tag))
                : true,
        );
        if (tagsToInsert.length > 0) {
            const importedTags = await this.tagStore.bulkImport(tagsToInsert);
            const importedTagEvents = importedTags.map((tag) => ({
                type: TAG_IMPORT,
                createdBy: userName,
                data: tag,
            }));
            await this.eventStore.batchStore(importedTagEvents);
        }
    }

    async importTagTypes(
        tagTypes: ITagType[],
        keepExisting: boolean,
        oldTagTypes: ITagType[] = [], // eslint-disable-line
        userName: string,
    ): Promise<void> {
        const tagTypesToInsert = tagTypes.filter((tagType) =>
            keepExisting
                ? !oldTagTypes.some((t) => t.name === tagType.name)
                : true,
        );
        if (tagTypesToInsert.length > 0) {
            const importedTagTypes = await this.tagTypeStore.bulkImport(
                tagTypesToInsert,
            );
            const importedTagTypeEvents = importedTagTypes.map((tagType) => ({
                type: TAG_TYPE_IMPORT,
                createdBy: userName,
                data: tagType,
            }));
            await this.eventStore.batchStore(importedTagTypeEvents);
        }
    }

    async importSegments(
        segments: PartialSome<ISegment, 'id'>[],
        userName: string,
        dropBeforeImport: boolean,
    ): Promise<void> {
        if (dropBeforeImport) {
            await this.segmentStore.deleteAll();
        }

        await Promise.all(
            segments.map((segment) =>
                this.segmentStore.create(segment, { username: userName }),
            ),
        );
    }

    async importFeatureStrategySegments(
        featureStrategySegments: {
            featureStrategyId: string;
            segmentId: number;
        }[],
    ): Promise<void> {
        await Promise.all(
            featureStrategySegments.map(({ featureStrategyId, segmentId }) =>
                this.segmentStore.addToStrategy(segmentId, featureStrategyId),
            ),
        );
    }

    async export(opts: IExportIncludeOptions): Promise<{
        features: FeatureToggle[];
        strategies: IStrategy[];
        version: number;
        projects: IProject[];
        tagTypes: ITagType[];
        tags: ITag[];
        featureTags: IFeatureTag[];
        featureStrategies: IFeatureStrategy[];
        environments: IEnvironment[];
        featureEnvironments: IFeatureEnvironment[];
    }> {
        if (this.flagResolver.isEnabled('variantsPerEnvironment')) {
            return this.exportV4(opts);
        }
        // adapt v4 to v3. We need includeEnvironments set to true to filter the
        // best environment from where we'll pick variants (cause now they are stored
        // per environment despite being displayed as if they belong to the feature)
        const v4 = await this.exportV4({ ...opts, includeEnvironments: true });
        // undefined defaults to true
        if (opts.includeFeatureToggles !== false) {
            const keepEnv = v4.environments
                .filter((env) => env.enabled !== false)
                .sort((e1, e2) => {
                    if (e1.type !== 'production' || e2.type !== 'production') {
                        if (e1.type === 'production') {
                            return -1;
                        } else if (e2.type === 'production') {
                            return 1;
                        }
                    }
                    return e1.sortOrder - e2.sortOrder;
                })[0];

            const featureEnvs = v4.featureEnvironments.filter(
                (fE) => fE.environment === keepEnv.name,
            );
            v4.features = v4.features.map((f) => {
                const variants = featureEnvs.find(
                    (fe) => fe.enabled !== false && fe.featureName === f.name,
                )?.variants;
                return { ...f, variants };
            });
            v4.featureEnvironments = v4.featureEnvironments.map((fe) => {
                delete fe.variants;
                return fe;
            });
        }
        // only if explicitly set to false (i.e. undefined defaults to true)
        if (opts.includeEnvironments === false) {
            delete v4.environments;
        }
        v4.version = 3;
        return v4;
    }

    async exportV4({
        includeFeatureToggles = true,
        includeStrategies = true,
        includeProjects = true,
        includeTags = true,
        includeEnvironments = true,
        includeSegments = true,
    }: IExportIncludeOptions): Promise<{
        features: FeatureToggle[];
        strategies: IStrategy[];
        version: number;
        projects: IProject[];
        tagTypes: ITagType[];
        tags: ITag[];
        featureTags: IFeatureTag[];
        featureStrategies: IFeatureStrategy[];
        environments: IEnvironment[];
        featureEnvironments: IFeatureEnvironment[];
    }> {
        return Promise.all([
            includeFeatureToggles
                ? this.toggleStore.getAll({ archived: false })
                : Promise.resolve([]),
            includeStrategies
                ? this.strategyStore.getEditableStrategies()
                : Promise.resolve([]),
            this.projectStore && includeProjects
                ? this.projectStore.getAll()
                : Promise.resolve([]),
            includeTags ? this.tagTypeStore.getAll() : Promise.resolve([]),
            includeTags ? this.tagStore.getAll() : Promise.resolve([]),
            includeTags && includeFeatureToggles
                ? this.featureTagStore.getAll()
                : Promise.resolve([]),
            includeFeatureToggles
                ? this.featureStrategiesStore.getAll()
                : Promise.resolve([]),
            includeEnvironments
                ? this.environmentStore.getAll()
                : Promise.resolve([]),
            includeFeatureToggles
                ? this.featureEnvironmentStore.getAll()
                : Promise.resolve([]),
            includeSegments ? this.segmentStore.getAll() : Promise.resolve([]),
            includeSegments
                ? this.segmentStore.getAllFeatureStrategySegments()
                : Promise.resolve([]),
        ]).then(
            ([
                features,
                strategies,
                projects,
                tagTypes,
                tags,
                featureTags,
                featureStrategies,
                environments,
                featureEnvironments,
                segments,
                featureStrategySegments,
            ]) => ({
                version: 4,
                features,
                strategies,
                projects,
                tagTypes,
                tags,
                featureTags,
                featureStrategies: featureStrategies.filter((fS) =>
                    features.some((f) => fS.featureName === f.name),
                ),
                environments,
                featureEnvironments: featureEnvironments.filter((fE) =>
                    features.some((f) => fE.featureName === f.name),
                ),
                segments,
                featureStrategySegments,
            }),
        );
    }
}

module.exports = StateService;<|MERGE_RESOLUTION|>--- conflicted
+++ resolved
@@ -50,11 +50,7 @@
 import { GLOBAL_ENV } from '../types/environment';
 import { ISegmentStore } from '../types/stores/segment-store';
 import { PartialSome } from '../types/partial';
-<<<<<<< HEAD
-=======
-import { IApiTokenStore } from 'lib/types/stores/api-token-store';
 import { IFlagResolver } from 'lib/types';
->>>>>>> 2d16730c
 
 export interface IBackupOption {
     includeFeatureToggles: boolean;
@@ -97,13 +93,8 @@
 
     private segmentStore: ISegmentStore;
 
-<<<<<<< HEAD
-=======
-    private apiTokenStore: IApiTokenStore;
-
     private flagResolver: IFlagResolver;
 
->>>>>>> 2d16730c
     constructor(
         stores: IUnleashStores,
         {
@@ -122,11 +113,7 @@
         this.featureTagStore = stores.featureTagStore;
         this.environmentStore = stores.environmentStore;
         this.segmentStore = stores.segmentStore;
-<<<<<<< HEAD
-=======
-        this.apiTokenStore = stores.apiTokenStore;
         this.flagResolver = flagResolver;
->>>>>>> 2d16730c
         this.logger = getLogger('services/state-service.js');
     }
 
