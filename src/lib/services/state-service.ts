--- conflicted
+++ resolved
@@ -313,15 +313,6 @@
     // eslint-disable-next-line @typescript-eslint/explicit-module-boundary-types
     async importFeatureEnvironments({ featureEnvironments }): Promise<void> {
         await Promise.all(
-<<<<<<< HEAD
-            featureEnvironments
-                .filter(async (env) => {
-                    await this.environmentStore.exists(env.environment);
-                })
-                .map(async (featureEnvironment) =>
-                    this.featureEnvironmentStore.addFeatureEnvironment(
-                        featureEnvironment,
-=======
             featureEnvironments.map((env) =>
                 this.toggleStore
                     .getProjectId(env.featureName)
@@ -334,9 +325,8 @@
                                 featureEnvironments,
                             ),
                         ),
->>>>>>> 51ccf653
                     ),
-                ),
+            ),
         );
     }
 
@@ -425,9 +415,10 @@
                 .filter(filterEqual(oldToggles))
                 .map(async (feature) => {
                     await this.toggleStore.create(feature.project, feature);
-                    await this.featureEnvironmentStore.connectFeatureToEnvironmentsForProject(
-                        feature.name,
-                        feature.project,
+                    await this.toggleStore.saveVariants(
+                        project,
+                        name,
+                        variants,
                     );
                     await this.eventStore.store({
                         type: FEATURE_IMPORT,
