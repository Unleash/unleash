--- conflicted
+++ resolved
@@ -204,13 +204,11 @@
 export const ACTIONS_UPDATED = 'actions-updated' as const;
 export const ACTIONS_DELETED = 'actions-deleted' as const;
 
-<<<<<<< HEAD
 export const RELEASE_PLAN_TEMPLATE_CREATED = 'release-plan-template-created';
 export const RELEASE_PLAN_TEMPLATE_UPDATED = 'release-plan-template-updated';
 export const RELEASE_PLAN_TEMPLATE_DELETED = 'release-plan-template-deleted';
-=======
 export const USER_PREFERENCE_UPDATED = 'user-preference-updated' as const;
->>>>>>> d6e722b7
+
 
 export const IEventTypes = [
     APPLICATION_CREATED,
@@ -359,13 +357,10 @@
     ACTIONS_CREATED,
     ACTIONS_UPDATED,
     ACTIONS_DELETED,
-<<<<<<< HEAD
     RELEASE_PLAN_TEMPLATE_CREATED,
     RELEASE_PLAN_TEMPLATE_UPDATED,
     RELEASE_PLAN_TEMPLATE_DELETED,
-=======
     USER_PREFERENCE_UPDATED,
->>>>>>> d6e722b7
 ] as const;
 export type IEventType = (typeof IEventTypes)[number];
 
