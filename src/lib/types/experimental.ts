import { PayloadType, type Variant } from 'unleash-client';
import { parseEnvVarBoolean } from '../util/index.js';
import { getDefaultVariant } from 'unleash-client/lib/variant.js';
import type { Context } from '../features/playground/feature-evaluator/index.js';

export type IFlagKey =
    | 'accessLogs'
    | 'anonymiseEventLog'
    | 'encryptEmails'
    | 'enableLicense'
    | 'enableLicenseChecker'
    | 'responseTimeWithAppNameKillSwitch'
    | 'maintenanceMode'
    | 'messageBanner'
    | 'strictSchemaValidation'
    | 'personalAccessTokensKillSwitch'
    | 'migrationLock'
    | 'demo'
    | 'googleAuthEnabled'
    | 'disableBulkToggle'
    | 'advancedPlayground'
    | 'filterInvalidClientMetrics'
    | 'filterExistingFlagNames'
    | 'disableMetrics'
    | 'signals'
    | 'automatedActions'
    | 'celebrateUnleash'
    | 'feedbackPosting'
    | 'extendedUsageMetrics'
    | 'feedbackComments'
    | 'showInactiveUsers'
    | 'killScheduledChangeRequestCache'
    | 'estimateTrafficDataCost'
    | 'useMemoizedActiveTokens'
    | 'queryMissingTokens'
    | 'disableUpdateMaxRevisionId'
    | 'disablePublishUnannouncedEvents'
    | 'outdatedSdksBanner'
    | 'responseTimeMetricsFix'
    | 'disableShowContextFieldSelectionValues'
    | 'manyStrategiesPagination'
    | 'enableLegacyVariants'
    | 'extendedMetrics'
    | 'removeUnsafeInlineStyleSrc'
    | 'projectRoleAssignment'
    | 'originMiddlewareRequestLogging'
    | 'webhookDomainLogging'
    | 'releasePlans'
    | 'productivityReportEmail'
    | 'productivityReportUnsubscribers'
    | 'enterprise-payg'
    | 'showUserDeviceCount'
    | 'memorizeStats'
    | 'streaming'
    | 'etagVariant'
    | 'deltaApi'
    | 'uniqueSdkTracking'
    | 'consumptionModel'
    | 'teamsIntegrationChangeRequests'
    | 'edgeObservability'
    | 'addEditStrategy'
    | 'flagsOverviewSearch'
    | 'flagsReleaseManagementUI'
    | 'cleanupReminder'
    | 'removeInactiveApplications'
    | 'registerFrontendClient'
    | 'featureLinks'
    | 'projectLinkTemplates'
    | 'reportUnknownFlags'
<<<<<<< HEAD
    | 'lastSeenBulkQuery';
=======
    | 'newGettingStartedEmail';
>>>>>>> 0255cf13

export type IFlags = Partial<{ [key in IFlagKey]: boolean | Variant }>;

const flags: IFlags = {
    anonymiseEventLog: false,
    enableLicense: false,
    enableLicenseChecker: false,
    responseTimeWithAppNameKillSwitch: parseEnvVarBoolean(
        process.env.UNLEASH_RESPONSE_TIME_WITH_APP_NAME_KILL_SWITCH,
        false,
    ),
    maintenanceMode: parseEnvVarBoolean(
        process.env.UNLEASH_EXPERIMENTAL_MAINTENANCE_MODE,
        false,
    ),
    messageBanner: {
        name: 'message-banner',
        enabled: parseEnvVarBoolean(
            process.env.UNLEASH_EXPERIMENTAL_MESSAGE_BANNER,
            false,
        ),
        payload: {
            type: PayloadType.JSON,
            value:
                process.env.UNLEASH_EXPERIMENTAL_MESSAGE_BANNER_PAYLOAD ?? '',
        },
    },
    strictSchemaValidation: parseEnvVarBoolean(
        process.env.UNLEASH_STRICT_SCHEMA_VALIDTION,
        false,
    ),
    personalAccessTokensKillSwitch: parseEnvVarBoolean(
        process.env.UNLEASH_PAT_KILL_SWITCH,
        false,
    ),
    migrationLock: parseEnvVarBoolean(process.env.MIGRATION_LOCK, true),
    demo: parseEnvVarBoolean(process.env.UNLEASH_DEMO, false),
    googleAuthEnabled: parseEnvVarBoolean(
        process.env.GOOGLE_AUTH_ENABLED,
        false,
    ),
    disableBulkToggle: parseEnvVarBoolean(
        process.env.DISABLE_BULK_TOGGLE,
        false,
    ),
    filterInvalidClientMetrics: parseEnvVarBoolean(
        process.env.FILTER_INVALID_CLIENT_METRICS,
        false,
    ),
    filterExistingFlagNames: parseEnvVarBoolean(
        process.env.FILTER_INVALID_CLIENT_METRICS,
        false,
    ),
    disableMetrics: parseEnvVarBoolean(
        process.env.UNLEASH_EXPERIMENTAL_DISABLE_METRICS,
        false,
    ),
    signals: parseEnvVarBoolean(
        process.env.UNLEASH_EXPERIMENTAL_SIGNALS,
        false,
    ),
    automatedActions: parseEnvVarBoolean(
        process.env.UNLEASH_EXPERIMENTAL_AUTOMATED_ACTIONS,
        false,
    ),
    celebrateUnleash: parseEnvVarBoolean(
        process.env.UNLEASH_EXPERIMENTAL_CELEBRATE_UNLEASH,
        false,
    ),
    feedbackPosting: parseEnvVarBoolean(
        process.env.UNLEASH_EXPERIMENTAL_FEEDBACK_POSTING,
        false,
    ),
    encryptEmails: parseEnvVarBoolean(
        process.env.UNLEASH_EXPERIMENTAL_ENCRYPT_EMAILS,
        false,
    ),
    extendedUsageMetrics: parseEnvVarBoolean(
        process.env.UNLEASH_EXPERIMENTAL_EXTENDED_USAGE_METRICS,
        false,
    ),
    outdatedSdksBanner: parseEnvVarBoolean(
        process.env.UNLEASH_EXPERIMENTAL_OUTDATED_SDKS_BANNER,
        false,
    ),
    feedbackComments: {
        name: 'feedbackComments',
        enabled: parseEnvVarBoolean(
            process.env.UNLEASH_EXPERIMENTAL_FEEDBACK_COMMENTS,
            false,
        ),
        payload: {
            type: PayloadType.JSON,
            value:
                process.env.UNLEASH_EXPERIMENTAL_FEEDBACK_COMMENTS_PAYLOAD ??
                '',
        },
    },
    showInactiveUsers: parseEnvVarBoolean(
        process.env.UNLEASH_EXPERIMENTAL_SHOW_INACTIVE_USERS,
        false,
    ),
    useMemoizedActiveTokens: parseEnvVarBoolean(
        process.env.UNLEASH_EXPERIMENTAL_MEMOIZED_ACTIVE_TOKENS,
        false,
    ),
    killScheduledChangeRequestCache: parseEnvVarBoolean(
        process.env.UNLEASH_EXPERIMENTAL_KILL_SCHEDULED_CHANGE_REQUEST_CACHE,
        false,
    ),
    estimateTrafficDataCost: parseEnvVarBoolean(
        process.env.UNLEASH_EXPERIMENTAL_ESTIMATE_TRAFFIC_DATA_COST,
        false,
    ),
    disableUpdateMaxRevisionId: parseEnvVarBoolean(
        process.env.UNLEASH_EXPERIMENTAL_DISABLE_SCHEDULED_CACHES,
        false,
    ),
    disablePublishUnannouncedEvents: parseEnvVarBoolean(
        process.env.UNLEASH_EXPERIMENTAL_DISABLE_SCHEDULED_CACHES,
        false,
    ),
    queryMissingTokens: parseEnvVarBoolean(
        process.env.UNLEASH_EXPERIMENTAL_QUERY_MISSING_TOKENS,
        false,
    ),
    responseTimeMetricsFix: parseEnvVarBoolean(
        process.env.UNLEASH_EXPERIMENTAL_RESPONSE_TIME_METRICS_FIX,
        false,
    ),
    disableShowContextFieldSelectionValues: parseEnvVarBoolean(
        process.env
            .UNLEASH_EXPERIMENTAL_DISABLE_SHOW_CONTEXT_FIELD_SELECTION_VALUES,
        false,
    ),
    manyStrategiesPagination: parseEnvVarBoolean(
        process.env.UNLEASH_EXPERIMENTAL_MANY_STRATEGIES_PAGINATION,
        false,
    ),
    enableLegacyVariants: parseEnvVarBoolean(
        process.env.UNLEASH_EXPERIMENTAL_ENABLE_LEGACY_VARIANTS,
        false,
    ),
    extendedMetrics: parseEnvVarBoolean(
        process.env.UNLEASH_EXPERIMENTAL_EXTENDED_METRICS,
        false,
    ),
    removeUnsafeInlineStyleSrc: parseEnvVarBoolean(
        process.env.UNLEASH_EXPERIMENTAL_REMOVE_UNSAFE_INLINE_STYLE_SRC,
        false,
    ),
    projectRoleAssignment: parseEnvVarBoolean(
        process.env.UNLEASH_EXPERIMENTAL_PROJECT_ROLE_ASSIGNMENT,
        false,
    ),
    originMiddlewareRequestLogging: parseEnvVarBoolean(
        process.env.UNLEASH_ORIGIN_MIDDLEWARE_REQUEST_LOGGING,
        false,
    ),
    webhookDomainLogging: parseEnvVarBoolean(
        process.env.UNLEASH_EXPERIMENT_WEBHOOK_DOMAIN_LOGGING,
        false,
    ),
    releasePlans: parseEnvVarBoolean(
        process.env.UNLEASH_EXPERIMENTAL_RELEASE_PLANS,
        false,
    ),
    productivityReportEmail: parseEnvVarBoolean(
        process.env.UNLEASH_EXPERIMENTAL_PRODUCTIVITY_REPORT_EMAIL,
        false,
    ),
    productivityReportUnsubscribers: parseEnvVarBoolean(
        process.env.UNLEASH_EXPERIMENTAL_PRODUCTIVITY_REPORT_UNSUBSCRIBERS,
        false,
    ),
    'enterprise-payg': parseEnvVarBoolean(
        process.env.UNLEASH_EXPERIMENTAL_ENTERPRISE_PAYG,
        false,
    ),
    showUserDeviceCount: parseEnvVarBoolean(
        process.env.UNLEASH_EXPERIMENTAL_SHOW_USER_DEVICE_COUNT,
        false,
    ),
    streaming: parseEnvVarBoolean(
        process.env.UNLEASH_EXPERIMENTAL_STREAMING,
        false,
    ),
    etagVariant: {
        name: 'disabled',
        feature_enabled: false,
        enabled: false,
    },
    deltaApi: parseEnvVarBoolean(
        process.env.UNLEASH_EXPERIMENTAL_DELTA_API,
        false,
    ),
    uniqueSdkTracking: parseEnvVarBoolean(
        process.env.UNLEASH_EXPERIMENTAL_UNIQUE_SDK_TRACKING,
        false,
    ),
    consumptionModel: parseEnvVarBoolean(
        process.env.EXPERIMENTAL_CONSUMPTION_MODEL,
        false,
    ),
    teamsIntegrationChangeRequests: parseEnvVarBoolean(
        process.env.EXPERIMENTAL_TEAMS_INTEGRATION_CHANGE_REQUESTS,
        false,
    ),
    edgeObservability: parseEnvVarBoolean(
        process.env.EXPERIMENTAL_EDGE_OBSERVABILITY,
        false,
    ),
    addEditStrategy: parseEnvVarBoolean(
        process.env.UNLEASH_EXPERIMENTAL_ADD_EDIT_STRATEGY,
        false,
    ),
    flagsOverviewSearch: parseEnvVarBoolean(
        process.env.UNLEASH_EXPERIMENTAL_FLAGS_OVERVIEW_SEARCH,
        false,
    ),
    flagsReleaseManagementUI: parseEnvVarBoolean(
        process.env.UNLEASH_EXPERIMENTAL_FLAGS_RELEASE_MANAGEMENT_UI,
        false,
    ),
    cleanupReminder: parseEnvVarBoolean(
        process.env.UNLEASH_EXPERIMENTAL_CLEANUP_REMINDER,
        false,
    ),
    removeInactiveApplications: parseEnvVarBoolean(
        process.env.UNLEASH_EXPERIMENTAL_REMOVE_INACTIVE_APPLICATIONS,
        false,
    ),
    registerFrontendClient: parseEnvVarBoolean(
        process.env.UNLEASH_EXPERIMENTAL_REGISTER_FRONTEND_CLIENT,
        false,
    ),
    featureLinks: parseEnvVarBoolean(
        process.env.UNLEASH_EXPERIMENTAL_FEATURE_LINKS,
        false,
    ),
    projectLinkTemplates: parseEnvVarBoolean(
        process.env.UNLEASH_EXPERIMENTAL_PROJECT_LINK_TEMPLATES,
        false,
    ),
    reportUnknownFlags: parseEnvVarBoolean(
        process.env.UNLEASH_EXPERIMENTAL_REPORT_UNKNOWN_FLAGS,
        false,
    ),
    newGettingStartedEmail: parseEnvVarBoolean(
        process.env.UNLEASH_EXPERIMENTAL_NEW_GETTING_STARTED_EMAIL,
        false,
    ),
};

export const defaultExperimentalOptions: IExperimentalOptions = {
    flags,
    externalResolver: {
        isEnabled: (): boolean => false,
        getVariant: () => getDefaultVariant(),
        getStaticContext: () => ({}),
    },
};

export interface IExperimentalOptions {
    flags: IFlags;
    externalResolver: IExternalFlagResolver;
}

export interface IFlagContext extends Context {}

export interface IFlagResolver {
    getAll: (context?: IFlagContext) => IFlags;
    isEnabled: (expName: IFlagKey, context?: IFlagContext) => boolean;
    getVariant: (expName: IFlagKey, context?: IFlagContext) => Variant;
    getStaticContext: () => IFlagContext;
}

export interface IExternalFlagResolver {
    isEnabled: (flagName: IFlagKey, context?: IFlagContext) => boolean;
    getVariant: (flagName: IFlagKey, context?: IFlagContext) => Variant;
    getStaticContext: () => IFlagContext;
}<|MERGE_RESOLUTION|>--- conflicted
+++ resolved
@@ -67,11 +67,8 @@
     | 'featureLinks'
     | 'projectLinkTemplates'
     | 'reportUnknownFlags'
-<<<<<<< HEAD
-    | 'lastSeenBulkQuery';
-=======
+    | 'lastSeenBulkQuery'
     | 'newGettingStartedEmail';
->>>>>>> 0255cf13
 
 export type IFlags = Partial<{ [key in IFlagKey]: boolean | Variant }>;
 
