--- conflicted
+++ resolved
@@ -28,11 +28,6 @@
     | 'disableMetrics'
     | 'useLastSeenRefactor'
     | 'banners'
-<<<<<<< HEAD
-    | 'disableEnvsOnRevive'
-=======
-    | 'playgroundImprovements'
->>>>>>> 3e12c2b5
     | 'featureSearchAPI'
     | 'featureSearchFrontend'
     | 'scheduledConfigurationChanges'
@@ -132,15 +127,6 @@
         process.env.UNLEASH_EXPERIMENTAL_USE_LAST_SEEN_REFACTOR,
         false,
     ),
-<<<<<<< HEAD
-    disableEnvsOnRevive: parseEnvVarBoolean(
-        process.env.UNLEASH_EXPERIMENTAL_DISABLE_ENVS_ON_REVIVE,
-=======
-    playgroundImprovements: parseEnvVarBoolean(
-        process.env.UNLEASH_EXPERIMENTAL_PLAYGROUND_IMPROVEMENTS,
->>>>>>> 3e12c2b5
-        false,
-    ),
     featureSearchAPI: parseEnvVarBoolean(
         process.env.UNLEASH_EXPERIMENTAL_FEATURE_SEARCH_API,
         false,
