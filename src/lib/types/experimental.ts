--- conflicted
+++ resolved
@@ -62,13 +62,8 @@
     | 'lastSeenBulkQuery'
     | 'newGettingStartedEmail'
     | 'lifecycleMetrics'
-<<<<<<< HEAD
-    | 'customMetrics';
-=======
     | 'customMetrics'
-    | 'createFlagDialogCache'
-    | 'sideMenuCleanup';
->>>>>>> c739ea71
+    | 'createFlagDialogCache';
 
 export type IFlags = Partial<{ [key in IFlagKey]: boolean | Variant }>;
 
@@ -297,17 +292,10 @@
         process.env.UNLEASH_EXPERIMENTAL_LIFECYCLE_METRICS,
         false,
     ),
-<<<<<<< HEAD
-=======
     createFlagDialogCache: parseEnvVarBoolean(
         process.env.UNLEASH_EXPERIMENTAL_CREATE_FLAG_DIALOG_CACHE,
         false,
     ),
-    sideMenuCleanup: parseEnvVarBoolean(
-        process.env.UNLEASH_EXPERIMENTAL_SIDE_MENU_CLEANUP,
-        false,
-    ),
->>>>>>> c739ea71
 };
 
 export const defaultExperimentalOptions: IExperimentalOptions = {
