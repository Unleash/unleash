--- conflicted
+++ resolved
@@ -30,13 +30,9 @@
     | 'newApplicationList'
     | 'integrationsRework'
     | 'multipleRoles'
-<<<<<<< HEAD
     | 'featureNamingPattern'
-    | 'doraMetrics';
-=======
     | 'doraMetrics'
     | 'instanceHealthDashboard';
->>>>>>> 0d5f33f8
 
 export type IFlags = Partial<{ [key in IFlagKey]: boolean | Variant }>;
 
@@ -144,14 +140,10 @@
         process.env.UNLEASH_EXPERIMENTAL_NEW_APPLICATION_LIST,
         false,
     ),
-<<<<<<< HEAD
     featureNamingPattern: parseEnvVarBoolean(
         process.env.UNLEASH_EXPERIMENTAL_FEATURE_NAMING_PATTERN,
         false,
     ),
-    doraMetrics: parseEnvVarBoolean(process.env.UNLEASH_DORA_METRICS, false),
-=======
->>>>>>> 0d5f33f8
 };
 
 export const defaultExperimentalOptions: IExperimentalOptions = {
