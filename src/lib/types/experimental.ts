--- conflicted
+++ resolved
@@ -24,11 +24,8 @@
     | 'advancedPlayground'
     | 'customRootRoles'
     | 'strategySplittedButton'
-<<<<<<< HEAD
-    | 'strategyVariant';
-=======
+    | 'strategyVariant'
     | 'newProjectLayout';
->>>>>>> a2b06e42
 
 export type IFlags = Partial<{ [key in IFlagKey]: boolean | Variant }>;
 
@@ -113,15 +110,6 @@
         process.env.UNLEASH_EXPERIMENTAL_CUSTOM_ROOT_ROLES,
         false,
     ),
-<<<<<<< HEAD
-    strategyVariant: parseEnvVarBoolean(
-        process.env.UNLEASH_STRATEGY_VARIANT,
-=======
-    newProjectLayout: parseEnvVarBoolean(
-        process.env.UNLEASH_EXPERIMENTAL_NEW_PROJECT_LAYOUT,
->>>>>>> a2b06e42
-        false,
-    ),
 };
 
 export const defaultExperimentalOptions: IExperimentalOptions = {
