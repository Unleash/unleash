import { PayloadType, type Variant } from 'unleash-client';
import { parseEnvVarBoolean } from '../util';
import { getDefaultVariant } from 'unleash-client/lib/variant';

export type IFlagKey =
    | 'accessLogs'
    | 'anonymiseEventLog'
    | 'encryptEmails'
    | 'enableLicense'
    | 'enableLicenseChecker'
    | 'embedProxy'
    | 'embedProxyFrontend'
    | 'responseTimeWithAppNameKillSwitch'
    | 'maintenanceMode'
    | 'messageBanner'
    | 'caseInsensitiveInOperators'
    | 'strictSchemaValidation'
    | 'personalAccessTokensKillSwitch'
    | 'migrationLock'
    | 'demo'
    | 'googleAuthEnabled'
    | 'disableBulkToggle'
    | 'disableNotifications'
    | 'advancedPlayground'
    | 'filterInvalidClientMetrics'
    | 'disableMetrics'
    | 'signals'
    | 'automatedActions'
    | 'celebrateUnleash'
    | 'feedbackPosting'
    | 'extendedUsageMetrics'
    | 'feedbackComments'
    | 'showInactiveUsers'
    | 'killScheduledChangeRequestCache'
    | 'estimateTrafficDataCost'
    | 'useMemoizedActiveTokens'
    | 'queryMissingTokens'
    | 'userAccessUIEnabled'
    | 'disableUpdateMaxRevisionId'
    | 'disablePublishUnannouncedEvents'
    | 'outdatedSdksBanner'
    | 'responseTimeMetricsFix'
    | 'disableShowContextFieldSelectionValues'
    | 'manyStrategiesPagination'
    | 'enableLegacyVariants'
    | 'extendedMetrics'
    | 'removeUnsafeInlineStyleSrc'
    | 'projectRoleAssignment'
    | 'originMiddlewareRequestLogging'
    | 'webhookDomainLogging'
    | 'releasePlans'
    | 'releasePlanChangeRequests'
    | 'productivityReportEmail'
    | 'productivityReportUnsubscribers'
    | 'enterprise-payg'
    | 'flagOverviewRedesign'
    | 'showUserDeviceCount'
    | 'memorizeStats'
    | 'granularAdminPermissions'
    | 'streaming'
    | 'etagVariant'
    | 'deltaApi'
    | 'uniqueSdkTracking'
<<<<<<< HEAD
    | 'lifecycleImprovements'
=======
    | 'sortProjectRoles'
>>>>>>> 61f82367
    | 'frontendHeaderRedesign'
    | 'dataUsageMultiMonthView'
    | 'uiGlobalFontSize';

export type IFlags = Partial<{ [key in IFlagKey]: boolean | Variant }>;

const flags: IFlags = {
    anonymiseEventLog: false,
    enableLicense: false,
    enableLicenseChecker: false,
    embedProxy: parseEnvVarBoolean(
        process.env.UNLEASH_EXPERIMENTAL_EMBED_PROXY,
        true,
    ),
    embedProxyFrontend: parseEnvVarBoolean(
        process.env.UNLEASH_EXPERIMENTAL_EMBED_PROXY_FRONTEND,
        true,
    ),
    responseTimeWithAppNameKillSwitch: parseEnvVarBoolean(
        process.env.UNLEASH_RESPONSE_TIME_WITH_APP_NAME_KILL_SWITCH,
        false,
    ),
    maintenanceMode: parseEnvVarBoolean(
        process.env.UNLEASH_EXPERIMENTAL_MAINTENANCE_MODE,
        false,
    ),
    messageBanner: {
        name: 'message-banner',
        enabled: parseEnvVarBoolean(
            process.env.UNLEASH_EXPERIMENTAL_MESSAGE_BANNER,
            false,
        ),
        payload: {
            type: PayloadType.JSON,
            value:
                process.env.UNLEASH_EXPERIMENTAL_MESSAGE_BANNER_PAYLOAD ?? '',
        },
    },
    caseInsensitiveInOperators: parseEnvVarBoolean(
        process.env.UNLEASH_EXPERIMENTAL_CASE_INSENSITIVE_IN_OPERATORS,
        false,
    ),
    strictSchemaValidation: parseEnvVarBoolean(
        process.env.UNLEASH_STRICT_SCHEMA_VALIDTION,
        false,
    ),
    personalAccessTokensKillSwitch: parseEnvVarBoolean(
        process.env.UNLEASH_PAT_KILL_SWITCH,
        false,
    ),
    migrationLock: parseEnvVarBoolean(process.env.MIGRATION_LOCK, true),
    demo: parseEnvVarBoolean(process.env.UNLEASH_DEMO, false),
    googleAuthEnabled: parseEnvVarBoolean(
        process.env.GOOGLE_AUTH_ENABLED,
        false,
    ),
    disableBulkToggle: parseEnvVarBoolean(
        process.env.DISABLE_BULK_TOGGLE,
        false,
    ),
    disableNotifications: parseEnvVarBoolean(
        process.env.DISABLE_NOTIFICATIONS,
        false,
    ),
    filterInvalidClientMetrics: parseEnvVarBoolean(
        process.env.FILTER_INVALID_CLIENT_METRICS,
        false,
    ),
    disableMetrics: parseEnvVarBoolean(
        process.env.UNLEASH_EXPERIMENTAL_DISABLE_METRICS,
        false,
    ),
    signals: parseEnvVarBoolean(
        process.env.UNLEASH_EXPERIMENTAL_SIGNALS,
        false,
    ),
    automatedActions: parseEnvVarBoolean(
        process.env.UNLEASH_EXPERIMENTAL_AUTOMATED_ACTIONS,
        false,
    ),
    celebrateUnleash: parseEnvVarBoolean(
        process.env.UNLEASH_EXPERIMENTAL_CELEBRATE_UNLEASH,
        false,
    ),
    feedbackPosting: parseEnvVarBoolean(
        process.env.UNLEASH_EXPERIMENTAL_FEEDBACK_POSTING,
        false,
    ),
    encryptEmails: parseEnvVarBoolean(
        process.env.UNLEASH_EXPERIMENTAL_ENCRYPT_EMAILS,
        false,
    ),
    extendedUsageMetrics: parseEnvVarBoolean(
        process.env.UNLEASH_EXPERIMENTAL_EXTENDED_USAGE_METRICS,
        false,
    ),
    outdatedSdksBanner: parseEnvVarBoolean(
        process.env.UNLEASH_EXPERIMENTAL_OUTDATED_SDKS_BANNER,
        false,
    ),
    feedbackComments: {
        name: 'feedbackComments',
        enabled: parseEnvVarBoolean(
            process.env.UNLEASH_EXPERIMENTAL_FEEDBACK_COMMENTS,
            false,
        ),
        payload: {
            type: PayloadType.JSON,
            value:
                process.env.UNLEASH_EXPERIMENTAL_FEEDBACK_COMMENTS_PAYLOAD ??
                '',
        },
    },
    showInactiveUsers: parseEnvVarBoolean(
        process.env.UNLEASH_EXPERIMENTAL_SHOW_INACTIVE_USERS,
        false,
    ),
    useMemoizedActiveTokens: parseEnvVarBoolean(
        process.env.UNLEASH_EXPERIMENTAL_MEMOIZED_ACTIVE_TOKENS,
        false,
    ),
    killScheduledChangeRequestCache: parseEnvVarBoolean(
        process.env.UNLEASH_EXPERIMENTAL_KILL_SCHEDULED_CHANGE_REQUEST_CACHE,
        false,
    ),
    estimateTrafficDataCost: parseEnvVarBoolean(
        process.env.UNLEASH_EXPERIMENTAL_ESTIMATE_TRAFFIC_DATA_COST,
        false,
    ),
    userAccessUIEnabled: parseEnvVarBoolean(
        process.env.UNLEASH_EXPERIMENTAL_USER_ACCESS_UI_ENABLED,
        false,
    ),
    disableUpdateMaxRevisionId: parseEnvVarBoolean(
        process.env.UNLEASH_EXPERIMENTAL_DISABLE_SCHEDULED_CACHES,
        false,
    ),
    disablePublishUnannouncedEvents: parseEnvVarBoolean(
        process.env.UNLEASH_EXPERIMENTAL_DISABLE_SCHEDULED_CACHES,
        false,
    ),
    queryMissingTokens: parseEnvVarBoolean(
        process.env.UNLEASH_EXPERIMENTAL_QUERY_MISSING_TOKENS,
        false,
    ),
    responseTimeMetricsFix: parseEnvVarBoolean(
        process.env.UNLEASH_EXPERIMENTAL_RESPONSE_TIME_METRICS_FIX,
        false,
    ),
    disableShowContextFieldSelectionValues: parseEnvVarBoolean(
        process.env
            .UNLEASH_EXPERIMENTAL_DISABLE_SHOW_CONTEXT_FIELD_SELECTION_VALUES,
        false,
    ),
    manyStrategiesPagination: parseEnvVarBoolean(
        process.env.UNLEASH_EXPERIMENTAL_MANY_STRATEGIES_PAGINATION,
        false,
    ),
    enableLegacyVariants: parseEnvVarBoolean(
        process.env.UNLEASH_EXPERIMENTAL_ENABLE_LEGACY_VARIANTS,
        false,
    ),
    extendedMetrics: parseEnvVarBoolean(
        process.env.UNLEASH_EXPERIMENTAL_EXTENDED_METRICS,
        false,
    ),
    removeUnsafeInlineStyleSrc: parseEnvVarBoolean(
        process.env.UNLEASH_EXPERIMENTAL_REMOVE_UNSAFE_INLINE_STYLE_SRC,
        false,
    ),
    projectRoleAssignment: parseEnvVarBoolean(
        process.env.UNLEASH_EXPERIMENTAL_PROJECT_ROLE_ASSIGNMENT,
        false,
    ),
    originMiddlewareRequestLogging: parseEnvVarBoolean(
        process.env.UNLEASH_ORIGIN_MIDDLEWARE_REQUEST_LOGGING,
        false,
    ),
    webhookDomainLogging: parseEnvVarBoolean(
        process.env.UNLEASH_EXPERIMENT_WEBHOOK_DOMAIN_LOGGING,
        false,
    ),
    releasePlans: parseEnvVarBoolean(
        process.env.UNLEASH_EXPERIMENTAL_RELEASE_PLANS,
        false,
    ),
    releasePlanChangeRequests: parseEnvVarBoolean(
        process.env.UNLEASH_EXPERIMENTAL_RELEASE_PLAN_CHANGE_REQUESTS,
        false,
    ),
    productivityReportEmail: parseEnvVarBoolean(
        process.env.UNLEASH_EXPERIMENTAL_PRODUCTIVITY_REPORT_EMAIL,
        false,
    ),
    productivityReportUnsubscribers: parseEnvVarBoolean(
        process.env.UNLEASH_EXPERIMENTAL_PRODUCTIVITY_REPORT_UNSUBSCRIBERS,
        false,
    ),
    'enterprise-payg': parseEnvVarBoolean(
        process.env.UNLEASH_EXPERIMENTAL_ENTERPRISE_PAYG,
        false,
    ),
    showUserDeviceCount: parseEnvVarBoolean(
        process.env.UNLEASH_EXPERIMENTAL_SHOW_USER_DEVICE_COUNT,
        false,
    ),
    flagOverviewRedesign: parseEnvVarBoolean(
        process.env.UNLEASH_EXPERIMENTAL_FLAG_OVERVIEW_REDESIGN,
        false,
    ),
    granularAdminPermissions: parseEnvVarBoolean(
        process.env.UNLEASH_EXPERIMENTAL_GRANULAR_ADMIN_PERMISSIONS,
        false,
    ),
    streaming: parseEnvVarBoolean(
        process.env.UNLEASH_EXPERIMENTAL_STREAMING,
        false,
    ),
    etagVariant: {
        name: 'disabled',
        feature_enabled: false,
        enabled: false,
    },
    deltaApi: parseEnvVarBoolean(
        process.env.UNLEASH_EXPERIMENTAL_DELTA_API,
        false,
    ),
    uniqueSdkTracking: parseEnvVarBoolean(
        process.env.UNLEASH_EXPERIMENTAL_UNIQUE_SDK_TRACKING,
        false,
    ),
<<<<<<< HEAD
    lifecycleImprovements: parseEnvVarBoolean(
        process.env.UNLEASH_EXPERIMENTAL_LIFECYCLE_IMPROVEMENTS,
=======
    sortProjectRoles: parseEnvVarBoolean(
        process.env.UNLEASH_EXPERIMENTAL_SORT_PROJECT_ROLES,
>>>>>>> 61f82367
        false,
    ),
    frontendHeaderRedesign: parseEnvVarBoolean(
        process.env.UNLEASH_EXPERIMENTAL_FRONTEND_HEADER_REDESIGN,
        false,
    ),
    dataUsageMultiMonthView: parseEnvVarBoolean(
        process.env.UNLEASH_EXPERIMENTAL_DATA_USAGE_MULTI_MONTH_VIEW,
        false,
    ),
    uiGlobalFontSize: {
        name: 'uiGlobalFontSize',
        enabled: parseEnvVarBoolean(
            process.env.EXPERIMENTAL_UI_GLOBAL_FONT_SIZE_NAME,
            false,
        ),
        payload: {
            type: PayloadType.JSON,
            value: '14',
        },
    },
};

export const defaultExperimentalOptions: IExperimentalOptions = {
    flags,
    externalResolver: {
        isEnabled: (): boolean => false,
        getVariant: () => getDefaultVariant(),
    },
};

export interface IExperimentalOptions {
    flags: IFlags;
    externalResolver: IExternalFlagResolver;
}

export interface IFlagContext {
    [key: string]: string;
}

export interface IFlagResolver {
    getAll: (context?: IFlagContext) => IFlags;
    isEnabled: (expName: IFlagKey, context?: IFlagContext) => boolean;
    getVariant: (expName: IFlagKey, context?: IFlagContext) => Variant;
}

export interface IExternalFlagResolver {
    isEnabled: (flagName: IFlagKey, context?: IFlagContext) => boolean;
    getVariant: (flagName: IFlagKey, context?: IFlagContext) => Variant;
}<|MERGE_RESOLUTION|>--- conflicted
+++ resolved
@@ -61,11 +61,6 @@
     | 'etagVariant'
     | 'deltaApi'
     | 'uniqueSdkTracking'
-<<<<<<< HEAD
-    | 'lifecycleImprovements'
-=======
-    | 'sortProjectRoles'
->>>>>>> 61f82367
     | 'frontendHeaderRedesign'
     | 'dataUsageMultiMonthView'
     | 'uiGlobalFontSize';
@@ -297,15 +292,6 @@
         process.env.UNLEASH_EXPERIMENTAL_UNIQUE_SDK_TRACKING,
         false,
     ),
-<<<<<<< HEAD
-    lifecycleImprovements: parseEnvVarBoolean(
-        process.env.UNLEASH_EXPERIMENTAL_LIFECYCLE_IMPROVEMENTS,
-=======
-    sortProjectRoles: parseEnvVarBoolean(
-        process.env.UNLEASH_EXPERIMENTAL_SORT_PROJECT_ROLES,
->>>>>>> 61f82367
-        false,
-    ),
     frontendHeaderRedesign: parseEnvVarBoolean(
         process.env.UNLEASH_EXPERIMENTAL_FRONTEND_HEADER_REDESIGN,
         false,
