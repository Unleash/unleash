--- conflicted
+++ resolved
@@ -56,12 +56,8 @@
     | 'returnGlobalFrontendApiCache'
     | 'projectOverviewRefactor'
     | 'variantDependencies'
-<<<<<<< HEAD
-    | 'disableShowContextFieldSelectionValues';
-=======
-    | 'newContextFieldsUI'
+    | 'disableShowContextFieldSelectionValues'
     | 'bearerTokenMiddleware';
->>>>>>> 783c8317
 
 export type IFlags = Partial<{ [key in IFlagKey]: boolean | Variant }>;
 
