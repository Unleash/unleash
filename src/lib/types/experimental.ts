--- conflicted
+++ resolved
@@ -63,11 +63,8 @@
     | 'flagCreator'
     | 'anonymizeProjectOwners'
     | 'resourceLimits'
-<<<<<<< HEAD
-    | 'allowOrphanedWildcardTokens';
-=======
+    | 'allowOrphanedWildcardTokens'
     | 'extendedMetrics';
->>>>>>> 96a1996b
 
 export type IFlags = Partial<{ [key in IFlagKey]: boolean | Variant }>;
 
@@ -304,13 +301,12 @@
         process.env.UNLEASH_EXPERIMENTAL_RESOURCE_LIMITS,
         false,
     ),
-<<<<<<< HEAD
     allowOrphanedWildcardTokens: parseEnvVarBoolean(
         process.env.UNLEASH_ORPHANED_TOKENS_KILL_SWITCH,
-=======
+        false,
+    ),
     extendedMetrics: parseEnvVarBoolean(
         process.env.UNLEASH_EXPERIMENTAL_EXTENDED_METRICS,
->>>>>>> 96a1996b
         false,
     ),
 };
