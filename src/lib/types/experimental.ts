import { Variant, PayloadType } from 'unleash-client';
import { parseEnvVarBoolean } from '../util';
import { getDefaultVariant } from 'unleash-client/lib/variant';

export type IFlagKey =
    | 'anonymiseEventLog'
    | 'embedProxy'
    | 'embedProxyFrontend'
    | 'responseTimeWithAppNameKillSwitch'
    | 'maintenanceMode'
    | 'messageBanner'
    | 'featuresExportImport'
    | 'caseInsensitiveInOperators'
    | 'strictSchemaValidation'
    | 'proPlanAutoCharge'
    | 'personalAccessTokensKillSwitch'
    | 'migrationLock'
    | 'demo'
    | 'googleAuthEnabled'
    | 'disableBulkToggle'
    | 'disableNotifications'
    | 'advancedPlayground'
    | 'slackAppAddon'
    | 'filterInvalidClientMetrics'
    | 'lastSeenByEnvironment'
    | 'customRootRolesKillSwitch'
    | 'newApplicationList'
    | 'integrationsRework'
    | 'multipleRoles'
<<<<<<< HEAD
    | 'featureNamingPattern'
    | 'doraMetrics'
    | 'instanceHealthDashboard';
=======
    | 'doraMetrics';
>>>>>>> 45e089f2

export type IFlags = Partial<{ [key in IFlagKey]: boolean | Variant }>;

const flags: IFlags = {
    anonymiseEventLog: false,
    embedProxy: parseEnvVarBoolean(
        process.env.UNLEASH_EXPERIMENTAL_EMBED_PROXY,
        true,
    ),
    embedProxyFrontend: parseEnvVarBoolean(
        process.env.UNLEASH_EXPERIMENTAL_EMBED_PROXY_FRONTEND,
        true,
    ),
    responseTimeWithAppNameKillSwitch: parseEnvVarBoolean(
        process.env.UNLEASH_RESPONSE_TIME_WITH_APP_NAME_KILL_SWITCH,
        false,
    ),
    maintenanceMode: parseEnvVarBoolean(
        process.env.UNLEASH_EXPERIMENTAL_MAINTENANCE_MODE,
        false,
    ),
    messageBanner: {
        name: 'message-banner',
        enabled: parseEnvVarBoolean(
            process.env.UNLEASH_EXPERIMENTAL_MESSAGE_BANNER,
            false,
        ),
        payload: {
            type: PayloadType.JSON,
            value:
                process.env.UNLEASH_EXPERIMENTAL_MESSAGE_BANNER_PAYLOAD ?? '',
        },
    },
    featuresExportImport: parseEnvVarBoolean(
        process.env.UNLEASH_EXPERIMENTAL_FEATURES_EXPORT_IMPORT,
        true,
    ),
    caseInsensitiveInOperators: parseEnvVarBoolean(
        process.env.UNLEASH_EXPERIMENTAL_CASE_INSENSITIVE_IN_OPERATORS,
        false,
    ),
    strictSchemaValidation: parseEnvVarBoolean(
        process.env.UNLEASH_STRICT_SCHEMA_VALIDTION,
        false,
    ),
    proPlanAutoCharge: parseEnvVarBoolean(
        process.env.UNLEASH_PRO_PLAN_AUTO_CHARGE,
        false,
    ),
    personalAccessTokensKillSwitch: parseEnvVarBoolean(
        process.env.UNLEASH_PAT_KILL_SWITCH,
        false,
    ),
    migrationLock: parseEnvVarBoolean(process.env.MIGRATION_LOCK, true),
    demo: parseEnvVarBoolean(process.env.UNLEASH_DEMO, false),
    googleAuthEnabled: parseEnvVarBoolean(
        process.env.GOOGLE_AUTH_ENABLED,
        false,
    ),
    disableBulkToggle: parseEnvVarBoolean(
        process.env.DISABLE_BULK_TOGGLE,
        false,
    ),
    disableNotifications: parseEnvVarBoolean(
        process.env.DISABLE_NOTIFICATIONS,
        false,
    ),
    slackAppAddon: parseEnvVarBoolean(
        process.env.UNLEASH_SLACK_APP_ADDON,
        false,
    ),
    filterInvalidClientMetrics: parseEnvVarBoolean(
        process.env.FILTER_INVALID_CLIENT_METRICS,
        false,
    ),
    lastSeenByEnvironment: parseEnvVarBoolean(
        process.env.LAST_SEEN_BY_ENVIRONMENT,
        false,
    ),
    customRootRolesKillSwitch: parseEnvVarBoolean(
        process.env.UNLEASH_EXPERIMENTAL_CUSTOM_ROOT_ROLES_KILL_SWITCH,
        false,
    ),
    integrationsRework: parseEnvVarBoolean(
        process.env.UNLEASH_INTEGRATIONS,
        false,
    ),
    multipleRoles: parseEnvVarBoolean(
        process.env.UNLEASH_EXPERIMENTAL_MULTIPLE_ROLES,
        false,
    ),
    newApplicationList: parseEnvVarBoolean(
        process.env.UNLEASH_EXPERIMENTAL_NEW_APPLICATION_LIST,
        false,
    ),
    featureNamingPattern: parseEnvVarBoolean(
        process.env.UNLEASH_EXPERIMENTAL_FEATURE_NAMING_PATTERN,
        false,
    ),
};

export const defaultExperimentalOptions: IExperimentalOptions = {
    flags,
    externalResolver: {
        isEnabled: (): boolean => false,
        getVariant: () => getDefaultVariant(),
    },
};

export interface IExperimentalOptions {
    flags: IFlags;
    externalResolver: IExternalFlagResolver;
}

export interface IFlagContext {
    [key: string]: string;
}

export interface IFlagResolver {
    getAll: (context?: IFlagContext) => IFlags;
    isEnabled: (expName: IFlagKey, context?: IFlagContext) => boolean;
    getVariant: (expName: IFlagKey, context?: IFlagContext) => Variant;
}

export interface IExternalFlagResolver {
    isEnabled: (flagName: IFlagKey, context?: IFlagContext) => boolean;
    getVariant: (flagName: IFlagKey, context?: IFlagContext) => Variant;
}<|MERGE_RESOLUTION|>--- conflicted
+++ resolved
@@ -27,13 +27,8 @@
     | 'newApplicationList'
     | 'integrationsRework'
     | 'multipleRoles'
-<<<<<<< HEAD
     | 'featureNamingPattern'
-    | 'doraMetrics'
-    | 'instanceHealthDashboard';
-=======
     | 'doraMetrics';
->>>>>>> 45e089f2
 
 export type IFlags = Partial<{ [key in IFlagKey]: boolean | Variant }>;
 
