import { PayloadType, type Variant } from 'unleash-client';
import { parseEnvVarBoolean } from '../util/index.js';
import { getDefaultVariant } from 'unleash-client/lib/variant.js';
import type { MetricFlagContext } from 'unleash-client/lib/impact-metrics/metric-types.js';
import type { Context } from '../features/playground/feature-evaluator/index.js';

export type IFlagKey =
    | 'accessLogs'
    | 'anonymiseEventLog'
    | 'encryptEmails'
    | 'enableLicense'
    | 'responseTimeWithAppNameKillSwitch'
    | 'maintenanceMode'
    | 'messageBanner'
    | 'strictSchemaValidation'
    | 'personalAccessTokensKillSwitch'
    | 'migrationLock'
    | 'demo'
    | 'advancedPlayground'
    | 'filterInvalidClientMetrics'
    | 'disableMetrics'
    | 'signals'
    | 'automatedActions'
    | 'celebrateUnleash'
    | 'feedbackPosting'
    | 'extendedUsageMetrics'
    | 'feedbackComments'
    | 'killScheduledChangeRequestCache'
    | 'estimateTrafficDataCost'
    | 'useMemoizedActiveTokens'
    | 'queryMissingTokens'
    | 'disableUpdateMaxRevisionId'
    | 'disablePublishUnannouncedEvents'
    | 'outdatedSdksBanner'
    | 'responseTimeMetricsFix'
    | 'disableShowContextFieldSelectionValues'
    | 'manyStrategiesPagination'
    | 'enableLegacyVariants'
    | 'extendedMetrics'
    | 'removeUnsafeInlineStyleSrc'
    | 'projectRoleAssignment'
    | 'originMiddlewareRequestLogging'
    | 'webhookDomainLogging'
    | 'releasePlans'
    | 'productivityReportEmail'
    | 'productivityReportUnsubscribers'
    | 'showUserDeviceCount'
    | 'memorizeStats'
    | 'streaming'
    | 'etagVariant'
    | 'deltaApi'
    | 'uniqueSdkTracking'
    | 'consumptionModel'
    | 'consumptionModelUI'
    | 'edgeObservability'
    | 'reportUnknownFlags'
    | 'customMetrics'
    | 'impactMetrics'
    | 'changeRequestApproverEmails'
    | 'paygTrialEvents'
<<<<<<< HEAD
    | 'timestampsInChangeRequestTimeline'
=======
    | 'paygInstanceStatsEvents'
>>>>>>> 92480554
    | 'lifecycleGraphs'
    | 'addConfiguration'
    | 'filterFlagsToArchive'
    | 'projectListViewToggle'
    | 'fetchMode';

export type IFlags = Partial<{ [key in IFlagKey]: boolean | Variant }>;

const flags: IFlags = {
    anonymiseEventLog: false,
    enableLicense: false,
    responseTimeWithAppNameKillSwitch: parseEnvVarBoolean(
        process.env.UNLEASH_RESPONSE_TIME_WITH_APP_NAME_KILL_SWITCH,
        false,
    ),
    maintenanceMode: parseEnvVarBoolean(
        process.env.UNLEASH_EXPERIMENTAL_MAINTENANCE_MODE,
        false,
    ),
    messageBanner: {
        name: 'message-banner',
        enabled: parseEnvVarBoolean(
            process.env.UNLEASH_EXPERIMENTAL_MESSAGE_BANNER,
            false,
        ),
        payload: {
            type: PayloadType.JSON,
            value:
                process.env.UNLEASH_EXPERIMENTAL_MESSAGE_BANNER_PAYLOAD ?? '',
        },
    },
    strictSchemaValidation: parseEnvVarBoolean(
        process.env.UNLEASH_STRICT_SCHEMA_VALIDTION,
        false,
    ),
    personalAccessTokensKillSwitch: parseEnvVarBoolean(
        process.env.UNLEASH_PAT_KILL_SWITCH,
        false,
    ),
    migrationLock: parseEnvVarBoolean(process.env.MIGRATION_LOCK, true),
    demo: parseEnvVarBoolean(process.env.UNLEASH_DEMO, false),
    filterInvalidClientMetrics: parseEnvVarBoolean(
        process.env.FILTER_INVALID_CLIENT_METRICS,
        false,
    ),
    disableMetrics: parseEnvVarBoolean(
        process.env.UNLEASH_EXPERIMENTAL_DISABLE_METRICS,
        false,
    ),
    signals: parseEnvVarBoolean(
        process.env.UNLEASH_EXPERIMENTAL_SIGNALS,
        false,
    ),
    automatedActions: parseEnvVarBoolean(
        process.env.UNLEASH_EXPERIMENTAL_AUTOMATED_ACTIONS,
        false,
    ),
    celebrateUnleash: parseEnvVarBoolean(
        process.env.UNLEASH_EXPERIMENTAL_CELEBRATE_UNLEASH,
        false,
    ),
    feedbackPosting: parseEnvVarBoolean(
        process.env.UNLEASH_EXPERIMENTAL_FEEDBACK_POSTING,
        false,
    ),
    encryptEmails: parseEnvVarBoolean(
        process.env.UNLEASH_EXPERIMENTAL_ENCRYPT_EMAILS,
        false,
    ),
    extendedUsageMetrics: parseEnvVarBoolean(
        process.env.UNLEASH_EXPERIMENTAL_EXTENDED_USAGE_METRICS,
        false,
    ),
    outdatedSdksBanner: parseEnvVarBoolean(
        process.env.UNLEASH_EXPERIMENTAL_OUTDATED_SDKS_BANNER,
        false,
    ),
    feedbackComments: {
        name: 'feedbackComments',
        enabled: parseEnvVarBoolean(
            process.env.UNLEASH_EXPERIMENTAL_FEEDBACK_COMMENTS,
            false,
        ),
        payload: {
            type: PayloadType.JSON,
            value:
                process.env.UNLEASH_EXPERIMENTAL_FEEDBACK_COMMENTS_PAYLOAD ??
                '',
        },
    },
    useMemoizedActiveTokens: parseEnvVarBoolean(
        process.env.UNLEASH_EXPERIMENTAL_MEMOIZED_ACTIVE_TOKENS,
        false,
    ),
    killScheduledChangeRequestCache: parseEnvVarBoolean(
        process.env.UNLEASH_EXPERIMENTAL_KILL_SCHEDULED_CHANGE_REQUEST_CACHE,
        false,
    ),
    estimateTrafficDataCost: parseEnvVarBoolean(
        process.env.UNLEASH_EXPERIMENTAL_ESTIMATE_TRAFFIC_DATA_COST,
        false,
    ),
    disableUpdateMaxRevisionId: parseEnvVarBoolean(
        process.env.UNLEASH_EXPERIMENTAL_DISABLE_SCHEDULED_CACHES,
        false,
    ),
    disablePublishUnannouncedEvents: parseEnvVarBoolean(
        process.env.UNLEASH_EXPERIMENTAL_DISABLE_SCHEDULED_CACHES,
        false,
    ),
    queryMissingTokens: parseEnvVarBoolean(
        process.env.UNLEASH_EXPERIMENTAL_QUERY_MISSING_TOKENS,
        false,
    ),
    responseTimeMetricsFix: parseEnvVarBoolean(
        process.env.UNLEASH_EXPERIMENTAL_RESPONSE_TIME_METRICS_FIX,
        false,
    ),
    disableShowContextFieldSelectionValues: parseEnvVarBoolean(
        process.env
            .UNLEASH_EXPERIMENTAL_DISABLE_SHOW_CONTEXT_FIELD_SELECTION_VALUES,
        false,
    ),
    manyStrategiesPagination: parseEnvVarBoolean(
        process.env.UNLEASH_EXPERIMENTAL_MANY_STRATEGIES_PAGINATION,
        false,
    ),
    enableLegacyVariants: parseEnvVarBoolean(
        process.env.UNLEASH_EXPERIMENTAL_ENABLE_LEGACY_VARIANTS,
        false,
    ),
    extendedMetrics: parseEnvVarBoolean(
        process.env.UNLEASH_EXPERIMENTAL_EXTENDED_METRICS,
        false,
    ),
    removeUnsafeInlineStyleSrc: parseEnvVarBoolean(
        process.env.UNLEASH_EXPERIMENTAL_REMOVE_UNSAFE_INLINE_STYLE_SRC,
        false,
    ),
    projectRoleAssignment: parseEnvVarBoolean(
        process.env.UNLEASH_EXPERIMENTAL_PROJECT_ROLE_ASSIGNMENT,
        false,
    ),
    originMiddlewareRequestLogging: parseEnvVarBoolean(
        process.env.UNLEASH_ORIGIN_MIDDLEWARE_REQUEST_LOGGING,
        false,
    ),
    webhookDomainLogging: parseEnvVarBoolean(
        process.env.UNLEASH_EXPERIMENT_WEBHOOK_DOMAIN_LOGGING,
        false,
    ),
    releasePlans: parseEnvVarBoolean(
        process.env.UNLEASH_EXPERIMENTAL_RELEASE_PLANS,
        false,
    ),
    productivityReportEmail: parseEnvVarBoolean(
        process.env.UNLEASH_EXPERIMENTAL_PRODUCTIVITY_REPORT_EMAIL,
        false,
    ),
    productivityReportUnsubscribers: parseEnvVarBoolean(
        process.env.UNLEASH_EXPERIMENTAL_PRODUCTIVITY_REPORT_UNSUBSCRIBERS,
        false,
    ),
    showUserDeviceCount: parseEnvVarBoolean(
        process.env.UNLEASH_EXPERIMENTAL_SHOW_USER_DEVICE_COUNT,
        false,
    ),
    streaming: parseEnvVarBoolean(
        process.env.UNLEASH_EXPERIMENTAL_STREAMING,
        false,
    ),
    etagVariant: {
        name: 'disabled',
        feature_enabled: false,
        enabled: false,
    },
    deltaApi: parseEnvVarBoolean(
        process.env.UNLEASH_EXPERIMENTAL_DELTA_API,
        false,
    ),
    uniqueSdkTracking: parseEnvVarBoolean(
        process.env.UNLEASH_EXPERIMENTAL_UNIQUE_SDK_TRACKING,
        false,
    ),
    consumptionModel: parseEnvVarBoolean(
        process.env.EXPERIMENTAL_CONSUMPTION_MODEL,
        false,
    ),
    consumptionModelUI: parseEnvVarBoolean(
        process.env.EXPERIMENTAL_CONSUMPTION_MODEL_UI,
        false,
    ),
    edgeObservability: parseEnvVarBoolean(
        process.env.EXPERIMENTAL_EDGE_OBSERVABILITY,
        false,
    ),
    reportUnknownFlags: parseEnvVarBoolean(
        process.env.UNLEASH_EXPERIMENTAL_REPORT_UNKNOWN_FLAGS,
        false,
    ),
    changeRequestApproverEmails: parseEnvVarBoolean(
        process.env.UNLEASH_EXPERIMENTAL_CHANGE_REQUEST_APPROVER_EMAILS,
        false,
    ),
    impactMetrics: parseEnvVarBoolean(
        process.env.UNLEASH_EXPERIMENTAL_IMPACT_METRICS,
        false,
    ),
    paygTrialEvents: parseEnvVarBoolean(
        process.env.UNLEASH_EXPERIMENTAL_PAYG_TRIAL_EVENTS,
        false,
    ),
<<<<<<< HEAD
    timestampsInChangeRequestTimeline: parseEnvVarBoolean(
        process.env.UNLEASH_EXPERIMENTAL_TIMESTAMPS_IN_CHANGE_REQUEST_TIMELINE,
=======
    paygInstanceStatsEvents: parseEnvVarBoolean(
        process.env.UNLEASH_EXPERIMENTAL_PAYG_INSTANCE_STATS_EVENTS,
>>>>>>> 92480554
        false,
    ),
    lifecycleGraphs: parseEnvVarBoolean(
        process.env.UNLEASH_EXPERIMENTAL_LIFECYCLE_GRAPHS,
        false,
    ),
    addConfiguration: parseEnvVarBoolean(
        process.env.UNLEASH_EXPERIMENTAL_ADD_CONFIGURATION,
        false,
    ),
    filterFlagsToArchive: parseEnvVarBoolean(
        process.env.UNLEASH_EXPERIMENTAL_FILTER_FLAGS_TO_ARCHIVE,
        false,
    ),
    projectListViewToggle: parseEnvVarBoolean(
        process.env.UNLEASH_EXPERIMENTAL_PROJECT_LIST_VIEW_TOGGLE,
        false,
    ),
    fetchMode: {
        name: 'disabled',
        feature_enabled: false,
        enabled: false,
    },
};

export const defaultExperimentalOptions: IExperimentalOptions = {
    flags,
    externalResolver: {
        isEnabled: (): boolean => false,
        getVariant: () => getDefaultVariant(),
        getStaticContext: () => ({}),
    },
};

export interface IExperimentalOptions {
    flags: IFlags;
    externalResolver: IExternalFlagResolver;
}

export interface IFlagContext extends Context {}

export interface IFlagResolver {
    getAll: (context?: IFlagContext) => IFlags;
    isEnabled: (expName: IFlagKey, context?: IFlagContext) => boolean;
    getVariant: (expName: IFlagKey, context?: IFlagContext) => Variant;
    getStaticContext: () => IFlagContext;
    impactMetrics?: IImpactMetricsResolver;
}

export interface IExternalFlagResolver {
    isEnabled: (flagName: IFlagKey, context?: IFlagContext) => boolean;
    getVariant: (flagName: IFlagKey, context?: IFlagContext) => Variant;
    getStaticContext: () => IFlagContext;
    impactMetrics?: IImpactMetricsResolver;
}

export interface IImpactMetricsResolver {
    defineCounter(name: string, help: string);
    defineGauge(name: string, help: string);
    incrementCounter(
        name: string,
        value?: number,
        metricsFlagContext?: MetricFlagContext,
    ): void;
    updateGauge(
        name: string,
        value: number,
        metricsFlagContext?: MetricFlagContext,
    ): void;
}<|MERGE_RESOLUTION|>--- conflicted
+++ resolved
@@ -58,11 +58,6 @@
     | 'impactMetrics'
     | 'changeRequestApproverEmails'
     | 'paygTrialEvents'
-<<<<<<< HEAD
-    | 'timestampsInChangeRequestTimeline'
-=======
-    | 'paygInstanceStatsEvents'
->>>>>>> 92480554
     | 'lifecycleGraphs'
     | 'addConfiguration'
     | 'filterFlagsToArchive'
@@ -273,15 +268,6 @@
     ),
     paygTrialEvents: parseEnvVarBoolean(
         process.env.UNLEASH_EXPERIMENTAL_PAYG_TRIAL_EVENTS,
-        false,
-    ),
-<<<<<<< HEAD
-    timestampsInChangeRequestTimeline: parseEnvVarBoolean(
-        process.env.UNLEASH_EXPERIMENTAL_TIMESTAMPS_IN_CHANGE_REQUEST_TIMELINE,
-=======
-    paygInstanceStatsEvents: parseEnvVarBoolean(
-        process.env.UNLEASH_EXPERIMENTAL_PAYG_INSTANCE_STATS_EVENTS,
->>>>>>> 92480554
         false,
     ),
     lifecycleGraphs: parseEnvVarBoolean(
