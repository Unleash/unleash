import { Variant, PayloadType } from 'unleash-client';
import { parseEnvVarBoolean } from '../util';
import { getDefaultVariant } from 'unleash-client/lib/variant';

export type IFlagKey =
    | 'anonymiseEventLog'
    | 'embedProxy'
    | 'embedProxyFrontend'
    | 'responseTimeWithAppNameKillSwitch'
    | 'maintenanceMode'
    | 'messageBanner'
    | 'featuresExportImport'
    | 'caseInsensitiveInOperators'
    | 'strictSchemaValidation'
    | 'proPlanAutoCharge'
    | 'personalAccessTokensKillSwitch'
    | 'migrationLock'
    | 'demo'
    | 'googleAuthEnabled'
    | 'disableBulkToggle'
    | 'disableNotifications'
    | 'advancedPlayground'
    | 'slackAppAddon'
    | 'filterInvalidClientMetrics'
    | 'lastSeenByEnvironment'
    | 'customRootRolesKillSwitch'
    | 'integrationsRework'
    | 'multipleRoles'
    | 'featureNamingPattern'
    | 'doraMetrics'
    | 'variantTypeNumber'
<<<<<<< HEAD
    | 'datadogJsonTemplate';
=======
    | 'accessOverview'
    | 'privateProjects';
>>>>>>> 94b65542

export type IFlags = Partial<{ [key in IFlagKey]: boolean | Variant }>;

const flags: IFlags = {
    anonymiseEventLog: false,
    embedProxy: parseEnvVarBoolean(
        process.env.UNLEASH_EXPERIMENTAL_EMBED_PROXY,
        true,
    ),
    embedProxyFrontend: parseEnvVarBoolean(
        process.env.UNLEASH_EXPERIMENTAL_EMBED_PROXY_FRONTEND,
        true,
    ),
    responseTimeWithAppNameKillSwitch: parseEnvVarBoolean(
        process.env.UNLEASH_RESPONSE_TIME_WITH_APP_NAME_KILL_SWITCH,
        false,
    ),
    maintenanceMode: parseEnvVarBoolean(
        process.env.UNLEASH_EXPERIMENTAL_MAINTENANCE_MODE,
        false,
    ),
    messageBanner: {
        name: 'message-banner',
        enabled: parseEnvVarBoolean(
            process.env.UNLEASH_EXPERIMENTAL_MESSAGE_BANNER,
            false,
        ),
        payload: {
            type: PayloadType.JSON,
            value:
                process.env.UNLEASH_EXPERIMENTAL_MESSAGE_BANNER_PAYLOAD ?? '',
        },
    },
    featuresExportImport: parseEnvVarBoolean(
        process.env.UNLEASH_EXPERIMENTAL_FEATURES_EXPORT_IMPORT,
        true,
    ),
    caseInsensitiveInOperators: parseEnvVarBoolean(
        process.env.UNLEASH_EXPERIMENTAL_CASE_INSENSITIVE_IN_OPERATORS,
        false,
    ),
    strictSchemaValidation: parseEnvVarBoolean(
        process.env.UNLEASH_STRICT_SCHEMA_VALIDTION,
        false,
    ),
    proPlanAutoCharge: parseEnvVarBoolean(
        process.env.UNLEASH_PRO_PLAN_AUTO_CHARGE,
        false,
    ),
    personalAccessTokensKillSwitch: parseEnvVarBoolean(
        process.env.UNLEASH_PAT_KILL_SWITCH,
        false,
    ),
    migrationLock: parseEnvVarBoolean(process.env.MIGRATION_LOCK, true),
    demo: parseEnvVarBoolean(process.env.UNLEASH_DEMO, false),
    googleAuthEnabled: parseEnvVarBoolean(
        process.env.GOOGLE_AUTH_ENABLED,
        false,
    ),
    disableBulkToggle: parseEnvVarBoolean(
        process.env.DISABLE_BULK_TOGGLE,
        false,
    ),
    disableNotifications: parseEnvVarBoolean(
        process.env.DISABLE_NOTIFICATIONS,
        false,
    ),
    slackAppAddon: parseEnvVarBoolean(
        process.env.UNLEASH_SLACK_APP_ADDON,
        false,
    ),
    filterInvalidClientMetrics: parseEnvVarBoolean(
        process.env.FILTER_INVALID_CLIENT_METRICS,
        false,
    ),
    lastSeenByEnvironment: parseEnvVarBoolean(
        process.env.LAST_SEEN_BY_ENVIRONMENT,
        false,
    ),
    customRootRolesKillSwitch: parseEnvVarBoolean(
        process.env.UNLEASH_EXPERIMENTAL_CUSTOM_ROOT_ROLES_KILL_SWITCH,
        false,
    ),
    integrationsRework: parseEnvVarBoolean(
        process.env.UNLEASH_INTEGRATIONS,
        false,
    ),
    multipleRoles: parseEnvVarBoolean(
        process.env.UNLEASH_EXPERIMENTAL_MULTIPLE_ROLES,
        false,
    ),
    featureNamingPattern: parseEnvVarBoolean(
        process.env.UNLEASH_EXPERIMENTAL_FEATURE_NAMING_PATTERN,
        false,
    ),
    doraMetrics: parseEnvVarBoolean(
        process.env.UNLEASH_EXPERIMENTAL_DORA_METRICS,
        false,
    ),
    variantTypeNumber: parseEnvVarBoolean(
        process.env.UNLEASH_EXPERIMENTAL_VARIANT_TYPE_NUMBER,
        false,
    ),
<<<<<<< HEAD
    datadogJsonTemplate: parseEnvVarBoolean(
        process.env.UNLEASH_EXPERIMENTAL_DATADOG_JSON_TEMPLATE,
=======
    privateProjects: parseEnvVarBoolean(
        process.env.UNLEASH_EXPERIMENTAL_PRIVATE_PROJECTS,
        false,
    ),
    accessOverview: parseEnvVarBoolean(
        process.env.UNLEASH_EXPERIMENTAL_ACCESS_OVERVIEW,
>>>>>>> 94b65542
        false,
    ),
};

export const defaultExperimentalOptions: IExperimentalOptions = {
    flags,
    externalResolver: {
        isEnabled: (): boolean => false,
        getVariant: () => getDefaultVariant(),
    },
};

export interface IExperimentalOptions {
    flags: IFlags;
    externalResolver: IExternalFlagResolver;
}

export interface IFlagContext {
    [key: string]: string;
}

export interface IFlagResolver {
    getAll: (context?: IFlagContext) => IFlags;
    isEnabled: (expName: IFlagKey, context?: IFlagContext) => boolean;
    getVariant: (expName: IFlagKey, context?: IFlagContext) => Variant;
}

export interface IExternalFlagResolver {
    isEnabled: (flagName: IFlagKey, context?: IFlagContext) => boolean;
    getVariant: (flagName: IFlagKey, context?: IFlagContext) => Variant;
}<|MERGE_RESOLUTION|>--- conflicted
+++ resolved
@@ -29,12 +29,9 @@
     | 'featureNamingPattern'
     | 'doraMetrics'
     | 'variantTypeNumber'
-<<<<<<< HEAD
+    | 'accessOverview'
+    | 'privateProjects'
     | 'datadogJsonTemplate';
-=======
-    | 'accessOverview'
-    | 'privateProjects';
->>>>>>> 94b65542
 
 export type IFlags = Partial<{ [key in IFlagKey]: boolean | Variant }>;
 
@@ -138,17 +135,16 @@
         process.env.UNLEASH_EXPERIMENTAL_VARIANT_TYPE_NUMBER,
         false,
     ),
-<<<<<<< HEAD
-    datadogJsonTemplate: parseEnvVarBoolean(
-        process.env.UNLEASH_EXPERIMENTAL_DATADOG_JSON_TEMPLATE,
-=======
     privateProjects: parseEnvVarBoolean(
         process.env.UNLEASH_EXPERIMENTAL_PRIVATE_PROJECTS,
         false,
     ),
     accessOverview: parseEnvVarBoolean(
         process.env.UNLEASH_EXPERIMENTAL_ACCESS_OVERVIEW,
->>>>>>> 94b65542
+        false,
+    ),
+    datadogJsonTemplate: parseEnvVarBoolean(
+        process.env.UNLEASH_EXPERIMENTAL_DATADOG_JSON_TEMPLATE,
         false,
     ),
 };
