--- conflicted
+++ resolved
@@ -56,11 +56,6 @@
     | 'extendedMetrics'
     | 'removeUnsafeInlineStyleSrc'
     | 'originMiddleware'
-<<<<<<< HEAD
-    | 'archiveProjects'
-=======
-    | 'projectListImprovements'
->>>>>>> 553e0499
     | 'useProjectReadModel'
     | 'addonUsageMetrics'
     | 'onboardingMetrics'
@@ -284,15 +279,6 @@
         process.env.UNLEASH_EXPERIMENTAL_ORIGIN_MIDDLEWARE,
         false,
     ),
-<<<<<<< HEAD
-    archiveProjects: parseEnvVarBoolean(
-        process.env.UNLEASH_EXPERIMENTAL_ARCHIVE_PROJECTS,
-=======
-    projectListImprovements: parseEnvVarBoolean(
-        process.env.UNLEASH_EXPERIMENTAL_PROJECT_LIST_IMPROVEMENTS,
->>>>>>> 553e0499
-        false,
-    ),
     useProjectReadModel: parseEnvVarBoolean(
         process.env.UNLEASH_EXPERIMENTAL_USE_PROJECT_READ_MODEL,
         false,
