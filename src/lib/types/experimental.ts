import { PayloadType, type Variant } from 'unleash-client';
import { parseEnvVarBoolean } from '../util';
import { getDefaultVariant } from 'unleash-client/lib/variant';

export type IFlagKey =
    | 'accessLogs'
    | 'anonymiseEventLog'
    | 'encryptEmails'
    | 'enableLicense'
    | 'enableLicenseChecker'
    | 'embedProxy'
    | 'embedProxyFrontend'
    | 'responseTimeWithAppNameKillSwitch'
    | 'maintenanceMode'
    | 'messageBanner'
    | 'featuresExportImport'
    | 'caseInsensitiveInOperators'
    | 'strictSchemaValidation'
    | 'personalAccessTokensKillSwitch'
    | 'migrationLock'
    | 'demo'
    | 'googleAuthEnabled'
    | 'disableBulkToggle'
    | 'disableNotifications'
    | 'advancedPlayground'
    | 'filterInvalidClientMetrics'
    | 'disableMetrics'
    | 'stripHeadersOnAPI'
    | 'signals'
    | 'automatedActions'
    | 'celebrateUnleash'
    | 'featureSearchFeedback'
    | 'featureSearchFeedbackPosting'
    | 'edgeBulkMetrics'
    | 'extendedUsageMetrics'
    | 'adminTokenKillSwitch'
    | 'killInsightsUI'
    | 'feedbackComments'
    | 'showInactiveUsers'
    | 'killScheduledChangeRequestCache'
    | 'collectTrafficDataUsage'
    | 'displayTrafficDataUsage'
    | 'estimateTrafficDataCost'
    | 'useMemoizedActiveTokens'
    | 'queryMissingTokens'
    | 'checkEdgeValidTokensFromCache'
    | 'userAccessUIEnabled'
    | 'disableUpdateMaxRevisionId'
    | 'disablePublishUnannouncedEvents'
    | 'outdatedSdksBanner'
    | 'responseTimeMetricsFix'
    | 'scimApi'
    | 'displayEdgeBanner'
    | 'disableShowContextFieldSelectionValues'
    | 'projectOverviewRefactorFeedback'
    | 'featureLifecycle'
    | 'featureLifecycleMetrics'
<<<<<<< HEAD
    | 'projectListFilterMyProjects'
=======
    | 'projectsListNewCards'
>>>>>>> bea59294
    | 'parseProjectFromSession'
    | 'createProjectWithEnvironmentConfig'
    | 'manyStrategiesPagination'
    | 'newCreateProjectUI'
    | 'enableLegacyVariants'
    | 'debugMetrics'
    | 'navigationSidebar';

export type IFlags = Partial<{ [key in IFlagKey]: boolean | Variant }>;

const flags: IFlags = {
    anonymiseEventLog: false,
    enableLicense: false,
    enableLicenseChecker: false,
    embedProxy: parseEnvVarBoolean(
        process.env.UNLEASH_EXPERIMENTAL_EMBED_PROXY,
        true,
    ),
    embedProxyFrontend: parseEnvVarBoolean(
        process.env.UNLEASH_EXPERIMENTAL_EMBED_PROXY_FRONTEND,
        true,
    ),
    responseTimeWithAppNameKillSwitch: parseEnvVarBoolean(
        process.env.UNLEASH_RESPONSE_TIME_WITH_APP_NAME_KILL_SWITCH,
        false,
    ),
    maintenanceMode: parseEnvVarBoolean(
        process.env.UNLEASH_EXPERIMENTAL_MAINTENANCE_MODE,
        false,
    ),
    messageBanner: {
        name: 'message-banner',
        enabled: parseEnvVarBoolean(
            process.env.UNLEASH_EXPERIMENTAL_MESSAGE_BANNER,
            false,
        ),
        payload: {
            type: PayloadType.JSON,
            value:
                process.env.UNLEASH_EXPERIMENTAL_MESSAGE_BANNER_PAYLOAD ?? '',
        },
    },
    featuresExportImport: parseEnvVarBoolean(
        process.env.UNLEASH_EXPERIMENTAL_FEATURES_EXPORT_IMPORT,
        true,
    ),
    caseInsensitiveInOperators: parseEnvVarBoolean(
        process.env.UNLEASH_EXPERIMENTAL_CASE_INSENSITIVE_IN_OPERATORS,
        false,
    ),
    strictSchemaValidation: parseEnvVarBoolean(
        process.env.UNLEASH_STRICT_SCHEMA_VALIDTION,
        false,
    ),
    personalAccessTokensKillSwitch: parseEnvVarBoolean(
        process.env.UNLEASH_PAT_KILL_SWITCH,
        false,
    ),
    migrationLock: parseEnvVarBoolean(process.env.MIGRATION_LOCK, true),
    demo: parseEnvVarBoolean(process.env.UNLEASH_DEMO, false),
    googleAuthEnabled: parseEnvVarBoolean(
        process.env.GOOGLE_AUTH_ENABLED,
        false,
    ),
    disableBulkToggle: parseEnvVarBoolean(
        process.env.DISABLE_BULK_TOGGLE,
        false,
    ),
    disableNotifications: parseEnvVarBoolean(
        process.env.DISABLE_NOTIFICATIONS,
        false,
    ),
    filterInvalidClientMetrics: parseEnvVarBoolean(
        process.env.FILTER_INVALID_CLIENT_METRICS,
        false,
    ),
    disableMetrics: parseEnvVarBoolean(
        process.env.UNLEASH_EXPERIMENTAL_DISABLE_METRICS,
        false,
    ),
    signals: parseEnvVarBoolean(
        process.env.UNLEASH_EXPERIMENTAL_SIGNALS,
        false,
    ),
    automatedActions: parseEnvVarBoolean(
        process.env.UNLEASH_EXPERIMENTAL_AUTOMATED_ACTIONS,
        false,
    ),
    celebrateUnleash: parseEnvVarBoolean(
        process.env.UNLEASH_EXPERIMENTAL_CELEBRATE_UNLEASH,
        false,
    ),
    featureSearchFeedback: {
        name: 'withText',
        enabled: parseEnvVarBoolean(
            process.env.UNLEASH_EXPERIMENTAL_FEATURE_SEARCH_FEEDBACK,
            false,
        ),
        payload: {
            type: PayloadType.JSON,
            value:
                process.env
                    .UNLEASH_EXPERIMENTAL_FEATURE_SEARCH_FEEDBACK_PAYLOAD ?? '',
        },
    },
    featureSearchFeedbackPosting: parseEnvVarBoolean(
        process.env.UNLEASH_EXPERIMENTAL_FEATURE_SEARCH_FEEDBACK_POSTING,
        false,
    ),
    encryptEmails: parseEnvVarBoolean(
        process.env.UNLEASH_EXPERIMENTAL_ENCRYPT_EMAILS,
        false,
    ),
    edgeBulkMetrics: parseEnvVarBoolean(
        process.env.UNLEASH_EXPERIMENTAL_EDGE_BULK_METRICS,
        false,
    ),
    extendedUsageMetrics: parseEnvVarBoolean(
        process.env.UNLEASH_EXPERIMENTAL_EXTENDED_USAGE_METRICS,
        false,
    ),
    adminTokenKillSwitch: parseEnvVarBoolean(
        process.env.UNLEASH_EXPERIMENTAL_ADMIN_TOKEN_KILL_SWITCH,
        false,
    ),
    killInsightsUI: parseEnvVarBoolean(
        process.env.UNLEASH_EXPERIMENTAL_KILL_INSIGHTS_UI,
        false,
    ),
    outdatedSdksBanner: parseEnvVarBoolean(
        process.env.UNLEASH_EXPERIMENTAL_OUTDATED_SDKS_BANNER,
        false,
    ),
    feedbackComments: {
        name: 'feedbackComments',
        enabled: parseEnvVarBoolean(
            process.env.UNLEASH_EXPERIMENTAL_FEEDBACK_COMMENTS,
            false,
        ),
        payload: {
            type: PayloadType.JSON,
            value:
                process.env.UNLEASH_EXPERIMENTAL_FEEDBACK_COMMENTS_PAYLOAD ??
                '',
        },
    },
    showInactiveUsers: parseEnvVarBoolean(
        process.env.UNLEASH_EXPERIMENTAL_SHOW_INACTIVE_USERS,
        false,
    ),
    useMemoizedActiveTokens: parseEnvVarBoolean(
        process.env.UNLEASH_EXPERIMENTAL_MEMOIZED_ACTIVE_TOKENS,
        false,
    ),
    killScheduledChangeRequestCache: parseEnvVarBoolean(
        process.env.UNLEASH_EXPERIMENTAL_KILL_SCHEDULED_CHANGE_REQUEST_CACHE,
        false,
    ),
    collectTrafficDataUsage: parseEnvVarBoolean(
        process.env.UNLEASH_EXPERIMENTAL_COLLECT_TRAFFIC_DATA_USAGE,
        false,
    ),
    displayTrafficDataUsage: parseEnvVarBoolean(
        process.env.UNLEASH_EXPERIMENTAL_DISPLAY_TRAFFIC_DATA_USAGE,
        false,
    ),
    estimateTrafficDataCost: parseEnvVarBoolean(
        process.env.UNLEASH_EXPERIMENTAL_ESTIMATE_TRAFFIC_DATA_COST,
        false,
    ),
    userAccessUIEnabled: parseEnvVarBoolean(
        process.env.UNLEASH_EXPERIMENTAL_USER_ACCESS_UI_ENABLED,
        false,
    ),
    disableUpdateMaxRevisionId: parseEnvVarBoolean(
        process.env.UNLEASH_EXPERIMENTAL_DISABLE_SCHEDULED_CACHES,
        false,
    ),
    disablePublishUnannouncedEvents: parseEnvVarBoolean(
        process.env.UNLEASH_EXPERIMENTAL_DISABLE_SCHEDULED_CACHES,
        false,
    ),
    queryMissingTokens: parseEnvVarBoolean(
        process.env.UNLEASH_EXPERIMENTAL_QUERY_MISSING_TOKENS,
        false,
    ),
    scimApi: parseEnvVarBoolean(
        process.env.UNLEASH_EXPERIMENTAL_SCIM_API,
        false,
    ),
    displayEdgeBanner: parseEnvVarBoolean(
        process.env.UNLEASH_EXPERIMENTAL_DISPLAY_EDGE_BANNER,
        false,
    ),
    responseTimeMetricsFix: parseEnvVarBoolean(
        process.env.UNLEASH_EXPERIMENTAL_RESPONSE_TIME_METRICS_FIX,
        false,
    ),
    disableShowContextFieldSelectionValues: parseEnvVarBoolean(
        process.env
            .UNLEASH_EXPERIMENTAL_DISABLE_SHOW_CONTEXT_FIELD_SELECTION_VALUES,
        false,
    ),
    projectOverviewRefactorFeedback: parseEnvVarBoolean(
        process.env.UNLEASH_EXPERIMENTAL_PROJECT_OVERVIEW_REFACTOR_FEEDBACK,
        false,
    ),
    featureLifecycle: parseEnvVarBoolean(
        process.env.UNLEASH_EXPERIMENTAL_FEATURE_LIFECYCLE,
        false,
    ),
    parseProjectFromSession: parseEnvVarBoolean(
        process.env.UNLEASH_EXPERIMENTAL_PARSE_PROJECT_FROM_SESSION,
        false,
    ),
    createProjectWithEnvironmentConfig: parseEnvVarBoolean(
        process.env.UNLEASH_EXPERIMENTAL_CREATE_PROJECT_WITH_ENVIRONMENT_CONFIG,
        false,
    ),
    newCreateProjectUI: parseEnvVarBoolean(
        process.env.UNLEASH_EXPERIMENTAL_NEW_CREATE_PROJECT_UI,
        false,
    ),
    manyStrategiesPagination: parseEnvVarBoolean(
        process.env.UNLEASH_EXPERIMENTAL_MANY_STRATEGIES_PAGINATION,
        false,
    ),
    enableLegacyVariants: parseEnvVarBoolean(
        process.env.UNLEASH_EXPERIMENTAL_ENABLE_LEGACY_VARIANTS,
        false,
    ),
    debugMetrics: parseEnvVarBoolean(
        process.env.UNLEASH_EXPERIMENTAL_DEBUG_METRICS,
        false,
    ),
    navigationSidebar: parseEnvVarBoolean(
        process.env.UNLEASH_EXPERIMENTAL_SIDEBAR_NAVIGATION,
        false,
    ),
};

export const defaultExperimentalOptions: IExperimentalOptions = {
    flags,
    externalResolver: {
        isEnabled: (): boolean => false,
        getVariant: () => getDefaultVariant(),
    },
};

export interface IExperimentalOptions {
    flags: IFlags;
    externalResolver: IExternalFlagResolver;
}

export interface IFlagContext {
    [key: string]: string;
}

export interface IFlagResolver {
    getAll: (context?: IFlagContext) => IFlags;
    isEnabled: (expName: IFlagKey, context?: IFlagContext) => boolean;
    getVariant: (expName: IFlagKey, context?: IFlagContext) => Variant;
}

export interface IExternalFlagResolver {
    isEnabled: (flagName: IFlagKey, context?: IFlagContext) => boolean;
    getVariant: (flagName: IFlagKey, context?: IFlagContext) => Variant;
}<|MERGE_RESOLUTION|>--- conflicted
+++ resolved
@@ -55,11 +55,6 @@
     | 'projectOverviewRefactorFeedback'
     | 'featureLifecycle'
     | 'featureLifecycleMetrics'
-<<<<<<< HEAD
-    | 'projectListFilterMyProjects'
-=======
-    | 'projectsListNewCards'
->>>>>>> bea59294
     | 'parseProjectFromSession'
     | 'createProjectWithEnvironmentConfig'
     | 'manyStrategiesPagination'
