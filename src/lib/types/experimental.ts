import { Variant, PayloadType } from 'unleash-client';
import { parseEnvVarBoolean } from '../util';
import { getDefaultVariant } from 'unleash-client/lib/variant';

export type IFlagKey =
    | 'anonymiseEventLog'
    | 'embedProxy'
    | 'embedProxyFrontend'
    | 'responseTimeWithAppNameKillSwitch'
    | 'maintenanceMode'
    | 'messageBanner'
    | 'featuresExportImport'
    | 'caseInsensitiveInOperators'
    | 'strictSchemaValidation'
    | 'proPlanAutoCharge'
    | 'personalAccessTokensKillSwitch'
    | 'migrationLock'
    | 'demo'
    | 'googleAuthEnabled'
    | 'disableBulkToggle'
    | 'disableNotifications'
    | 'advancedPlayground'
    | 'slackAppAddon'
    | 'filterInvalidClientMetrics'
    | 'lastSeenByEnvironment'
    | 'customRootRolesKillSwitch'
    | 'integrationsRework'
    | 'multipleRoles'
    | 'featureNamingPattern'
    | 'doraMetrics'
    | 'variantTypeNumber'
    | 'accessOverview'
    | 'privateProjects'
<<<<<<< HEAD
    | 'datadogJsonTemplate';
=======
    | 'dependentFeatures';
>>>>>>> 2186e2b5

export type IFlags = Partial<{ [key in IFlagKey]: boolean | Variant }>;

const flags: IFlags = {
    anonymiseEventLog: false,
    embedProxy: parseEnvVarBoolean(
        process.env.UNLEASH_EXPERIMENTAL_EMBED_PROXY,
        true,
    ),
    embedProxyFrontend: parseEnvVarBoolean(
        process.env.UNLEASH_EXPERIMENTAL_EMBED_PROXY_FRONTEND,
        true,
    ),
    responseTimeWithAppNameKillSwitch: parseEnvVarBoolean(
        process.env.UNLEASH_RESPONSE_TIME_WITH_APP_NAME_KILL_SWITCH,
        false,
    ),
    maintenanceMode: parseEnvVarBoolean(
        process.env.UNLEASH_EXPERIMENTAL_MAINTENANCE_MODE,
        false,
    ),
    messageBanner: {
        name: 'message-banner',
        enabled: parseEnvVarBoolean(
            process.env.UNLEASH_EXPERIMENTAL_MESSAGE_BANNER,
            false,
        ),
        payload: {
            type: PayloadType.JSON,
            value:
                process.env.UNLEASH_EXPERIMENTAL_MESSAGE_BANNER_PAYLOAD ?? '',
        },
    },
    featuresExportImport: parseEnvVarBoolean(
        process.env.UNLEASH_EXPERIMENTAL_FEATURES_EXPORT_IMPORT,
        true,
    ),
    caseInsensitiveInOperators: parseEnvVarBoolean(
        process.env.UNLEASH_EXPERIMENTAL_CASE_INSENSITIVE_IN_OPERATORS,
        false,
    ),
    strictSchemaValidation: parseEnvVarBoolean(
        process.env.UNLEASH_STRICT_SCHEMA_VALIDTION,
        false,
    ),
    proPlanAutoCharge: parseEnvVarBoolean(
        process.env.UNLEASH_PRO_PLAN_AUTO_CHARGE,
        false,
    ),
    personalAccessTokensKillSwitch: parseEnvVarBoolean(
        process.env.UNLEASH_PAT_KILL_SWITCH,
        false,
    ),
    migrationLock: parseEnvVarBoolean(process.env.MIGRATION_LOCK, true),
    demo: parseEnvVarBoolean(process.env.UNLEASH_DEMO, false),
    googleAuthEnabled: parseEnvVarBoolean(
        process.env.GOOGLE_AUTH_ENABLED,
        false,
    ),
    disableBulkToggle: parseEnvVarBoolean(
        process.env.DISABLE_BULK_TOGGLE,
        false,
    ),
    disableNotifications: parseEnvVarBoolean(
        process.env.DISABLE_NOTIFICATIONS,
        false,
    ),
    slackAppAddon: parseEnvVarBoolean(
        process.env.UNLEASH_SLACK_APP_ADDON,
        false,
    ),
    filterInvalidClientMetrics: parseEnvVarBoolean(
        process.env.FILTER_INVALID_CLIENT_METRICS,
        false,
    ),
    lastSeenByEnvironment: parseEnvVarBoolean(
        process.env.LAST_SEEN_BY_ENVIRONMENT,
        false,
    ),
    customRootRolesKillSwitch: parseEnvVarBoolean(
        process.env.UNLEASH_EXPERIMENTAL_CUSTOM_ROOT_ROLES_KILL_SWITCH,
        false,
    ),
    integrationsRework: parseEnvVarBoolean(
        process.env.UNLEASH_INTEGRATIONS,
        false,
    ),
    multipleRoles: parseEnvVarBoolean(
        process.env.UNLEASH_EXPERIMENTAL_MULTIPLE_ROLES,
        false,
    ),
    featureNamingPattern: parseEnvVarBoolean(
        process.env.UNLEASH_EXPERIMENTAL_FEATURE_NAMING_PATTERN,
        false,
    ),
    doraMetrics: parseEnvVarBoolean(
        process.env.UNLEASH_EXPERIMENTAL_DORA_METRICS,
        false,
    ),
    dependentFeatures: parseEnvVarBoolean(
        process.env.UNLEASH_EXPERIMENTAL_DEPENDENT_FEATURES,
        false,
    ),
    variantTypeNumber: parseEnvVarBoolean(
        process.env.UNLEASH_EXPERIMENTAL_VARIANT_TYPE_NUMBER,
        false,
    ),
    privateProjects: parseEnvVarBoolean(
        process.env.UNLEASH_EXPERIMENTAL_PRIVATE_PROJECTS,
        false,
    ),
    accessOverview: parseEnvVarBoolean(
        process.env.UNLEASH_EXPERIMENTAL_ACCESS_OVERVIEW,
        false,
    ),
    datadogJsonTemplate: parseEnvVarBoolean(
        process.env.UNLEASH_EXPERIMENTAL_DATADOG_JSON_TEMPLATE,
        false,
    ),
};

export const defaultExperimentalOptions: IExperimentalOptions = {
    flags,
    externalResolver: {
        isEnabled: (): boolean => false,
        getVariant: () => getDefaultVariant(),
    },
};

export interface IExperimentalOptions {
    flags: IFlags;
    externalResolver: IExternalFlagResolver;
}

export interface IFlagContext {
    [key: string]: string;
}

export interface IFlagResolver {
    getAll: (context?: IFlagContext) => IFlags;
    isEnabled: (expName: IFlagKey, context?: IFlagContext) => boolean;
    getVariant: (expName: IFlagKey, context?: IFlagContext) => Variant;
}

export interface IExternalFlagResolver {
    isEnabled: (flagName: IFlagKey, context?: IFlagContext) => boolean;
    getVariant: (flagName: IFlagKey, context?: IFlagContext) => Variant;
}<|MERGE_RESOLUTION|>--- conflicted
+++ resolved
@@ -31,11 +31,8 @@
     | 'variantTypeNumber'
     | 'accessOverview'
     | 'privateProjects'
-<<<<<<< HEAD
+    | 'dependentFeatures'
     | 'datadogJsonTemplate';
-=======
-    | 'dependentFeatures';
->>>>>>> 2186e2b5
 
 export type IFlags = Partial<{ [key in IFlagKey]: boolean | Variant }>;
 
