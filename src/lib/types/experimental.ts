import { parseEnvVarBoolean } from '../util/parseEnvVar';

export type IFlags = Partial<Record<string, boolean>>;

export const defaultExperimentalOptions = {
    flags: {
        ENABLE_DARK_MODE_SUPPORT: false,
        anonymiseEventLog: false,
        embedProxy: parseEnvVarBoolean(
            process.env.UNLEASH_EXPERIMENTAL_EMBED_PROXY,
            false,
        ),
        changeRequests: parseEnvVarBoolean(
            process.env.UNLEASH_EXPERIMENTAL_CHANGE_REQUESTS,
            false,
        ),
        syncSSOGroups: parseEnvVarBoolean(
            process.env.UNLEASH_EXPERIMENTAL_SYNC_SSO_GROUPS,
            false,
        ),
        embedProxyFrontend: parseEnvVarBoolean(
            process.env.UNLEASH_EXPERIMENTAL_EMBED_PROXY_FRONTEND,
            false,
        ),
        batchMetrics: parseEnvVarBoolean(
            process.env.UNLEASH_EXPERIMENTAL_BATCH_METRICS,
            false,
        ),
        responseTimeWithAppName: parseEnvVarBoolean(
            process.env.UNLEASH_EXPERIMENTAL_RESPONSE_TIME_WITH_APP_NAME,
            false,
        ),
        cloneEnvironment: parseEnvVarBoolean(
            process.env.UNLEASH_EXPERIMENTAL_CLONE_ENVIRONMENT,
            false,
        ),
<<<<<<< HEAD
        variantsPerEnvironment: parseEnvVarBoolean(
            process.env.UNLEASH_EXPERIMENTAL_VARIANTS_PER_ENVIRONMENT,
=======
        toggleTagFiltering: parseEnvVarBoolean(
            process.env.UNLEASH_EXPERIMENTAL_TOGGLE_TAG_FILTERING,
>>>>>>> 48c34058
            false,
        ),
    },
    externalResolver: { isEnabled: (): boolean => false },
};

export interface IExperimentalOptions {
    flags: {
        [key: string]: boolean;
        ENABLE_DARK_MODE_SUPPORT?: boolean;
        embedProxy?: boolean;
        embedProxyFrontend?: boolean;
        batchMetrics?: boolean;
        anonymiseEventLog?: boolean;
        syncSSOGroups?: boolean;
        changeRequests?: boolean;
        cloneEnvironment?: boolean;
        environmentVariants?: boolean;
    };
    externalResolver: IExternalFlagResolver;
}

export interface IFlagContext {
    [key: string]: string;
}

export interface IFlagResolver {
    getAll: (context?: IFlagContext) => IFlags;
    isEnabled: (expName: string, context?: IFlagContext) => boolean;
}

export interface IExternalFlagResolver {
    isEnabled: (flagName: string, context?: IFlagContext) => boolean;
}<|MERGE_RESOLUTION|>--- conflicted
+++ resolved
@@ -34,13 +34,12 @@
             process.env.UNLEASH_EXPERIMENTAL_CLONE_ENVIRONMENT,
             false,
         ),
-<<<<<<< HEAD
+        toggleTagFiltering: parseEnvVarBoolean(
+            process.env.UNLEASH_EXPERIMENTAL_TOGGLE_TAG_FILTERING,
+            false,
+        ),
         variantsPerEnvironment: parseEnvVarBoolean(
             process.env.UNLEASH_EXPERIMENTAL_VARIANTS_PER_ENVIRONMENT,
-=======
-        toggleTagFiltering: parseEnvVarBoolean(
-            process.env.UNLEASH_EXPERIMENTAL_TOGGLE_TAG_FILTERING,
->>>>>>> 48c34058
             false,
         ),
     },
