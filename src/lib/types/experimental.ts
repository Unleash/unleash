import { PayloadType, type Variant } from 'unleash-client';
import { parseEnvVarBoolean } from '../util';
import { getDefaultVariant } from 'unleash-client/lib/variant';

export type IFlagKey =
    | 'accessLogs'
    | 'anonymiseEventLog'
    | 'encryptEmails'
    | 'enableLicense'
    | 'enableLicenseChecker'
    | 'embedProxy'
    | 'embedProxyFrontend'
    | 'responseTimeWithAppNameKillSwitch'
    | 'maintenanceMode'
    | 'messageBanner'
    | 'strictSchemaValidation'
    | 'personalAccessTokensKillSwitch'
    | 'migrationLock'
    | 'demo'
    | 'googleAuthEnabled'
    | 'disableBulkToggle'
    | 'disableNotifications'
    | 'advancedPlayground'
    | 'filterInvalidClientMetrics'
    | 'filterExistingFlagNames'
    | 'disableMetrics'
    | 'signals'
    | 'automatedActions'
    | 'celebrateUnleash'
    | 'feedbackPosting'
    | 'extendedUsageMetrics'
    | 'feedbackComments'
    | 'showInactiveUsers'
    | 'killScheduledChangeRequestCache'
    | 'estimateTrafficDataCost'
    | 'useMemoizedActiveTokens'
    | 'queryMissingTokens'
    | 'disableUpdateMaxRevisionId'
    | 'disablePublishUnannouncedEvents'
    | 'outdatedSdksBanner'
    | 'responseTimeMetricsFix'
    | 'disableShowContextFieldSelectionValues'
    | 'manyStrategiesPagination'
    | 'enableLegacyVariants'
    | 'extendedMetrics'
    | 'removeUnsafeInlineStyleSrc'
    | 'projectRoleAssignment'
    | 'originMiddlewareRequestLogging'
    | 'webhookDomainLogging'
    | 'releasePlans'
    | 'productivityReportEmail'
    | 'productivityReportUnsubscribers'
    | 'enterprise-payg'
    | 'flagOverviewRedesign'
    | 'showUserDeviceCount'
    | 'memorizeStats'
    | 'streaming'
    | 'etagVariant'
    | 'deltaApi'
    | 'uniqueSdkTracking'
    | 'consumptionModel'
    | 'teamsIntegrationChangeRequests'
    | 'edgeObservability'
    | 'simplifyDisableFeature'
    | 'adminNavUI'
    | 'tagTypeColor'
    | 'globalChangeRequestConfig'
<<<<<<< HEAD
    | 'newStrategyDropdown'
    | 'flagsOverviewSearch';
=======
    | 'addEditStrategy'
    | 'newStrategyDropdown';
>>>>>>> bd11ece8

export type IFlags = Partial<{ [key in IFlagKey]: boolean | Variant }>;

const flags: IFlags = {
    anonymiseEventLog: false,
    enableLicense: false,
    enableLicenseChecker: false,
    embedProxy: parseEnvVarBoolean(
        process.env.UNLEASH_EXPERIMENTAL_EMBED_PROXY,
        true,
    ),
    embedProxyFrontend: parseEnvVarBoolean(
        process.env.UNLEASH_EXPERIMENTAL_EMBED_PROXY_FRONTEND,
        true,
    ),
    responseTimeWithAppNameKillSwitch: parseEnvVarBoolean(
        process.env.UNLEASH_RESPONSE_TIME_WITH_APP_NAME_KILL_SWITCH,
        false,
    ),
    maintenanceMode: parseEnvVarBoolean(
        process.env.UNLEASH_EXPERIMENTAL_MAINTENANCE_MODE,
        false,
    ),
    messageBanner: {
        name: 'message-banner',
        enabled: parseEnvVarBoolean(
            process.env.UNLEASH_EXPERIMENTAL_MESSAGE_BANNER,
            false,
        ),
        payload: {
            type: PayloadType.JSON,
            value:
                process.env.UNLEASH_EXPERIMENTAL_MESSAGE_BANNER_PAYLOAD ?? '',
        },
    },
    strictSchemaValidation: parseEnvVarBoolean(
        process.env.UNLEASH_STRICT_SCHEMA_VALIDTION,
        false,
    ),
    personalAccessTokensKillSwitch: parseEnvVarBoolean(
        process.env.UNLEASH_PAT_KILL_SWITCH,
        false,
    ),
    migrationLock: parseEnvVarBoolean(process.env.MIGRATION_LOCK, true),
    demo: parseEnvVarBoolean(process.env.UNLEASH_DEMO, false),
    googleAuthEnabled: parseEnvVarBoolean(
        process.env.GOOGLE_AUTH_ENABLED,
        false,
    ),
    disableBulkToggle: parseEnvVarBoolean(
        process.env.DISABLE_BULK_TOGGLE,
        false,
    ),
    disableNotifications: parseEnvVarBoolean(
        process.env.DISABLE_NOTIFICATIONS,
        false,
    ),
    filterInvalidClientMetrics: parseEnvVarBoolean(
        process.env.FILTER_INVALID_CLIENT_METRICS,
        false,
    ),
    filterExistingFlagNames: parseEnvVarBoolean(
        process.env.FILTER_INVALID_CLIENT_METRICS,
        false,
    ),
    disableMetrics: parseEnvVarBoolean(
        process.env.UNLEASH_EXPERIMENTAL_DISABLE_METRICS,
        false,
    ),
    signals: parseEnvVarBoolean(
        process.env.UNLEASH_EXPERIMENTAL_SIGNALS,
        false,
    ),
    automatedActions: parseEnvVarBoolean(
        process.env.UNLEASH_EXPERIMENTAL_AUTOMATED_ACTIONS,
        false,
    ),
    celebrateUnleash: parseEnvVarBoolean(
        process.env.UNLEASH_EXPERIMENTAL_CELEBRATE_UNLEASH,
        false,
    ),
    feedbackPosting: parseEnvVarBoolean(
        process.env.UNLEASH_EXPERIMENTAL_FEEDBACK_POSTING,
        false,
    ),
    encryptEmails: parseEnvVarBoolean(
        process.env.UNLEASH_EXPERIMENTAL_ENCRYPT_EMAILS,
        false,
    ),
    extendedUsageMetrics: parseEnvVarBoolean(
        process.env.UNLEASH_EXPERIMENTAL_EXTENDED_USAGE_METRICS,
        false,
    ),
    outdatedSdksBanner: parseEnvVarBoolean(
        process.env.UNLEASH_EXPERIMENTAL_OUTDATED_SDKS_BANNER,
        false,
    ),
    feedbackComments: {
        name: 'feedbackComments',
        enabled: parseEnvVarBoolean(
            process.env.UNLEASH_EXPERIMENTAL_FEEDBACK_COMMENTS,
            false,
        ),
        payload: {
            type: PayloadType.JSON,
            value:
                process.env.UNLEASH_EXPERIMENTAL_FEEDBACK_COMMENTS_PAYLOAD ??
                '',
        },
    },
    showInactiveUsers: parseEnvVarBoolean(
        process.env.UNLEASH_EXPERIMENTAL_SHOW_INACTIVE_USERS,
        false,
    ),
    useMemoizedActiveTokens: parseEnvVarBoolean(
        process.env.UNLEASH_EXPERIMENTAL_MEMOIZED_ACTIVE_TOKENS,
        false,
    ),
    killScheduledChangeRequestCache: parseEnvVarBoolean(
        process.env.UNLEASH_EXPERIMENTAL_KILL_SCHEDULED_CHANGE_REQUEST_CACHE,
        false,
    ),
    estimateTrafficDataCost: parseEnvVarBoolean(
        process.env.UNLEASH_EXPERIMENTAL_ESTIMATE_TRAFFIC_DATA_COST,
        false,
    ),
    disableUpdateMaxRevisionId: parseEnvVarBoolean(
        process.env.UNLEASH_EXPERIMENTAL_DISABLE_SCHEDULED_CACHES,
        false,
    ),
    disablePublishUnannouncedEvents: parseEnvVarBoolean(
        process.env.UNLEASH_EXPERIMENTAL_DISABLE_SCHEDULED_CACHES,
        false,
    ),
    queryMissingTokens: parseEnvVarBoolean(
        process.env.UNLEASH_EXPERIMENTAL_QUERY_MISSING_TOKENS,
        false,
    ),
    responseTimeMetricsFix: parseEnvVarBoolean(
        process.env.UNLEASH_EXPERIMENTAL_RESPONSE_TIME_METRICS_FIX,
        false,
    ),
    disableShowContextFieldSelectionValues: parseEnvVarBoolean(
        process.env
            .UNLEASH_EXPERIMENTAL_DISABLE_SHOW_CONTEXT_FIELD_SELECTION_VALUES,
        false,
    ),
    manyStrategiesPagination: parseEnvVarBoolean(
        process.env.UNLEASH_EXPERIMENTAL_MANY_STRATEGIES_PAGINATION,
        false,
    ),
    enableLegacyVariants: parseEnvVarBoolean(
        process.env.UNLEASH_EXPERIMENTAL_ENABLE_LEGACY_VARIANTS,
        false,
    ),
    extendedMetrics: parseEnvVarBoolean(
        process.env.UNLEASH_EXPERIMENTAL_EXTENDED_METRICS,
        false,
    ),
    removeUnsafeInlineStyleSrc: parseEnvVarBoolean(
        process.env.UNLEASH_EXPERIMENTAL_REMOVE_UNSAFE_INLINE_STYLE_SRC,
        false,
    ),
    projectRoleAssignment: parseEnvVarBoolean(
        process.env.UNLEASH_EXPERIMENTAL_PROJECT_ROLE_ASSIGNMENT,
        false,
    ),
    originMiddlewareRequestLogging: parseEnvVarBoolean(
        process.env.UNLEASH_ORIGIN_MIDDLEWARE_REQUEST_LOGGING,
        false,
    ),
    webhookDomainLogging: parseEnvVarBoolean(
        process.env.UNLEASH_EXPERIMENT_WEBHOOK_DOMAIN_LOGGING,
        false,
    ),
    releasePlans: parseEnvVarBoolean(
        process.env.UNLEASH_EXPERIMENTAL_RELEASE_PLANS,
        false,
    ),
    productivityReportEmail: parseEnvVarBoolean(
        process.env.UNLEASH_EXPERIMENTAL_PRODUCTIVITY_REPORT_EMAIL,
        false,
    ),
    productivityReportUnsubscribers: parseEnvVarBoolean(
        process.env.UNLEASH_EXPERIMENTAL_PRODUCTIVITY_REPORT_UNSUBSCRIBERS,
        false,
    ),
    'enterprise-payg': parseEnvVarBoolean(
        process.env.UNLEASH_EXPERIMENTAL_ENTERPRISE_PAYG,
        false,
    ),
    showUserDeviceCount: parseEnvVarBoolean(
        process.env.UNLEASH_EXPERIMENTAL_SHOW_USER_DEVICE_COUNT,
        false,
    ),
    flagOverviewRedesign: parseEnvVarBoolean(
        process.env.UNLEASH_EXPERIMENTAL_FLAG_OVERVIEW_REDESIGN,
        false,
    ),
    streaming: parseEnvVarBoolean(
        process.env.UNLEASH_EXPERIMENTAL_STREAMING,
        false,
    ),
    etagVariant: {
        name: 'disabled',
        feature_enabled: false,
        enabled: false,
    },
    deltaApi: parseEnvVarBoolean(
        process.env.UNLEASH_EXPERIMENTAL_DELTA_API,
        false,
    ),
    uniqueSdkTracking: parseEnvVarBoolean(
        process.env.UNLEASH_EXPERIMENTAL_UNIQUE_SDK_TRACKING,
        false,
    ),
    consumptionModel: parseEnvVarBoolean(
        process.env.EXPERIMENTAL_CONSUMPTION_MODEL,
        false,
    ),
    teamsIntegrationChangeRequests: parseEnvVarBoolean(
        process.env.EXPERIMENTAL_TEAMS_INTEGRATION_CHANGE_REQUESTS,
        false,
    ),
    edgeObservability: parseEnvVarBoolean(
        process.env.EXPERIMENTAL_EDGE_OBSERVABILITY,
        false,
    ),
    simplifyDisableFeature: parseEnvVarBoolean(
        process.env.EXPERIMENTAL_SIMPLIFY_DISABLE_FEATURE,
        false,
    ),
    adminNavUI: parseEnvVarBoolean(
        process.env.UNLEASH_EXPERIMENTAL_ADMIN_NAV_UI,
        false,
    ),
    tagTypeColor: parseEnvVarBoolean(
        process.env.UNLEASH_EXPERIMENTAL_TAG_TYPE_COLOR,
        false,
    ),
    globalChangeRequestConfig: parseEnvVarBoolean(
        process.env.UNLEASH_EXPERIMENTAL_GLOBAL_CHANGE_REQUEST_CONFIG,
        false,
    ),
    addEditStrategy: parseEnvVarBoolean(
        process.env.UNLEASH_EXPERIMENTAL_ADD_EDIT_STRATEGY,
        false,
    ),
    newStrategyDropdown: parseEnvVarBoolean(
        process.env.UNLEASH_EXPERIMENTAL_NEW_STRATEGY_DROPDOWN,
        false,
    ),
    flagsOverviewSearch: parseEnvVarBoolean(
        process.env.UNLEASH_EXPERIMENTAL_FLAGS_OVERVIEW_SEARCH,
        false,
    ),
};

export const defaultExperimentalOptions: IExperimentalOptions = {
    flags,
    externalResolver: {
        isEnabled: (): boolean => false,
        getVariant: () => getDefaultVariant(),
    },
};

export interface IExperimentalOptions {
    flags: IFlags;
    externalResolver: IExternalFlagResolver;
}

export interface IFlagContext {
    [key: string]: string;
}

export interface IFlagResolver {
    getAll: (context?: IFlagContext) => IFlags;
    isEnabled: (expName: IFlagKey, context?: IFlagContext) => boolean;
    getVariant: (expName: IFlagKey, context?: IFlagContext) => Variant;
}

export interface IExternalFlagResolver {
    isEnabled: (flagName: IFlagKey, context?: IFlagContext) => boolean;
    getVariant: (flagName: IFlagKey, context?: IFlagContext) => Variant;
}<|MERGE_RESOLUTION|>--- conflicted
+++ resolved
@@ -65,13 +65,8 @@
     | 'adminNavUI'
     | 'tagTypeColor'
     | 'globalChangeRequestConfig'
-<<<<<<< HEAD
-    | 'newStrategyDropdown'
-    | 'flagsOverviewSearch';
-=======
     | 'addEditStrategy'
     | 'newStrategyDropdown';
->>>>>>> bd11ece8
 
 export type IFlags = Partial<{ [key in IFlagKey]: boolean | Variant }>;
 
