import { PayloadType, type Variant } from 'unleash-client';
import { parseEnvVarBoolean } from '../util';
import { getDefaultVariant } from 'unleash-client/lib/variant';

export type IFlagKey =
    | 'accessLogs'
    | 'anonymiseEventLog'
    | 'encryptEmails'
    | 'enableLicense'
    | 'enableLicenseChecker'
    | 'embedProxy'
    | 'embedProxyFrontend'
    | 'responseTimeWithAppNameKillSwitch'
    | 'maintenanceMode'
    | 'messageBanner'
    | 'featuresExportImport'
    | 'caseInsensitiveInOperators'
    | 'strictSchemaValidation'
    | 'personalAccessTokensKillSwitch'
    | 'migrationLock'
    | 'demo'
    | 'googleAuthEnabled'
    | 'disableBulkToggle'
    | 'disableNotifications'
    | 'advancedPlayground'
    | 'filterInvalidClientMetrics'
    | 'disableMetrics'
    | 'stripHeadersOnAPI'
    | 'signals'
    | 'automatedActions'
    | 'celebrateUnleash'
    | 'featureSearchFeedback'
    | 'featureSearchFeedbackPosting'
    | 'edgeBulkMetrics'
    | 'extendedUsageMetrics'
    | 'adminTokenKillSwitch'
<<<<<<< HEAD
    | 'executiveDashboard'
    | 'killInsightsUI'
=======
    | 'executiveDashboardUI'
>>>>>>> 67148dbd
    | 'feedbackComments'
    | 'showInactiveUsers'
    | 'killScheduledChangeRequestCache'
    | 'collectTrafficDataUsage'
    | 'displayTrafficDataUsage'
    | 'estimateTrafficDataCost'
    | 'useMemoizedActiveTokens'
    | 'queryMissingTokens'
    | 'checkEdgeValidTokensFromCache'
    | 'userAccessUIEnabled'
    | 'disableUpdateMaxRevisionId'
    | 'disablePublishUnannouncedEvents'
    | 'outdatedSdksBanner'
    | 'responseTimeMetricsFix'
    | 'scimApi'
    | 'displayEdgeBanner'
    | 'disableShowContextFieldSelectionValues'
    | 'projectOverviewRefactorFeedback'
    | 'featureLifecycle'
    | 'featureLifecycleMetrics'
    | 'projectListFilterMyProjects'
    | 'projectsListNewCards'
    | 'parseProjectFromSession'
    | 'createProjectWithEnvironmentConfig'
    | 'manyStrategiesPagination'
    | 'newCreateProjectUI'
    | 'enableLegacyVariants'
    | 'debugMetrics'
    | 'navigationSidebar';

export type IFlags = Partial<{ [key in IFlagKey]: boolean | Variant }>;

const flags: IFlags = {
    anonymiseEventLog: false,
    enableLicense: false,
    enableLicenseChecker: false,
    embedProxy: parseEnvVarBoolean(
        process.env.UNLEASH_EXPERIMENTAL_EMBED_PROXY,
        true,
    ),
    embedProxyFrontend: parseEnvVarBoolean(
        process.env.UNLEASH_EXPERIMENTAL_EMBED_PROXY_FRONTEND,
        true,
    ),
    responseTimeWithAppNameKillSwitch: parseEnvVarBoolean(
        process.env.UNLEASH_RESPONSE_TIME_WITH_APP_NAME_KILL_SWITCH,
        false,
    ),
    maintenanceMode: parseEnvVarBoolean(
        process.env.UNLEASH_EXPERIMENTAL_MAINTENANCE_MODE,
        false,
    ),
    messageBanner: {
        name: 'message-banner',
        enabled: parseEnvVarBoolean(
            process.env.UNLEASH_EXPERIMENTAL_MESSAGE_BANNER,
            false,
        ),
        payload: {
            type: PayloadType.JSON,
            value:
                process.env.UNLEASH_EXPERIMENTAL_MESSAGE_BANNER_PAYLOAD ?? '',
        },
    },
    featuresExportImport: parseEnvVarBoolean(
        process.env.UNLEASH_EXPERIMENTAL_FEATURES_EXPORT_IMPORT,
        true,
    ),
    caseInsensitiveInOperators: parseEnvVarBoolean(
        process.env.UNLEASH_EXPERIMENTAL_CASE_INSENSITIVE_IN_OPERATORS,
        false,
    ),
    strictSchemaValidation: parseEnvVarBoolean(
        process.env.UNLEASH_STRICT_SCHEMA_VALIDTION,
        false,
    ),
    personalAccessTokensKillSwitch: parseEnvVarBoolean(
        process.env.UNLEASH_PAT_KILL_SWITCH,
        false,
    ),
    migrationLock: parseEnvVarBoolean(process.env.MIGRATION_LOCK, true),
    demo: parseEnvVarBoolean(process.env.UNLEASH_DEMO, false),
    googleAuthEnabled: parseEnvVarBoolean(
        process.env.GOOGLE_AUTH_ENABLED,
        false,
    ),
    disableBulkToggle: parseEnvVarBoolean(
        process.env.DISABLE_BULK_TOGGLE,
        false,
    ),
    disableNotifications: parseEnvVarBoolean(
        process.env.DISABLE_NOTIFICATIONS,
        false,
    ),
    filterInvalidClientMetrics: parseEnvVarBoolean(
        process.env.FILTER_INVALID_CLIENT_METRICS,
        false,
    ),
    disableMetrics: parseEnvVarBoolean(
        process.env.UNLEASH_EXPERIMENTAL_DISABLE_METRICS,
        false,
    ),
    signals: parseEnvVarBoolean(
        process.env.UNLEASH_EXPERIMENTAL_SIGNALS,
        false,
    ),
    automatedActions: parseEnvVarBoolean(
        process.env.UNLEASH_EXPERIMENTAL_AUTOMATED_ACTIONS,
        false,
    ),
    celebrateUnleash: parseEnvVarBoolean(
        process.env.UNLEASH_EXPERIMENTAL_CELEBRATE_UNLEASH,
        false,
    ),
    featureSearchFeedback: {
        name: 'withText',
        enabled: parseEnvVarBoolean(
            process.env.UNLEASH_EXPERIMENTAL_FEATURE_SEARCH_FEEDBACK,
            false,
        ),
        payload: {
            type: PayloadType.JSON,
            value:
                process.env
                    .UNLEASH_EXPERIMENTAL_FEATURE_SEARCH_FEEDBACK_PAYLOAD ?? '',
        },
    },
    featureSearchFeedbackPosting: parseEnvVarBoolean(
        process.env.UNLEASH_EXPERIMENTAL_FEATURE_SEARCH_FEEDBACK_POSTING,
        false,
    ),
    encryptEmails: parseEnvVarBoolean(
        process.env.UNLEASH_EXPERIMENTAL_ENCRYPT_EMAILS,
        false,
    ),
    edgeBulkMetrics: parseEnvVarBoolean(
        process.env.UNLEASH_EXPERIMENTAL_EDGE_BULK_METRICS,
        false,
    ),
    extendedUsageMetrics: parseEnvVarBoolean(
        process.env.UNLEASH_EXPERIMENTAL_EXTENDED_USAGE_METRICS,
        false,
    ),
    adminTokenKillSwitch: parseEnvVarBoolean(
        process.env.UNLEASH_EXPERIMENTAL_ADMIN_TOKEN_KILL_SWITCH,
        false,
    ),
<<<<<<< HEAD
    executiveDashboard: parseEnvVarBoolean(
        process.env.UNLEASH_EXPERIMENTAL_EXECUTIVE_DASHBOARD,
        false,
    ),
    killInsightsUI: parseEnvVarBoolean(
        process.env.UNLEASH_EXPERIMENTAL_KILL_INSIGHTS_UI,
=======
    executiveDashboardUI: parseEnvVarBoolean(
        process.env.UNLEASH_EXPERIMENTAL_EXECUTIVE_DASHBOARD_UI,
>>>>>>> 67148dbd
        false,
    ),
    outdatedSdksBanner: parseEnvVarBoolean(
        process.env.UNLEASH_EXPERIMENTAL_OUTDATED_SDKS_BANNER,
        false,
    ),
    feedbackComments: {
        name: 'feedbackComments',
        enabled: parseEnvVarBoolean(
            process.env.UNLEASH_EXPERIMENTAL_FEEDBACK_COMMENTS,
            false,
        ),
        payload: {
            type: PayloadType.JSON,
            value:
                process.env.UNLEASH_EXPERIMENTAL_FEEDBACK_COMMENTS_PAYLOAD ??
                '',
        },
    },
    showInactiveUsers: parseEnvVarBoolean(
        process.env.UNLEASH_EXPERIMENTAL_SHOW_INACTIVE_USERS,
        false,
    ),
    useMemoizedActiveTokens: parseEnvVarBoolean(
        process.env.UNLEASH_EXPERIMENTAL_MEMOIZED_ACTIVE_TOKENS,
        false,
    ),
    killScheduledChangeRequestCache: parseEnvVarBoolean(
        process.env.UNLEASH_EXPERIMENTAL_KILL_SCHEDULED_CHANGE_REQUEST_CACHE,
        false,
    ),
    collectTrafficDataUsage: parseEnvVarBoolean(
        process.env.UNLEASH_EXPERIMENTAL_COLLECT_TRAFFIC_DATA_USAGE,
        false,
    ),
    displayTrafficDataUsage: parseEnvVarBoolean(
        process.env.UNLEASH_EXPERIMENTAL_DISPLAY_TRAFFIC_DATA_USAGE,
        false,
    ),
    estimateTrafficDataCost: parseEnvVarBoolean(
        process.env.UNLEASH_EXPERIMENTAL_ESTIMATE_TRAFFIC_DATA_COST,
        false,
    ),
    userAccessUIEnabled: parseEnvVarBoolean(
        process.env.UNLEASH_EXPERIMENTAL_USER_ACCESS_UI_ENABLED,
        false,
    ),
    disableUpdateMaxRevisionId: parseEnvVarBoolean(
        process.env.UNLEASH_EXPERIMENTAL_DISABLE_SCHEDULED_CACHES,
        false,
    ),
    disablePublishUnannouncedEvents: parseEnvVarBoolean(
        process.env.UNLEASH_EXPERIMENTAL_DISABLE_SCHEDULED_CACHES,
        false,
    ),
    queryMissingTokens: parseEnvVarBoolean(
        process.env.UNLEASH_EXPERIMENTAL_QUERY_MISSING_TOKENS,
        false,
    ),
    scimApi: parseEnvVarBoolean(
        process.env.UNLEASH_EXPERIMENTAL_SCIM_API,
        false,
    ),
    displayEdgeBanner: parseEnvVarBoolean(
        process.env.UNLEASH_EXPERIMENTAL_DISPLAY_EDGE_BANNER,
        false,
    ),
    responseTimeMetricsFix: parseEnvVarBoolean(
        process.env.UNLEASH_EXPERIMENTAL_RESPONSE_TIME_METRICS_FIX,
        false,
    ),
    disableShowContextFieldSelectionValues: parseEnvVarBoolean(
        process.env
            .UNLEASH_EXPERIMENTAL_DISABLE_SHOW_CONTEXT_FIELD_SELECTION_VALUES,
        false,
    ),
    projectOverviewRefactorFeedback: parseEnvVarBoolean(
        process.env.UNLEASH_EXPERIMENTAL_PROJECT_OVERVIEW_REFACTOR_FEEDBACK,
        false,
    ),
    featureLifecycle: parseEnvVarBoolean(
        process.env.UNLEASH_EXPERIMENTAL_FEATURE_LIFECYCLE,
        false,
    ),
    projectListFilterMyProjects: parseEnvVarBoolean(
        process.env.UNLEASH_EXPERIMENTAL_PROJECTS_LIST_MY_PROJECTS,
        false,
    ),
    parseProjectFromSession: parseEnvVarBoolean(
        process.env.UNLEASH_EXPERIMENTAL_PARSE_PROJECT_FROM_SESSION,
        false,
    ),
    createProjectWithEnvironmentConfig: parseEnvVarBoolean(
        process.env.UNLEASH_EXPERIMENTAL_CREATE_PROJECT_WITH_ENVIRONMENT_CONFIG,
        false,
    ),
    projectsListNewCards: parseEnvVarBoolean(
        process.env.UNLEASH_EXPERIMENTAL_PROJECTS_LIST_NEW_CARDS,
        false,
    ),
    newCreateProjectUI: parseEnvVarBoolean(
        process.env.UNLEASH_EXPERIMENTAL_NEW_CREATE_PROJECT_UI,
        false,
    ),
    manyStrategiesPagination: parseEnvVarBoolean(
        process.env.UNLEASH_EXPERIMENTAL_MANY_STRATEGIES_PAGINATION,
        false,
    ),
    enableLegacyVariants: parseEnvVarBoolean(
        process.env.UNLEASH_EXPERIMENTAL_ENABLE_LEGACY_VARIANTS,
        false,
    ),
    debugMetrics: parseEnvVarBoolean(
        process.env.UNLEASH_EXPERIMENTAL_DEBUG_METRICS,
        false,
    ),
    navigationSidebar: parseEnvVarBoolean(
        process.env.UNLEASH_EXPERIMENTAL_SIDEBAR_NAVIGATION,
        false,
    ),
};

export const defaultExperimentalOptions: IExperimentalOptions = {
    flags,
    externalResolver: {
        isEnabled: (): boolean => false,
        getVariant: () => getDefaultVariant(),
    },
};

export interface IExperimentalOptions {
    flags: IFlags;
    externalResolver: IExternalFlagResolver;
}

export interface IFlagContext {
    [key: string]: string;
}

export interface IFlagResolver {
    getAll: (context?: IFlagContext) => IFlags;
    isEnabled: (expName: IFlagKey, context?: IFlagContext) => boolean;
    getVariant: (expName: IFlagKey, context?: IFlagContext) => Variant;
}

export interface IExternalFlagResolver {
    isEnabled: (flagName: IFlagKey, context?: IFlagContext) => boolean;
    getVariant: (flagName: IFlagKey, context?: IFlagContext) => Variant;
}<|MERGE_RESOLUTION|>--- conflicted
+++ resolved
@@ -34,12 +34,7 @@
     | 'edgeBulkMetrics'
     | 'extendedUsageMetrics'
     | 'adminTokenKillSwitch'
-<<<<<<< HEAD
-    | 'executiveDashboard'
     | 'killInsightsUI'
-=======
-    | 'executiveDashboardUI'
->>>>>>> 67148dbd
     | 'feedbackComments'
     | 'showInactiveUsers'
     | 'killScheduledChangeRequestCache'
@@ -187,17 +182,8 @@
         process.env.UNLEASH_EXPERIMENTAL_ADMIN_TOKEN_KILL_SWITCH,
         false,
     ),
-<<<<<<< HEAD
-    executiveDashboard: parseEnvVarBoolean(
-        process.env.UNLEASH_EXPERIMENTAL_EXECUTIVE_DASHBOARD,
-        false,
-    ),
     killInsightsUI: parseEnvVarBoolean(
         process.env.UNLEASH_EXPERIMENTAL_KILL_INSIGHTS_UI,
-=======
-    executiveDashboardUI: parseEnvVarBoolean(
-        process.env.UNLEASH_EXPERIMENTAL_EXECUTIVE_DASHBOARD_UI,
->>>>>>> 67148dbd
         false,
     ),
     outdatedSdksBanner: parseEnvVarBoolean(
