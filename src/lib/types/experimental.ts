import { Variant, PayloadType } from 'unleash-client';
import { parseEnvVarBoolean } from '../util';
import { getDefaultVariant } from 'unleash-client/lib/variant';

export type IFlagKey =
    | 'anonymiseEventLog'
    | 'embedProxy'
    | 'embedProxyFrontend'
    | 'responseTimeWithAppNameKillSwitch'
    | 'maintenanceMode'
    | 'messageBanner'
    | 'featuresExportImport'
    | 'caseInsensitiveInOperators'
    | 'strictSchemaValidation'
    | 'proPlanAutoCharge'
    | 'personalAccessTokensKillSwitch'
    | 'migrationLock'
    | 'demo'
    | 'googleAuthEnabled'
    | 'disableBulkToggle'
    | 'disableNotifications'
    | 'advancedPlayground'
    | 'strategyVariant'
    | 'slackAppAddon'
    | 'filterInvalidClientMetrics'
    | 'lastSeenByEnvironment'
    | 'segmentChangeRequests'
    | 'changeRequestReject'
    | 'customRootRolesKillSwitch'
    | 'newApplicationList'
    | 'integrationsRework'
    | 'multipleRoles'
<<<<<<< HEAD
    | 'featureNamingPattern';
=======
    | 'doraMetrics';
>>>>>>> 3b2d6a4c

export type IFlags = Partial<{ [key in IFlagKey]: boolean | Variant }>;

const flags: IFlags = {
    anonymiseEventLog: false,
    embedProxy: parseEnvVarBoolean(
        process.env.UNLEASH_EXPERIMENTAL_EMBED_PROXY,
        true,
    ),
    embedProxyFrontend: parseEnvVarBoolean(
        process.env.UNLEASH_EXPERIMENTAL_EMBED_PROXY_FRONTEND,
        true,
    ),
    responseTimeWithAppNameKillSwitch: parseEnvVarBoolean(
        process.env.UNLEASH_RESPONSE_TIME_WITH_APP_NAME_KILL_SWITCH,
        false,
    ),
    maintenanceMode: parseEnvVarBoolean(
        process.env.UNLEASH_EXPERIMENTAL_MAINTENANCE_MODE,
        false,
    ),
    messageBanner: {
        name: 'message-banner',
        enabled: parseEnvVarBoolean(
            process.env.UNLEASH_EXPERIMENTAL_MESSAGE_BANNER,
            false,
        ),
        payload: {
            type: PayloadType.JSON,
            value:
                process.env.UNLEASH_EXPERIMENTAL_MESSAGE_BANNER_PAYLOAD ?? '',
        },
    },
    featuresExportImport: parseEnvVarBoolean(
        process.env.UNLEASH_EXPERIMENTAL_FEATURES_EXPORT_IMPORT,
        true,
    ),
    caseInsensitiveInOperators: parseEnvVarBoolean(
        process.env.UNLEASH_EXPERIMENTAL_CASE_INSENSITIVE_IN_OPERATORS,
        false,
    ),
    strictSchemaValidation: parseEnvVarBoolean(
        process.env.UNLEASH_STRICT_SCHEMA_VALIDTION,
        false,
    ),
    proPlanAutoCharge: parseEnvVarBoolean(
        process.env.UNLEASH_PRO_PLAN_AUTO_CHARGE,
        false,
    ),
    personalAccessTokensKillSwitch: parseEnvVarBoolean(
        process.env.UNLEASH_PAT_KILL_SWITCH,
        false,
    ),
    migrationLock: parseEnvVarBoolean(process.env.MIGRATION_LOCK, true),
    demo: parseEnvVarBoolean(process.env.UNLEASH_DEMO, false),
    googleAuthEnabled: parseEnvVarBoolean(
        process.env.GOOGLE_AUTH_ENABLED,
        false,
    ),
    disableBulkToggle: parseEnvVarBoolean(
        process.env.DISABLE_BULK_TOGGLE,
        false,
    ),
    disableNotifications: parseEnvVarBoolean(
        process.env.DISABLE_NOTIFICATIONS,
        false,
    ),
    strategyVariant: parseEnvVarBoolean(
        process.env.UNLEASH_STRATEGY_VARIANT,
        false,
    ),
    slackAppAddon: parseEnvVarBoolean(
        process.env.UNLEASH_SLACK_APP_ADDON,
        false,
    ),
    filterInvalidClientMetrics: parseEnvVarBoolean(
        process.env.FILTER_INVALID_CLIENT_METRICS,
        false,
    ),
    lastSeenByEnvironment: parseEnvVarBoolean(
        process.env.LAST_SEEN_BY_ENVIRONMENT,
        false,
    ),
    segmentChangeRequests: parseEnvVarBoolean(
        process.env.UNLEASH_EXPERIMENTAL_SEGMENT_CHANGE_REQUESTS,
        false,
    ),
    changeRequestReject: parseEnvVarBoolean(
        process.env.UNLEASH_EXPERIMENTAL_CHANGE_REQUEST_REJECT,
        false,
    ),
    customRootRolesKillSwitch: parseEnvVarBoolean(
        process.env.UNLEASH_EXPERIMENTAL_CUSTOM_ROOT_ROLES_KILL_SWITCH,
        false,
    ),
    integrationsRework: parseEnvVarBoolean(
        process.env.UNLEASH_INTEGRATIONS,
        false,
    ),
    multipleRoles: parseEnvVarBoolean(
        process.env.UNLEASH_EXPERIMENTAL_MULTIPLE_ROLES,
        false,
    ),
    newApplicationList: parseEnvVarBoolean(
        process.env.UNLEASH_EXPERIMENTAL_NEW_APPLICATION_LIST,
        false,
    ),
<<<<<<< HEAD
    featureNamingPattern: parseEnvVarBoolean(
        process.env.UNLEASH_EXPERIMENTAL_FEATURE_NAMING_PATTERN,
        false,
    ),
=======
    doraMetrics: parseEnvVarBoolean(process.env.UNLEASH_DORA_METRICS, false),
>>>>>>> 3b2d6a4c
};

export const defaultExperimentalOptions: IExperimentalOptions = {
    flags,
    externalResolver: {
        isEnabled: (): boolean => false,
        getVariant: () => getDefaultVariant(),
    },
};

export interface IExperimentalOptions {
    flags: IFlags;
    externalResolver: IExternalFlagResolver;
}

export interface IFlagContext {
    [key: string]: string;
}

export interface IFlagResolver {
    getAll: (context?: IFlagContext) => IFlags;
    isEnabled: (expName: IFlagKey, context?: IFlagContext) => boolean;
    getVariant: (expName: IFlagKey, context?: IFlagContext) => Variant;
}

export interface IExternalFlagResolver {
    isEnabled: (flagName: IFlagKey, context?: IFlagContext) => boolean;
    getVariant: (flagName: IFlagKey, context?: IFlagContext) => Variant;
}<|MERGE_RESOLUTION|>--- conflicted
+++ resolved
@@ -30,11 +30,8 @@
     | 'newApplicationList'
     | 'integrationsRework'
     | 'multipleRoles'
-<<<<<<< HEAD
-    | 'featureNamingPattern';
-=======
+    | 'featureNamingPattern'
     | 'doraMetrics';
->>>>>>> 3b2d6a4c
 
 export type IFlags = Partial<{ [key in IFlagKey]: boolean | Variant }>;
 
@@ -142,14 +139,11 @@
         process.env.UNLEASH_EXPERIMENTAL_NEW_APPLICATION_LIST,
         false,
     ),
-<<<<<<< HEAD
     featureNamingPattern: parseEnvVarBoolean(
         process.env.UNLEASH_EXPERIMENTAL_FEATURE_NAMING_PATTERN,
         false,
     ),
-=======
     doraMetrics: parseEnvVarBoolean(process.env.UNLEASH_DORA_METRICS, false),
->>>>>>> 3b2d6a4c
 };
 
 export const defaultExperimentalOptions: IExperimentalOptions = {
