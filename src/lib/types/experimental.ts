import { PayloadType, type Variant } from 'unleash-client';
import { parseEnvVarBoolean } from '../util';
import { getDefaultVariant } from 'unleash-client/lib/variant';

export type IFlagKey =
    | 'accessLogs'
    | 'anonymiseEventLog'
    | 'encryptEmails'
    | 'enableLicense'
    | 'enableLicenseChecker'
    | 'embedProxy'
    | 'embedProxyFrontend'
    | 'responseTimeWithAppNameKillSwitch'
    | 'maintenanceMode'
    | 'messageBanner'
    | 'featuresExportImport'
    | 'caseInsensitiveInOperators'
    | 'strictSchemaValidation'
    | 'personalAccessTokensKillSwitch'
    | 'migrationLock'
    | 'demo'
    | 'googleAuthEnabled'
    | 'disableBulkToggle'
    | 'disableNotifications'
    | 'advancedPlayground'
    | 'filterInvalidClientMetrics'
    | 'disableMetrics'
    | 'stripHeadersOnAPI'
    | 'signals'
    | 'automatedActions'
    | 'celebrateUnleash'
    | 'featureSearchFeedback'
    | 'featureSearchFeedbackPosting'
    | 'edgeBulkMetrics'
    | 'extendedUsageMetrics'
    | 'adminTokenKillSwitch'
    | 'killInsightsUI'
    | 'feedbackComments'
    | 'showInactiveUsers'
    | 'killScheduledChangeRequestCache'
    | 'collectTrafficDataUsage'
    | 'displayTrafficDataUsage'
    | 'estimateTrafficDataCost'
    | 'useMemoizedActiveTokens'
    | 'queryMissingTokens'
    | 'checkEdgeValidTokensFromCache'
    | 'userAccessUIEnabled'
    | 'disableUpdateMaxRevisionId'
    | 'disablePublishUnannouncedEvents'
    | 'outdatedSdksBanner'
    | 'responseTimeMetricsFix'
    | 'scimApi'
    | 'displayEdgeBanner'
    | 'disableShowContextFieldSelectionValues'
    | 'projectOverviewRefactorFeedback'
    | 'featureLifecycle'
    | 'featureLifecycleMetrics'
    | 'parseProjectFromSession'
    | 'manyStrategiesPagination'
    | 'enableLegacyVariants'
    | 'navigationSidebar'
    | 'commandBarUI'
    | 'flagCreator'
    | 'anonymizeProjectOwners'
    | 'resourceLimits'
    | 'extendedMetrics'
    | 'cleanApiTokenWhenOrphaned'
    | 'allowOrphanedWildcardTokens'
    | 'removeUnsafeInlineStyleSrc'
    | 'insightsV2'
    | 'integrationEvents'
    | 'featureCollaborators'
    | 'improveCreateFlagFlow'
<<<<<<< HEAD
    | 'newEventSearch';
=======
    | 'originMiddleware';
>>>>>>> c828d011

export type IFlags = Partial<{ [key in IFlagKey]: boolean | Variant }>;

const flags: IFlags = {
    anonymiseEventLog: false,
    enableLicense: false,
    enableLicenseChecker: false,
    embedProxy: parseEnvVarBoolean(
        process.env.UNLEASH_EXPERIMENTAL_EMBED_PROXY,
        true,
    ),
    embedProxyFrontend: parseEnvVarBoolean(
        process.env.UNLEASH_EXPERIMENTAL_EMBED_PROXY_FRONTEND,
        true,
    ),
    responseTimeWithAppNameKillSwitch: parseEnvVarBoolean(
        process.env.UNLEASH_RESPONSE_TIME_WITH_APP_NAME_KILL_SWITCH,
        false,
    ),
    maintenanceMode: parseEnvVarBoolean(
        process.env.UNLEASH_EXPERIMENTAL_MAINTENANCE_MODE,
        false,
    ),
    messageBanner: {
        name: 'message-banner',
        enabled: parseEnvVarBoolean(
            process.env.UNLEASH_EXPERIMENTAL_MESSAGE_BANNER,
            false,
        ),
        payload: {
            type: PayloadType.JSON,
            value:
                process.env.UNLEASH_EXPERIMENTAL_MESSAGE_BANNER_PAYLOAD ?? '',
        },
    },
    featuresExportImport: parseEnvVarBoolean(
        process.env.UNLEASH_EXPERIMENTAL_FEATURES_EXPORT_IMPORT,
        true,
    ),
    caseInsensitiveInOperators: parseEnvVarBoolean(
        process.env.UNLEASH_EXPERIMENTAL_CASE_INSENSITIVE_IN_OPERATORS,
        false,
    ),
    strictSchemaValidation: parseEnvVarBoolean(
        process.env.UNLEASH_STRICT_SCHEMA_VALIDTION,
        false,
    ),
    personalAccessTokensKillSwitch: parseEnvVarBoolean(
        process.env.UNLEASH_PAT_KILL_SWITCH,
        false,
    ),
    migrationLock: parseEnvVarBoolean(process.env.MIGRATION_LOCK, true),
    demo: parseEnvVarBoolean(process.env.UNLEASH_DEMO, false),
    googleAuthEnabled: parseEnvVarBoolean(
        process.env.GOOGLE_AUTH_ENABLED,
        false,
    ),
    disableBulkToggle: parseEnvVarBoolean(
        process.env.DISABLE_BULK_TOGGLE,
        false,
    ),
    disableNotifications: parseEnvVarBoolean(
        process.env.DISABLE_NOTIFICATIONS,
        false,
    ),
    filterInvalidClientMetrics: parseEnvVarBoolean(
        process.env.FILTER_INVALID_CLIENT_METRICS,
        false,
    ),
    disableMetrics: parseEnvVarBoolean(
        process.env.UNLEASH_EXPERIMENTAL_DISABLE_METRICS,
        false,
    ),
    signals: parseEnvVarBoolean(
        process.env.UNLEASH_EXPERIMENTAL_SIGNALS,
        false,
    ),
    automatedActions: parseEnvVarBoolean(
        process.env.UNLEASH_EXPERIMENTAL_AUTOMATED_ACTIONS,
        false,
    ),
    celebrateUnleash: parseEnvVarBoolean(
        process.env.UNLEASH_EXPERIMENTAL_CELEBRATE_UNLEASH,
        false,
    ),
    featureSearchFeedback: {
        name: 'withText',
        enabled: parseEnvVarBoolean(
            process.env.UNLEASH_EXPERIMENTAL_FEATURE_SEARCH_FEEDBACK,
            false,
        ),
        payload: {
            type: PayloadType.JSON,
            value:
                process.env
                    .UNLEASH_EXPERIMENTAL_FEATURE_SEARCH_FEEDBACK_PAYLOAD ?? '',
        },
    },
    featureSearchFeedbackPosting: parseEnvVarBoolean(
        process.env.UNLEASH_EXPERIMENTAL_FEATURE_SEARCH_FEEDBACK_POSTING,
        false,
    ),
    encryptEmails: parseEnvVarBoolean(
        process.env.UNLEASH_EXPERIMENTAL_ENCRYPT_EMAILS,
        false,
    ),
    edgeBulkMetrics: parseEnvVarBoolean(
        process.env.UNLEASH_EXPERIMENTAL_EDGE_BULK_METRICS,
        false,
    ),
    extendedUsageMetrics: parseEnvVarBoolean(
        process.env.UNLEASH_EXPERIMENTAL_EXTENDED_USAGE_METRICS,
        false,
    ),
    adminTokenKillSwitch: parseEnvVarBoolean(
        process.env.UNLEASH_EXPERIMENTAL_ADMIN_TOKEN_KILL_SWITCH,
        false,
    ),
    killInsightsUI: parseEnvVarBoolean(
        process.env.UNLEASH_EXPERIMENTAL_KILL_INSIGHTS_UI,
        false,
    ),
    outdatedSdksBanner: parseEnvVarBoolean(
        process.env.UNLEASH_EXPERIMENTAL_OUTDATED_SDKS_BANNER,
        false,
    ),
    feedbackComments: {
        name: 'feedbackComments',
        enabled: parseEnvVarBoolean(
            process.env.UNLEASH_EXPERIMENTAL_FEEDBACK_COMMENTS,
            false,
        ),
        payload: {
            type: PayloadType.JSON,
            value:
                process.env.UNLEASH_EXPERIMENTAL_FEEDBACK_COMMENTS_PAYLOAD ??
                '',
        },
    },
    showInactiveUsers: parseEnvVarBoolean(
        process.env.UNLEASH_EXPERIMENTAL_SHOW_INACTIVE_USERS,
        false,
    ),
    useMemoizedActiveTokens: parseEnvVarBoolean(
        process.env.UNLEASH_EXPERIMENTAL_MEMOIZED_ACTIVE_TOKENS,
        false,
    ),
    killScheduledChangeRequestCache: parseEnvVarBoolean(
        process.env.UNLEASH_EXPERIMENTAL_KILL_SCHEDULED_CHANGE_REQUEST_CACHE,
        false,
    ),
    collectTrafficDataUsage: parseEnvVarBoolean(
        process.env.UNLEASH_EXPERIMENTAL_COLLECT_TRAFFIC_DATA_USAGE,
        false,
    ),
    displayTrafficDataUsage: parseEnvVarBoolean(
        process.env.UNLEASH_EXPERIMENTAL_DISPLAY_TRAFFIC_DATA_USAGE,
        false,
    ),
    estimateTrafficDataCost: parseEnvVarBoolean(
        process.env.UNLEASH_EXPERIMENTAL_ESTIMATE_TRAFFIC_DATA_COST,
        false,
    ),
    userAccessUIEnabled: parseEnvVarBoolean(
        process.env.UNLEASH_EXPERIMENTAL_USER_ACCESS_UI_ENABLED,
        false,
    ),
    disableUpdateMaxRevisionId: parseEnvVarBoolean(
        process.env.UNLEASH_EXPERIMENTAL_DISABLE_SCHEDULED_CACHES,
        false,
    ),
    disablePublishUnannouncedEvents: parseEnvVarBoolean(
        process.env.UNLEASH_EXPERIMENTAL_DISABLE_SCHEDULED_CACHES,
        false,
    ),
    queryMissingTokens: parseEnvVarBoolean(
        process.env.UNLEASH_EXPERIMENTAL_QUERY_MISSING_TOKENS,
        false,
    ),
    scimApi: parseEnvVarBoolean(
        process.env.UNLEASH_EXPERIMENTAL_SCIM_API,
        false,
    ),
    displayEdgeBanner: parseEnvVarBoolean(
        process.env.UNLEASH_EXPERIMENTAL_DISPLAY_EDGE_BANNER,
        false,
    ),
    responseTimeMetricsFix: parseEnvVarBoolean(
        process.env.UNLEASH_EXPERIMENTAL_RESPONSE_TIME_METRICS_FIX,
        false,
    ),
    disableShowContextFieldSelectionValues: parseEnvVarBoolean(
        process.env
            .UNLEASH_EXPERIMENTAL_DISABLE_SHOW_CONTEXT_FIELD_SELECTION_VALUES,
        false,
    ),
    projectOverviewRefactorFeedback: parseEnvVarBoolean(
        process.env.UNLEASH_EXPERIMENTAL_PROJECT_OVERVIEW_REFACTOR_FEEDBACK,
        false,
    ),
    featureLifecycle: parseEnvVarBoolean(
        process.env.UNLEASH_EXPERIMENTAL_FEATURE_LIFECYCLE,
        false,
    ),
    parseProjectFromSession: parseEnvVarBoolean(
        process.env.UNLEASH_EXPERIMENTAL_PARSE_PROJECT_FROM_SESSION,
        false,
    ),
    manyStrategiesPagination: parseEnvVarBoolean(
        process.env.UNLEASH_EXPERIMENTAL_MANY_STRATEGIES_PAGINATION,
        false,
    ),
    enableLegacyVariants: parseEnvVarBoolean(
        process.env.UNLEASH_EXPERIMENTAL_ENABLE_LEGACY_VARIANTS,
        false,
    ),
    navigationSidebar: parseEnvVarBoolean(
        process.env.UNLEASH_EXPERIMENTAL_SIDEBAR_NAVIGATION,
        true,
    ),
    commandBarUI: parseEnvVarBoolean(
        process.env.UNLEASH_EXPERIMENTAL_COMMAND_BAR_UI,
        false,
    ),
    flagCreator: parseEnvVarBoolean(
        process.env.UNLEASH_EXPERIMENTAL_FLAG_CREATOR,
        false,
    ),
    anonymizeProjectOwners: parseEnvVarBoolean(
        process.env.UNLEASH_EXPERIMENTAL_ANONYMIZE_PROJECT_OWNERS,
        false,
    ),
    resourceLimits: parseEnvVarBoolean(
        process.env.UNLEASH_EXPERIMENTAL_RESOURCE_LIMITS,
        false,
    ),
    allowOrphanedWildcardTokens: parseEnvVarBoolean(
        process.env.UNLEASH_ORPHANED_TOKENS_KILL_SWITCH,
        true,
    ),
    extendedMetrics: parseEnvVarBoolean(
        process.env.UNLEASH_EXPERIMENTAL_EXTENDED_METRICS,
        false,
    ),
    cleanApiTokenWhenOrphaned: parseEnvVarBoolean(
        process.env.UNLEASH_EXPERIMENTAL_CLEAN_API_TOKEN_WHEN_ORPHANED,
        false,
    ),
    removeUnsafeInlineStyleSrc: parseEnvVarBoolean(
        process.env.UNLEASH_EXPERIMENTAL_REMOVE_UNSAFE_INLINE_STYLE_SRC,
        false,
    ),
    insightsV2: parseEnvVarBoolean(
        process.env.UNLEASH_EXPERIMENTAL_INSIGHTS_V2,
        false,
    ),
    integrationEvents: parseEnvVarBoolean(
        process.env.UNLEASH_EXPERIMENTAL_INTEGRATION_EVENTS,
        false,
    ),
    featureCollaborators: parseEnvVarBoolean(
        process.env.UNLEASH_EXPERIMENTAL_FEATURE_COLLABORATORS,
        false,
    ),
    improveCreateFlagFlow: parseEnvVarBoolean(
        process.env.UNLEASH_EXPERIMENTAL_IMPROVE_CREATE_FLAG_FLOW,
        false,
    ),
<<<<<<< HEAD
    newEventSearch: parseEnvVarBoolean(
        process.env.UNLEASH_EXPERIMENTAL_NEW_EVENT_SEARCH,
=======
    originMiddleware: parseEnvVarBoolean(
        process.env.UNLEASH_EXPERIMENTAL_ORIGIN_MIDDLEWARE,
>>>>>>> c828d011
        false,
    ),
};

export const defaultExperimentalOptions: IExperimentalOptions = {
    flags,
    externalResolver: {
        isEnabled: (): boolean => false,
        getVariant: () => getDefaultVariant(),
    },
};

export interface IExperimentalOptions {
    flags: IFlags;
    externalResolver: IExternalFlagResolver;
}

export interface IFlagContext {
    [key: string]: string;
}

export interface IFlagResolver {
    getAll: (context?: IFlagContext) => IFlags;
    isEnabled: (expName: IFlagKey, context?: IFlagContext) => boolean;
    getVariant: (expName: IFlagKey, context?: IFlagContext) => Variant;
}

export interface IExternalFlagResolver {
    isEnabled: (flagName: IFlagKey, context?: IFlagContext) => boolean;
    getVariant: (flagName: IFlagKey, context?: IFlagContext) => Variant;
}<|MERGE_RESOLUTION|>--- conflicted
+++ resolved
@@ -71,11 +71,8 @@
     | 'integrationEvents'
     | 'featureCollaborators'
     | 'improveCreateFlagFlow'
-<<<<<<< HEAD
+    | 'originMiddleware'
     | 'newEventSearch';
-=======
-    | 'originMiddleware';
->>>>>>> c828d011
 
 export type IFlags = Partial<{ [key in IFlagKey]: boolean | Variant }>;
 
@@ -344,13 +341,12 @@
         process.env.UNLEASH_EXPERIMENTAL_IMPROVE_CREATE_FLAG_FLOW,
         false,
     ),
-<<<<<<< HEAD
+    originMiddleware: parseEnvVarBoolean(
+        process.env.UNLEASH_EXPERIMENTAL_ORIGIN_MIDDLEWARE,
+        false,
+    ),
     newEventSearch: parseEnvVarBoolean(
         process.env.UNLEASH_EXPERIMENTAL_NEW_EVENT_SEARCH,
-=======
-    originMiddleware: parseEnvVarBoolean(
-        process.env.UNLEASH_EXPERIMENTAL_ORIGIN_MIDDLEWARE,
->>>>>>> c828d011
         false,
     ),
 };
