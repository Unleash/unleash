import { PayloadType, type Variant } from 'unleash-client';
import { parseEnvVarBoolean } from '../util';
import { getDefaultVariant } from 'unleash-client/lib/variant';

export type IFlagKey =
    | 'accessLogs'
    | 'anonymiseEventLog'
    | 'encryptEmails'
    | 'enableLicense'
    | 'enableLicenseChecker'
    | 'embedProxy'
    | 'embedProxyFrontend'
    | 'responseTimeWithAppNameKillSwitch'
    | 'maintenanceMode'
    | 'messageBanner'
    | 'featuresExportImport'
    | 'caseInsensitiveInOperators'
    | 'strictSchemaValidation'
    | 'personalAccessTokensKillSwitch'
    | 'migrationLock'
    | 'demo'
    | 'googleAuthEnabled'
    | 'disableBulkToggle'
    | 'disableNotifications'
    | 'advancedPlayground'
    | 'filterInvalidClientMetrics'
    | 'disableMetrics'
    | 'stripHeadersOnAPI'
    | 'signals'
    | 'automatedActions'
    | 'celebrateUnleash'
    | 'featureSearchFeedback'
    | 'featureSearchFeedbackPosting'
    | 'edgeBulkMetrics'
    | 'extendedUsageMetrics'
    | 'adminTokenKillSwitch'
    | 'feedbackComments'
    | 'showInactiveUsers'
    | 'killScheduledChangeRequestCache'
    | 'collectTrafficDataUsage'
    | 'displayTrafficDataUsage'
    | 'estimateTrafficDataCost'
    | 'useMemoizedActiveTokens'
    | 'queryMissingTokens'
    | 'userAccessUIEnabled'
    | 'disableUpdateMaxRevisionId'
    | 'disablePublishUnannouncedEvents'
    | 'outdatedSdksBanner'
    | 'responseTimeMetricsFix'
    | 'disableShowContextFieldSelectionValues'
    | 'projectOverviewRefactorFeedback'
    | 'manyStrategiesPagination'
    | 'enableLegacyVariants'
    | 'navigationSidebar'
    | 'anonymizeProjectOwners'
    | 'extendedMetrics'
    | 'removeUnsafeInlineStyleSrc'
    | 'originMiddleware'
<<<<<<< HEAD
    | 'projectListImprovements'
=======
    | 'useProjectReadModel'
>>>>>>> 5dd0fb9f
    | 'addonUsageMetrics'
    | 'onboardingMetrics'
    | 'onboardingUI'
    | 'projectRoleAssignment'
    | 'eventTimeline'
    | 'personalDashboardUI';

export type IFlags = Partial<{ [key in IFlagKey]: boolean | Variant }>;

const flags: IFlags = {
    anonymiseEventLog: false,
    enableLicense: false,
    enableLicenseChecker: false,
    embedProxy: parseEnvVarBoolean(
        process.env.UNLEASH_EXPERIMENTAL_EMBED_PROXY,
        true,
    ),
    embedProxyFrontend: parseEnvVarBoolean(
        process.env.UNLEASH_EXPERIMENTAL_EMBED_PROXY_FRONTEND,
        true,
    ),
    responseTimeWithAppNameKillSwitch: parseEnvVarBoolean(
        process.env.UNLEASH_RESPONSE_TIME_WITH_APP_NAME_KILL_SWITCH,
        false,
    ),
    maintenanceMode: parseEnvVarBoolean(
        process.env.UNLEASH_EXPERIMENTAL_MAINTENANCE_MODE,
        false,
    ),
    messageBanner: {
        name: 'message-banner',
        enabled: parseEnvVarBoolean(
            process.env.UNLEASH_EXPERIMENTAL_MESSAGE_BANNER,
            false,
        ),
        payload: {
            type: PayloadType.JSON,
            value:
                process.env.UNLEASH_EXPERIMENTAL_MESSAGE_BANNER_PAYLOAD ?? '',
        },
    },
    featuresExportImport: parseEnvVarBoolean(
        process.env.UNLEASH_EXPERIMENTAL_FEATURES_EXPORT_IMPORT,
        true,
    ),
    caseInsensitiveInOperators: parseEnvVarBoolean(
        process.env.UNLEASH_EXPERIMENTAL_CASE_INSENSITIVE_IN_OPERATORS,
        false,
    ),
    strictSchemaValidation: parseEnvVarBoolean(
        process.env.UNLEASH_STRICT_SCHEMA_VALIDTION,
        false,
    ),
    personalAccessTokensKillSwitch: parseEnvVarBoolean(
        process.env.UNLEASH_PAT_KILL_SWITCH,
        false,
    ),
    migrationLock: parseEnvVarBoolean(process.env.MIGRATION_LOCK, true),
    demo: parseEnvVarBoolean(process.env.UNLEASH_DEMO, false),
    googleAuthEnabled: parseEnvVarBoolean(
        process.env.GOOGLE_AUTH_ENABLED,
        false,
    ),
    disableBulkToggle: parseEnvVarBoolean(
        process.env.DISABLE_BULK_TOGGLE,
        false,
    ),
    disableNotifications: parseEnvVarBoolean(
        process.env.DISABLE_NOTIFICATIONS,
        false,
    ),
    filterInvalidClientMetrics: parseEnvVarBoolean(
        process.env.FILTER_INVALID_CLIENT_METRICS,
        false,
    ),
    disableMetrics: parseEnvVarBoolean(
        process.env.UNLEASH_EXPERIMENTAL_DISABLE_METRICS,
        false,
    ),
    signals: parseEnvVarBoolean(
        process.env.UNLEASH_EXPERIMENTAL_SIGNALS,
        false,
    ),
    automatedActions: parseEnvVarBoolean(
        process.env.UNLEASH_EXPERIMENTAL_AUTOMATED_ACTIONS,
        false,
    ),
    celebrateUnleash: parseEnvVarBoolean(
        process.env.UNLEASH_EXPERIMENTAL_CELEBRATE_UNLEASH,
        false,
    ),
    featureSearchFeedback: {
        name: 'withText',
        enabled: parseEnvVarBoolean(
            process.env.UNLEASH_EXPERIMENTAL_FEATURE_SEARCH_FEEDBACK,
            false,
        ),
        payload: {
            type: PayloadType.JSON,
            value:
                process.env
                    .UNLEASH_EXPERIMENTAL_FEATURE_SEARCH_FEEDBACK_PAYLOAD ?? '',
        },
    },
    featureSearchFeedbackPosting: parseEnvVarBoolean(
        process.env.UNLEASH_EXPERIMENTAL_FEATURE_SEARCH_FEEDBACK_POSTING,
        false,
    ),
    encryptEmails: parseEnvVarBoolean(
        process.env.UNLEASH_EXPERIMENTAL_ENCRYPT_EMAILS,
        false,
    ),
    edgeBulkMetrics: parseEnvVarBoolean(
        process.env.UNLEASH_EXPERIMENTAL_EDGE_BULK_METRICS,
        false,
    ),
    extendedUsageMetrics: parseEnvVarBoolean(
        process.env.UNLEASH_EXPERIMENTAL_EXTENDED_USAGE_METRICS,
        false,
    ),
    adminTokenKillSwitch: parseEnvVarBoolean(
        process.env.UNLEASH_EXPERIMENTAL_ADMIN_TOKEN_KILL_SWITCH,
        false,
    ),
    outdatedSdksBanner: parseEnvVarBoolean(
        process.env.UNLEASH_EXPERIMENTAL_OUTDATED_SDKS_BANNER,
        false,
    ),
    feedbackComments: {
        name: 'feedbackComments',
        enabled: parseEnvVarBoolean(
            process.env.UNLEASH_EXPERIMENTAL_FEEDBACK_COMMENTS,
            false,
        ),
        payload: {
            type: PayloadType.JSON,
            value:
                process.env.UNLEASH_EXPERIMENTAL_FEEDBACK_COMMENTS_PAYLOAD ??
                '',
        },
    },
    showInactiveUsers: parseEnvVarBoolean(
        process.env.UNLEASH_EXPERIMENTAL_SHOW_INACTIVE_USERS,
        false,
    ),
    useMemoizedActiveTokens: parseEnvVarBoolean(
        process.env.UNLEASH_EXPERIMENTAL_MEMOIZED_ACTIVE_TOKENS,
        false,
    ),
    killScheduledChangeRequestCache: parseEnvVarBoolean(
        process.env.UNLEASH_EXPERIMENTAL_KILL_SCHEDULED_CHANGE_REQUEST_CACHE,
        false,
    ),
    collectTrafficDataUsage: parseEnvVarBoolean(
        process.env.UNLEASH_EXPERIMENTAL_COLLECT_TRAFFIC_DATA_USAGE,
        false,
    ),
    displayTrafficDataUsage: parseEnvVarBoolean(
        process.env.UNLEASH_EXPERIMENTAL_DISPLAY_TRAFFIC_DATA_USAGE,
        false,
    ),
    estimateTrafficDataCost: parseEnvVarBoolean(
        process.env.UNLEASH_EXPERIMENTAL_ESTIMATE_TRAFFIC_DATA_COST,
        false,
    ),
    userAccessUIEnabled: parseEnvVarBoolean(
        process.env.UNLEASH_EXPERIMENTAL_USER_ACCESS_UI_ENABLED,
        false,
    ),
    disableUpdateMaxRevisionId: parseEnvVarBoolean(
        process.env.UNLEASH_EXPERIMENTAL_DISABLE_SCHEDULED_CACHES,
        false,
    ),
    disablePublishUnannouncedEvents: parseEnvVarBoolean(
        process.env.UNLEASH_EXPERIMENTAL_DISABLE_SCHEDULED_CACHES,
        false,
    ),
    queryMissingTokens: parseEnvVarBoolean(
        process.env.UNLEASH_EXPERIMENTAL_QUERY_MISSING_TOKENS,
        false,
    ),
    responseTimeMetricsFix: parseEnvVarBoolean(
        process.env.UNLEASH_EXPERIMENTAL_RESPONSE_TIME_METRICS_FIX,
        false,
    ),
    disableShowContextFieldSelectionValues: parseEnvVarBoolean(
        process.env
            .UNLEASH_EXPERIMENTAL_DISABLE_SHOW_CONTEXT_FIELD_SELECTION_VALUES,
        false,
    ),
    projectOverviewRefactorFeedback: parseEnvVarBoolean(
        process.env.UNLEASH_EXPERIMENTAL_PROJECT_OVERVIEW_REFACTOR_FEEDBACK,
        false,
    ),
    manyStrategiesPagination: parseEnvVarBoolean(
        process.env.UNLEASH_EXPERIMENTAL_MANY_STRATEGIES_PAGINATION,
        false,
    ),
    enableLegacyVariants: parseEnvVarBoolean(
        process.env.UNLEASH_EXPERIMENTAL_ENABLE_LEGACY_VARIANTS,
        false,
    ),
    navigationSidebar: parseEnvVarBoolean(
        process.env.UNLEASH_EXPERIMENTAL_SIDEBAR_NAVIGATION,
        true,
    ),
    anonymizeProjectOwners: parseEnvVarBoolean(
        process.env.UNLEASH_EXPERIMENTAL_ANONYMIZE_PROJECT_OWNERS,
        false,
    ),
    extendedMetrics: parseEnvVarBoolean(
        process.env.UNLEASH_EXPERIMENTAL_EXTENDED_METRICS,
        false,
    ),
    removeUnsafeInlineStyleSrc: parseEnvVarBoolean(
        process.env.UNLEASH_EXPERIMENTAL_REMOVE_UNSAFE_INLINE_STYLE_SRC,
        false,
    ),
    originMiddleware: parseEnvVarBoolean(
        process.env.UNLEASH_EXPERIMENTAL_ORIGIN_MIDDLEWARE,
        false,
    ),
<<<<<<< HEAD
    projectListImprovements: parseEnvVarBoolean(
        process.env.UNLEASH_EXPERIMENTAL_PROJECT_LIST_IMPROVEMENTS,
=======
    useProjectReadModel: parseEnvVarBoolean(
        process.env.UNLEASH_EXPERIMENTAL_USE_PROJECT_READ_MODEL,
>>>>>>> 5dd0fb9f
        false,
    ),
    addonUsageMetrics: parseEnvVarBoolean(
        process.env.UNLEASH_EXPERIMENTAL_ADDON_USAGE_METRICS,
        false,
    ),
    onboardingMetrics: parseEnvVarBoolean(
        process.env.UNLEASH_EXPERIMENTAL_ONBOARDING_METRICS,
        false,
    ),
    onboardingUI: parseEnvVarBoolean(
        process.env.UNLEASH_EXPERIMENTAL_ONBOARDING_UI,
        false,
    ),
    projectRoleAssignment: parseEnvVarBoolean(
        process.env.UNLEASH_EXPERIMENTAL_PROJECT_ROLE_ASSIGNMENT,
        false,
    ),
    eventTimeline: parseEnvVarBoolean(
        process.env.UNLEASH_EXPERIMENTAL_EVENT_TIMELINE,
        false,
    ),
    personalDashboardUI: parseEnvVarBoolean(
        process.env.UNLEASH_EXPERIMENTAL_PERSONAL_DASHBOARD_UI,
        false,
    ),
};

export const defaultExperimentalOptions: IExperimentalOptions = {
    flags,
    externalResolver: {
        isEnabled: (): boolean => false,
        getVariant: () => getDefaultVariant(),
    },
};

export interface IExperimentalOptions {
    flags: IFlags;
    externalResolver: IExternalFlagResolver;
}

export interface IFlagContext {
    [key: string]: string;
}

export interface IFlagResolver {
    getAll: (context?: IFlagContext) => IFlags;
    isEnabled: (expName: IFlagKey, context?: IFlagContext) => boolean;
    getVariant: (expName: IFlagKey, context?: IFlagContext) => Variant;
}

export interface IExternalFlagResolver {
    isEnabled: (flagName: IFlagKey, context?: IFlagContext) => boolean;
    getVariant: (flagName: IFlagKey, context?: IFlagContext) => Variant;
}<|MERGE_RESOLUTION|>--- conflicted
+++ resolved
@@ -56,11 +56,6 @@
     | 'extendedMetrics'
     | 'removeUnsafeInlineStyleSrc'
     | 'originMiddleware'
-<<<<<<< HEAD
-    | 'projectListImprovements'
-=======
-    | 'useProjectReadModel'
->>>>>>> 5dd0fb9f
     | 'addonUsageMetrics'
     | 'onboardingMetrics'
     | 'onboardingUI'
@@ -283,15 +278,6 @@
         process.env.UNLEASH_EXPERIMENTAL_ORIGIN_MIDDLEWARE,
         false,
     ),
-<<<<<<< HEAD
-    projectListImprovements: parseEnvVarBoolean(
-        process.env.UNLEASH_EXPERIMENTAL_PROJECT_LIST_IMPROVEMENTS,
-=======
-    useProjectReadModel: parseEnvVarBoolean(
-        process.env.UNLEASH_EXPERIMENTAL_USE_PROJECT_READ_MODEL,
->>>>>>> 5dd0fb9f
-        false,
-    ),
     addonUsageMetrics: parseEnvVarBoolean(
         process.env.UNLEASH_EXPERIMENTAL_ADDON_USAGE_METRICS,
         false,
