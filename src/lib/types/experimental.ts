import { PayloadType, type Variant } from 'unleash-client';
import { parseEnvVarBoolean } from '../util';
import { getDefaultVariant } from 'unleash-client/lib/variant';

export type IFlagKey =
    | 'accessLogs'
    | 'anonymiseEventLog'
    | 'encryptEmails'
    | 'enableLicense'
    | 'enableLicenseChecker'
    | 'embedProxy'
    | 'embedProxyFrontend'
    | 'responseTimeWithAppNameKillSwitch'
    | 'maintenanceMode'
    | 'messageBanner'
    | 'featuresExportImport'
    | 'caseInsensitiveInOperators'
    | 'strictSchemaValidation'
    | 'personalAccessTokensKillSwitch'
    | 'migrationLock'
    | 'demo'
    | 'googleAuthEnabled'
    | 'disableBulkToggle'
    | 'disableNotifications'
    | 'advancedPlayground'
    | 'filterInvalidClientMetrics'
    | 'disableMetrics'
    | 'stripHeadersOnAPI'
    | 'signals'
    | 'automatedActions'
    | 'celebrateUnleash'
    | 'featureSearchFeedback'
    | 'featureSearchFeedbackPosting'
    | 'edgeBulkMetrics'
    | 'extendedUsageMetrics'
    | 'adminTokenKillSwitch'
    | 'executiveDashboard'
    | 'executiveDashboardUI'
    | 'feedbackComments'
    | 'showInactiveUsers'
    | 'inMemoryScheduledChangeRequests'
    | 'collectTrafficDataUsage'
    | 'displayTrafficDataUsage'
    | 'useMemoizedActiveTokens'
    | 'queryMissingTokens'
    | 'userAccessUIEnabled'
    | 'disableUpdateMaxRevisionId'
    | 'disablePublishUnannouncedEvents'
    | 'outdatedSdksBanner'
    | 'responseTimeMetricsFix'
    | 'scimApi'
    | 'displayEdgeBanner'
    | 'globalFrontendApiCache'
    | 'returnGlobalFrontendApiCache'
    | 'projectOverviewRefactor'
    | 'variantDependencies'
    | 'disableShowContextFieldSelectionValues'
    | 'bearerTokenMiddleware'
    | 'projectOverviewRefactorFeedback'
    | 'featureLifecycle'
    | 'projectListFilterMyProjects'
<<<<<<< HEAD
    | 'projectListGridUi';
=======
    | 'parseProjectFromSession'
    | 'createProjectWithEnvironmentConfig'
    | 'applicationOverviewNewQuery';
>>>>>>> 06f2f06f

export type IFlags = Partial<{ [key in IFlagKey]: boolean | Variant }>;

const flags: IFlags = {
    anonymiseEventLog: false,
    enableLicense: false,
    enableLicenseChecker: false,
    embedProxy: parseEnvVarBoolean(
        process.env.UNLEASH_EXPERIMENTAL_EMBED_PROXY,
        true,
    ),
    embedProxyFrontend: parseEnvVarBoolean(
        process.env.UNLEASH_EXPERIMENTAL_EMBED_PROXY_FRONTEND,
        true,
    ),
    responseTimeWithAppNameKillSwitch: parseEnvVarBoolean(
        process.env.UNLEASH_RESPONSE_TIME_WITH_APP_NAME_KILL_SWITCH,
        false,
    ),
    maintenanceMode: parseEnvVarBoolean(
        process.env.UNLEASH_EXPERIMENTAL_MAINTENANCE_MODE,
        false,
    ),
    messageBanner: {
        name: 'message-banner',
        enabled: parseEnvVarBoolean(
            process.env.UNLEASH_EXPERIMENTAL_MESSAGE_BANNER,
            false,
        ),
        payload: {
            type: PayloadType.JSON,
            value:
                process.env.UNLEASH_EXPERIMENTAL_MESSAGE_BANNER_PAYLOAD ?? '',
        },
    },
    featuresExportImport: parseEnvVarBoolean(
        process.env.UNLEASH_EXPERIMENTAL_FEATURES_EXPORT_IMPORT,
        true,
    ),
    caseInsensitiveInOperators: parseEnvVarBoolean(
        process.env.UNLEASH_EXPERIMENTAL_CASE_INSENSITIVE_IN_OPERATORS,
        false,
    ),
    strictSchemaValidation: parseEnvVarBoolean(
        process.env.UNLEASH_STRICT_SCHEMA_VALIDTION,
        false,
    ),
    personalAccessTokensKillSwitch: parseEnvVarBoolean(
        process.env.UNLEASH_PAT_KILL_SWITCH,
        false,
    ),
    migrationLock: parseEnvVarBoolean(process.env.MIGRATION_LOCK, true),
    demo: parseEnvVarBoolean(process.env.UNLEASH_DEMO, false),
    googleAuthEnabled: parseEnvVarBoolean(
        process.env.GOOGLE_AUTH_ENABLED,
        false,
    ),
    disableBulkToggle: parseEnvVarBoolean(
        process.env.DISABLE_BULK_TOGGLE,
        false,
    ),
    disableNotifications: parseEnvVarBoolean(
        process.env.DISABLE_NOTIFICATIONS,
        false,
    ),
    filterInvalidClientMetrics: parseEnvVarBoolean(
        process.env.FILTER_INVALID_CLIENT_METRICS,
        false,
    ),
    disableMetrics: parseEnvVarBoolean(
        process.env.UNLEASH_EXPERIMENTAL_DISABLE_METRICS,
        false,
    ),
    signals: parseEnvVarBoolean(
        process.env.UNLEASH_EXPERIMENTAL_SIGNALS,
        false,
    ),
    automatedActions: parseEnvVarBoolean(
        process.env.UNLEASH_EXPERIMENTAL_AUTOMATED_ACTIONS,
        false,
    ),
    celebrateUnleash: parseEnvVarBoolean(
        process.env.UNLEASH_EXPERIMENTAL_CELEBRATE_UNLEASH,
        false,
    ),
    featureSearchFeedback: {
        name: 'withText',
        enabled: parseEnvVarBoolean(
            process.env.UNLEASH_EXPERIMENTAL_FEATURE_SEARCH_FEEDBACK,
            false,
        ),
        payload: {
            type: PayloadType.JSON,
            value:
                process.env
                    .UNLEASH_EXPERIMENTAL_FEATURE_SEARCH_FEEDBACK_PAYLOAD ?? '',
        },
    },
    featureSearchFeedbackPosting: parseEnvVarBoolean(
        process.env.UNLEASH_EXPERIMENTAL_FEATURE_SEARCH_FEEDBACK_POSTING,
        false,
    ),
    encryptEmails: parseEnvVarBoolean(
        process.env.UNLEASH_EXPERIMENTAL_ENCRYPT_EMAILS,
        false,
    ),
    edgeBulkMetrics: parseEnvVarBoolean(
        process.env.UNLEASH_EXPERIMENTAL_EDGE_BULK_METRICS,
        false,
    ),
    extendedUsageMetrics: parseEnvVarBoolean(
        process.env.UNLEASH_EXPERIMENTAL_EXTENDED_USAGE_METRICS,
        false,
    ),
    adminTokenKillSwitch: parseEnvVarBoolean(
        process.env.UNLEASH_EXPERIMENTAL_ADMIN_TOKEN_KILL_SWITCH,
        false,
    ),
    executiveDashboard: parseEnvVarBoolean(
        process.env.UNLEASH_EXPERIMENTAL_EXECUTIVE_DASHBOARD,
        false,
    ),
    executiveDashboardUI: parseEnvVarBoolean(
        process.env.UNLEASH_EXPERIMENTAL_EXECUTIVE_DASHBOARD_UI,
        false,
    ),
    outdatedSdksBanner: parseEnvVarBoolean(
        process.env.UNLEASH_EXPERIMENTAL_OUTDATED_SDKS_BANNER,
        false,
    ),
    feedbackComments: {
        name: 'feedbackComments',
        enabled: parseEnvVarBoolean(
            process.env.UNLEASH_EXPERIMENTAL_FEEDBACK_COMMENTS,
            false,
        ),
        payload: {
            type: PayloadType.JSON,
            value:
                process.env.UNLEASH_EXPERIMENTAL_FEEDBACK_COMMENTS_PAYLOAD ??
                '',
        },
    },
    showInactiveUsers: parseEnvVarBoolean(
        process.env.UNLEASH_EXPERIMENTAL_SHOW_INACTIVE_USERS,
        false,
    ),
    useMemoizedActiveTokens: parseEnvVarBoolean(
        process.env.UNLEASH_EXPERIMENTAL_MEMOIZED_ACTIVE_TOKENS,
        false,
    ),
    inMemoryScheduledChangeRequests: parseEnvVarBoolean(
        process.env.UNLEASH_EXPERIMENTAL_IN_MEMORY_SCHEDULED_CHANGE_REQUESTS,
        false,
    ),
    collectTrafficDataUsage: parseEnvVarBoolean(
        process.env.UNLEASH_EXPERIMENTAL_COLLECT_TRAFFIC_DATA_USAGE,
        false,
    ),
    displayTrafficDataUsage: parseEnvVarBoolean(
        process.env.UNLEASH_EXPERIMENTAL_DISPLAY_TRAFFIC_DATA_USAGE,
        false,
    ),
    userAccessUIEnabled: parseEnvVarBoolean(
        process.env.UNLEASH_EXPERIMENTAL_USER_ACCESS_UI_ENABLED,
        false,
    ),
    disableUpdateMaxRevisionId: parseEnvVarBoolean(
        process.env.UNLEASH_EXPERIMENTAL_DISABLE_SCHEDULED_CACHES,
        false,
    ),
    disablePublishUnannouncedEvents: parseEnvVarBoolean(
        process.env.UNLEASH_EXPERIMENTAL_DISABLE_SCHEDULED_CACHES,
        false,
    ),
    queryMissingTokens: parseEnvVarBoolean(
        process.env.UNLEASH_EXPERIMENTAL_QUERY_MISSING_TOKENS,
        false,
    ),
    scimApi: parseEnvVarBoolean(
        process.env.UNLEASH_EXPERIMENTAL_SCIM_API,
        false,
    ),
    displayEdgeBanner: parseEnvVarBoolean(
        process.env.UNLEASH_EXPERIMENTAL_DISPLAY_EDGE_BANNER,
        false,
    ),
    responseTimeMetricsFix: parseEnvVarBoolean(
        process.env.UNLEASH_EXPERIMENTAL_RESPONSE_TIME_METRICS_FIX,
        false,
    ),
    globalFrontendApiCache: parseEnvVarBoolean(
        process.env.UNLEASH_EXPERIMENTAL_GLOBAL_FRONTEND_API_CACHE,
        false,
    ),
    returnGlobalFrontendApiCache: parseEnvVarBoolean(
        process.env.UNLEASH_EXPERIMENTAL_RETURN_GLOBAL_FRONTEND_API_CACHE,
        false,
    ),
    projectOverviewRefactor: parseEnvVarBoolean(
        process.env.UNLEASH_EXPERIMENTAL_PROJECT_OVERVIEW_REFACTOR,
        false,
    ),
    disableShowContextFieldSelectionValues: parseEnvVarBoolean(
        process.env
            .UNLEASH_EXPERIMENTAL_DISABLE_SHOW_CONTEXT_FIELD_SELECTION_VALUES,
        false,
    ),
    variantDependencies: parseEnvVarBoolean(
        process.env.UNLEASH_EXPERIMENTAL_VARIANT_DEPENDENCIES,
        false,
    ),
    bearerTokenMiddleware: parseEnvVarBoolean(
        process.env.UNLEASH_EXPERIMENTAL_BEARER_TOKEN_MIDDLEWARE,
        false,
    ),
    projectOverviewRefactorFeedback: parseEnvVarBoolean(
        process.env.UNLEASH_EXPERIMENTAL_PROJECT_OVERVIEW_REFACTOR_FEEDBACK,
        false,
    ),
    featureLifecycle: parseEnvVarBoolean(
        process.env.UNLEASH_EXPERIMENTAL_FEATURE_LIFECYCLE,
        false,
    ),
    projectListFilterMyProjects: parseEnvVarBoolean(
        process.env.UNLEASH_EXPERIMENTAL_PROJECTS_LIST_MY_PROJECTS,
        false,
    ),
    parseProjectFromSession: parseEnvVarBoolean(
        process.env.UNLEASH_EXPERIMENTAL_PARSE_PROJECT_FROM_SESSION,
        false,
    ),
    createProjectWithEnvironmentConfig: parseEnvVarBoolean(
        process.env.UNLEASH_EXPERIMENTAL_CREATE_PROJECT_WITH_ENVIRONMENT_CONFIG,
        false,
    ),
    applicationOverviewNewQuery: parseEnvVarBoolean(
        process.env.UNLEASH_EXPERIMENTAL_APPLICATION_OVERVIEW_NEW_QUERY,
        false,
    ),
};

export const defaultExperimentalOptions: IExperimentalOptions = {
    flags,
    externalResolver: {
        isEnabled: (): boolean => false,
        getVariant: () => getDefaultVariant(),
    },
};

export interface IExperimentalOptions {
    flags: IFlags;
    externalResolver: IExternalFlagResolver;
}

export interface IFlagContext {
    [key: string]: string;
}

export interface IFlagResolver {
    getAll: (context?: IFlagContext) => IFlags;
    isEnabled: (expName: IFlagKey, context?: IFlagContext) => boolean;
    getVariant: (expName: IFlagKey, context?: IFlagContext) => Variant;
}

export interface IExternalFlagResolver {
    isEnabled: (flagName: IFlagKey, context?: IFlagContext) => boolean;
    getVariant: (flagName: IFlagKey, context?: IFlagContext) => Variant;
}<|MERGE_RESOLUTION|>--- conflicted
+++ resolved
@@ -59,13 +59,10 @@
     | 'projectOverviewRefactorFeedback'
     | 'featureLifecycle'
     | 'projectListFilterMyProjects'
-<<<<<<< HEAD
-    | 'projectListGridUi';
-=======
+    | 'projectListGridUi'
     | 'parseProjectFromSession'
     | 'createProjectWithEnvironmentConfig'
     | 'applicationOverviewNewQuery';
->>>>>>> 06f2f06f
 
 export type IFlags = Partial<{ [key in IFlagKey]: boolean | Variant }>;
 
