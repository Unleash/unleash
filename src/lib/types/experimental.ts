--- conflicted
+++ resolved
@@ -62,11 +62,8 @@
     | 'etagVariant'
     | 'oidcRedirect'
     | 'deltaApi'
-<<<<<<< HEAD
+    | 'newHostedAuthHandler'
     | 'uniqueSdkTracking';
-=======
-    | 'newHostedAuthHandler';
->>>>>>> e7269473
 
 export type IFlags = Partial<{ [key in IFlagKey]: boolean | Variant }>;
 
@@ -295,13 +292,12 @@
         process.env.UNLEASH_EXPERIMENTAL_DELTA_API,
         false,
     ),
-<<<<<<< HEAD
+    newHostedAuthHandler: parseEnvVarBoolean(
+        process.env.UNLEASH_EXPERIMENTAL_NEW_HOSTED_AUTH_HANDLER,
+        false,
+    ),
     uniqueSdkTracking: parseEnvVarBoolean(
         process.env.UNLEASH_EXPERIMENTAL_UNIQUE_SDK_TRACKING,
-=======
-    newHostedAuthHandler: parseEnvVarBoolean(
-        process.env.UNLEASH_EXPERIMENTAL_NEW_HOSTED_AUTH_HANDLER,
->>>>>>> e7269473
         false,
     ),
 };
