--- conflicted
+++ resolved
@@ -31,11 +31,8 @@
     | 'segmentChangeRequests'
     | 'changeRequestReject'
     | 'customRootRolesKillSwitch'
-<<<<<<< HEAD
+    | 'newApplicationList'
     | 'integrationsRework';
-=======
-    | 'newApplicationList';
->>>>>>> 2cfb99c7
 
 export type IFlags = Partial<{ [key in IFlagKey]: boolean | Variant }>;
 
