--- conflicted
+++ resolved
@@ -55,11 +55,8 @@
     | 'globalFrontendApiCache'
     | 'returnGlobalFrontendApiCache'
     | 'projectOverviewRefactor'
-<<<<<<< HEAD
+    | 'variantDependencies'
     | 'newContextFieldsUI';
-=======
-    | 'variantDependencies';
->>>>>>> 11f4155d
 
 export type IFlags = Partial<{ [key in IFlagKey]: boolean | Variant }>;
 
@@ -272,13 +269,12 @@
         process.env.UNLEASH_EXPERIMENTAL_PROJECT_OVERVIEW_REFACTOR,
         false,
     ),
-<<<<<<< HEAD
     newContextFieldsUI: parseEnvVarBoolean(
         process.env.UNLEASH_EXPERIMENTAL_NEW_CONTEXT_FIELDS_UI,
-=======
+        false,
+    ),
     variantDependencies: parseEnvVarBoolean(
         process.env.UNLEASH_EXPERIMENTAL_VARIANT_DEPENDENCIES,
->>>>>>> 11f4155d
         false,
     ),
 };
