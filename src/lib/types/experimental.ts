--- conflicted
+++ resolved
@@ -49,11 +49,8 @@
     | 'inMemoryScheduledChangeRequests'
     | 'collectTrafficDataUsage'
     | 'useMemoizedActiveTokens'
-<<<<<<< HEAD
-    | 'userAccessUIEnabled';
-=======
+    | 'userAccessUIEnabled'
     | 'sdkReporting';
->>>>>>> 29d27b73
 
 export type IFlags = Partial<{ [key in IFlagKey]: boolean | Variant }>;
 
