--- conflicted
+++ resolved
@@ -56,11 +56,8 @@
         anonymiseEventLog?: boolean;
         personalAccessTokens?: boolean;
         syncSSOGroups?: boolean;
-<<<<<<< HEAD
         suggestChanges?: boolean;
-=======
         cloneEnvironment?: boolean;
->>>>>>> 56e9af34
     };
     externalResolver: IExternalFlagResolver;
 }
