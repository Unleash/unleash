--- conflicted
+++ resolved
@@ -86,17 +86,8 @@
     ),
     migrationLock: parseEnvVarBoolean(process.env.MIGRATION_LOCK, false),
     demo: parseEnvVarBoolean(process.env.UNLEASH_DEMO, false),
-<<<<<<< HEAD
-    googleAuthEnabled: parseEnvVarBoolean(
-        process.env.GOOGLE_AUTH_ENABLED,
-=======
-    strategyImprovements: parseEnvVarBoolean(
-        process.env.UNLEASH_STRATEGY_IMPROVEMENTS,
-        false,
-    ),
     strategySplittedButton: parseEnvVarBoolean(
         process.env.UNLEASH_STRATEGY_SPLITTED_BUTTON,
->>>>>>> 5c9bf7b0
         false,
     ),
     googleAuthEnabled: parseEnvVarBoolean(
