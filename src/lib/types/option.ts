import type { Express } from 'express';
import type EventEmitter from 'events';
import type { LogLevel, LogProvider } from '../logger.js';
import type { IApiTokenCreate } from './model.js';
import type {
    IExperimentalOptions,
    IFlagContext,
    IFlagResolver,
    IFlags,
} from './experimental.js';
import type SMTPTransport from 'nodemailer/lib/smtp-transport/index.js';
import type { IUnleashServices } from '../services/index.js';

export interface ISSLOption {
    rejectUnauthorized: boolean;
    ca?: string;
    key?: string;
    cert?: string;
}

export interface IDBOption {
    user: string;
    password: string;
    host: string;
    port: number;
    database: string;
    ssl?: ISSLOption | boolean;
    driver: 'postgres';
    version?: string;
    acquireConnectionTimeout?: number;
    pool?: {
        min?: number;
        max?: number;
        idleTimeoutMillis?: number;
        propagateCreateError?: boolean;
        afterCreate?: (connection: any, callback: any) => void;
    };
    schema: string;
    disableMigration: boolean;
    applicationName?: string;
}

export interface ISessionOption {
    ttlHours: number;
    db: boolean;
    clearSiteDataOnLogout: boolean;
    cookieName: string;
    maxParallelSessions: number;
}

export interface IVersionOption {
    url?: string;
    enable?: boolean;
}
export enum IAuthType {
    OPEN_SOURCE = 'open-source',
    DEMO = 'demo',
    /**
     * Self-hosted by the customer. Should eventually be renamed to better reflect this.
     */
    ENTERPRISE = 'enterprise',
    /**
     * Hosted by Unleash.
     */
    HOSTED = 'hosted',
    CUSTOM = 'custom',
    NONE = 'none',
}

export type CustomAuthHandler = (
    app: Express,
    config: Partial<IUnleashConfig>,
    services?: IUnleashServices,
) => void;

export type UsernameAdminUser = {
    username: string;
    password: string;
};

export interface IAuthOption {
    demoAllowAdminLogin?: boolean;
    enableApiToken: boolean;
    type: IAuthType;
    customAuthHandler?: CustomAuthHandler;
    createAdminUser?: boolean;
    initialAdminUser?: UsernameAdminUser;
    initApiTokens: IApiTokenCreate[];
}

export interface IImportOption {
    file: string;
    project: string;
    environment: string;
}

export interface IServerOption {
    port?: number;
    host?: string;
    pipe?: string;
    disableCompression?: boolean;
    keepAliveTimeout: number;
    headersTimeout: number;
    baseUriPath: string;
    cdnPrefix?: string;
    unleashUrl: string;
    serverMetrics: boolean;
    enableHeapSnapshotEnpoint: boolean;
    enableRequestLogger: boolean;
    gracefulShutdownEnable: boolean;
    gracefulShutdownTimeout: number;
    secret: string;
    enableScheduledCreatedByMigration: boolean;
}

export interface IClientCachingOption {
    enabled: boolean;
    maxAge: number;
}

export interface ICustomStrategySettings {
    disableCreation: boolean;
    disableEditing: boolean;
}

export interface ResourceLimits {
    apiTokens: number;
    constraints: number;
    constraintValues: number;
    environments: number;
    featureFlags: number;
    featureEnvironmentStrategies: number;
    projects: number;
    segments: number;
    segmentValues: number;
    strategySegments: number;
    actionSetActions: number;
    actionSetsPerProject: number;
    actionSetFilters: number;
    actionSetFilterValues: number;
    signalEndpoints: number;
    signalTokensPerEndpoint: number;
    releaseTemplates: number;
}

export interface IUnleashOptions {
    databaseUrl?: string;
    databaseUrlFile?: string;
    db?: Partial<IDBOption>;
    session?: Partial<ISessionOption>;
    getLogger?: LogProvider;
    logLevel?: LogLevel;
    server?: Partial<IServerOption>;
    versionCheck?: Partial<IVersionOption>;
    telemetry?: boolean;
    authentication?: Partial<IAuthOption>;
    ui?: IUIConfig;
    frontendApi?: IFrontendApi;
    import?: Partial<IImportOption>;
    experimental?: Partial<IExperimentalOptions>;
    email?: Partial<IEmailOption>;
    secureHeaders?: boolean;
    additionalCspAllowedDomains?: ICspDomainOptions;
    frontendApiOrigins?: string[];
    enableOAS?: boolean;
    preHook?: Function;
    preRouterHook?: Function;
    enterpriseVersion?: string;
    inlineSegmentConstraints?: boolean;
    clientFeatureCaching?: Partial<IClientCachingOption>;
    accessControlMaxAge?: number;
    prometheusApi?: string;
    prometheusImpactMetricsApi?: string;
    publicFolder?: string;
    disableScheduler?: boolean;
    metricsRateLimiting?: Partial<IMetricsRateLimiting>;
    dailyMetricsStorageDays?: number;
    rateLimiting?: Partial<IRateLimiting>;
    isOss?: boolean;
    resourceLimits?: Partial<ResourceLimits>;
    userInactivityThresholdInDays?: number;
    unleashFrontendToken?: string;
<<<<<<< HEAD
    customStrategySettings?: Partial<ICustomStrategySettings>;
=======
    checkDbOnReady?: boolean;
>>>>>>> f74c1dc4
}

export interface IEmailOption {
    host?: string;
    secure: boolean;
    port: number;
    sender: string;
    smtpuser?: string;
    smtppass?: string;
    transportOptions?: SMTPTransport.Options;
    optionalHeaders?: Record<string, unknown>;
}

export interface IListeningPipe {
    path: string;
}

export interface IListeningHost {
    host?: string;
    port: number;
}

export interface IUIConfig {
    environment?: string;
    slogan?: string;
    name?: string;
    links?: {
        value: string;
        icon?: string;
        href: string;
        title: string;
    }[];
    flags?: IFlags;
    unleashToken?: string;
    unleashContext?: IFlagContext;
}

export interface ICspDomainOptions {
    defaultSrc?: string[];
    fontSrc?: string[];
    styleSrc?: string[];
    scriptSrc?: string[];
    imgSrc?: string[];
    connectSrc?: string[];
    frameSrc?: string[];
    objectSrc?: string[];
    mediaSrc?: string[];
}

export interface ICspDomainConfig {
    defaultSrc: string[];
    fontSrc: string[];
    styleSrc: string[];
    scriptSrc: string[];
    imgSrc: string[];
    connectSrc: string[];
    frameSrc: string[];
    objectSrc: string[];
    mediaSrc: string[];
}

interface IFrontendApi {
    refreshIntervalInMs: number;
}

export interface IMetricsRateLimiting {
    clientMetricsMaxPerMinute: number;
    clientRegisterMaxPerMinute: number;
    frontendMetricsMaxPerMinute: number;
    frontendRegisterMaxPerMinute: number;
}

export interface IRateLimiting {
    createUserMaxPerMinute: number;
    simpleLoginMaxPerMinute: number;
    passwordResetMaxPerMinute: number;
    callSignalEndpointMaxPerSecond: number;
}

export interface IUnleashConfig {
    db: IDBOption;
    session: ISessionOption;
    getLogger: LogProvider;
    server: IServerOption;
    listen: IListeningHost | IListeningPipe;
    versionCheck: IVersionOption;
    telemetry: boolean;
    authentication: IAuthOption;
    ui: IUIConfig;
    import: IImportOption;
    experimental?: IExperimentalOptions;
    flagResolver: IFlagResolver;
    email: IEmailOption;
    secureHeaders: boolean;
    additionalCspAllowedDomains: ICspDomainConfig;
    frontendApiOrigins: string[];
    enableOAS: boolean;
    preHook?: Function;
    preRouterHook?: Function;
    shutdownHook?: Function;
    enterpriseVersion?: string;
    eventBus: EventEmitter;
    environmentEnableOverrides?: string[];
    frontendApi: IFrontendApi;
    inlineSegmentConstraints: boolean;
    /** @deprecated: use resourceLimits.segmentValues */
    segmentValuesLimit: number;
    /** @deprecated: use resourceLimits.strategySegments */
    strategySegmentsLimit: number;
    resourceLimits: ResourceLimits;
    metricsRateLimiting: IMetricsRateLimiting;
    dailyMetricsStorageDays: number;
    clientFeatureCaching: IClientCachingOption;
    accessControlMaxAge: number;
    prometheusApi?: string;
    prometheusImpactMetricsApi?: string;
    publicFolder?: string;
    disableScheduler?: boolean;
    isEnterprise: boolean;
    isOss: boolean;
    rateLimiting: IRateLimiting;
    feedbackUriPath?: string;
    openAIAPIKey?: string;
    userInactivityThresholdInDays: number;
    buildDate?: string;
    unleashFrontendToken?: string;
<<<<<<< HEAD
    customStrategySettings?: ICustomStrategySettings;
=======
    checkDbOnReady?: boolean;
>>>>>>> f74c1dc4
}<|MERGE_RESOLUTION|>--- conflicted
+++ resolved
@@ -180,11 +180,8 @@
     resourceLimits?: Partial<ResourceLimits>;
     userInactivityThresholdInDays?: number;
     unleashFrontendToken?: string;
-<<<<<<< HEAD
     customStrategySettings?: Partial<ICustomStrategySettings>;
-=======
     checkDbOnReady?: boolean;
->>>>>>> f74c1dc4
 }
 
 export interface IEmailOption {
@@ -311,9 +308,6 @@
     userInactivityThresholdInDays: number;
     buildDate?: string;
     unleashFrontendToken?: string;
-<<<<<<< HEAD
     customStrategySettings?: ICustomStrategySettings;
-=======
     checkDbOnReady?: boolean;
->>>>>>> f74c1dc4
 }