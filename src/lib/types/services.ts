import { AccessService } from '../services/access-service';
import AddonService from '../services/addon-service';
import ProjectService from '../services/project-service';
import StateService from '../services/state-service';
import StrategyService from '../services/strategy-service';
import TagTypeService from '../services/tag-type-service';
import TagService from '../services/tag-service';
import ClientInstanceService from '../services/client-metrics/instance-service';
import ContextService from '../services/context-service';
import VersionService from '../services/version-service';
import { ApiTokenService } from '../services/api-token-service';
import { EmailService } from '../services/email-service';
import UserService from '../services/user-service';
import ResetTokenService from '../services/reset-token-service';
import FeatureTypeService from '../services/feature-type-service';
import EventService from '../services/event-service';
import HealthService from '../services/health-service';
import SettingService from '../services/setting-service';
import SessionService from '../services/session-service';
import UserFeedbackService from '../services/user-feedback-service';
import FeatureToggleService from '../services/feature-toggle-service';
import EnvironmentService from '../services/environment-service';
import FeatureTagService from '../services/feature-tag-service';
import ProjectHealthService from '../services/project-health-service';
import ClientMetricsServiceV2 from '../services/client-metrics/metrics-service-v2';
import UserSplashService from '../services/user-splash-service';
import { SegmentService } from '../services/segment-service';
import { OpenApiService } from '../services/openapi-service';
import { ClientSpecService } from '../services/client-spec-service';
<<<<<<< HEAD
import { GroupService } from '../services/group-service';
=======
import { PlaygroundService } from 'lib/services/playground-service';
>>>>>>> 012da846

export interface IUnleashServices {
    accessService: AccessService;
    addonService: AddonService;
    apiTokenService: ApiTokenService;
    clientInstanceService: ClientInstanceService;
    clientMetricsServiceV2: ClientMetricsServiceV2;
    contextService: ContextService;
    emailService: EmailService;
    environmentService: EnvironmentService;
    eventService: EventService;
    featureTagService: FeatureTagService;
    featureToggleService: FeatureToggleService;
    featureToggleServiceV2: FeatureToggleService; // deprecated
    featureTypeService: FeatureTypeService;
    groupService: GroupService;
    healthService: HealthService;
    projectHealthService: ProjectHealthService;
    projectService: ProjectService;
    resetTokenService: ResetTokenService;
    sessionService: SessionService;
    settingService: SettingService;
    stateService: StateService;
    strategyService: StrategyService;
    tagService: TagService;
    tagTypeService: TagTypeService;
    userFeedbackService: UserFeedbackService;
    userService: UserService;
    versionService: VersionService;
    userSplashService: UserSplashService;
    segmentService: SegmentService;
    openApiService: OpenApiService;
    clientSpecService: ClientSpecService;
    playgroundService: PlaygroundService;
}<|MERGE_RESOLUTION|>--- conflicted
+++ resolved
@@ -27,11 +27,8 @@
 import { SegmentService } from '../services/segment-service';
 import { OpenApiService } from '../services/openapi-service';
 import { ClientSpecService } from '../services/client-spec-service';
-<<<<<<< HEAD
+import { PlaygroundService } from 'lib/services/playground-service';
 import { GroupService } from '../services/group-service';
-=======
-import { PlaygroundService } from 'lib/services/playground-service';
->>>>>>> 012da846
 
 export interface IUnleashServices {
     accessService: AccessService;
