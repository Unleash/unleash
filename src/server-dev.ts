--- conflicted
+++ resolved
@@ -38,10 +38,7 @@
                         embedProxyFrontend: true,
                         anonymiseEventLog: false,
                         responseTimeWithAppNameKillSwitch: false,
-<<<<<<< HEAD
-=======
                         variantMetrics: true,
->>>>>>> be51fb0f
                         strategyImprovements: true,
                     },
                 },
