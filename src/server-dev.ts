import { start } from './lib/server-impl';
import { createConfig } from './lib/create-config';
import { LogLevel } from './lib/logger';
import { ApiTokenType } from './lib/types/models/api-token';

process.nextTick(async () => {
    try {
        await start(
            createConfig({
                db: {
                    user: 'unleash_user',
                    password: 'password',
                    host: 'localhost',
                    port: 5432,
                    database: process.env.UNLEASH_DATABASE_NAME || 'unleash',
                    schema: process.env.UNLEASH_DATABASE_SCHEMA,
                    ssl: false,
                    applicationName: 'unleash',
                },
                server: {
                    enableRequestLogger: true,
                    baseUriPath: '',
                    // keepAliveTimeout: 1,
                    gracefulShutdownEnable: true,
                    // cdnPrefix: 'https://cdn.getunleash.io/unleash/v4.4.1',
                    enableHeapSnapshotEnpoint: true,
                },
                logLevel: LogLevel.debug,
                // secureHeaders: true,
                versionCheck: {
                    enable: false,
                },
                experimental: {
                    // externalResolver: unleash,
                    flags: {
                        embedProxy: true,
                        embedProxyFrontend: true,
                        anonymiseEventLog: false,
                        responseTimeWithAppNameKillSwitch: false,
                        slackAppAddon: true,
                        lastSeenByEnvironment: true,
<<<<<<< HEAD
                        segmentChangeRequests: true,
                        integrationsRework: true,
=======
>>>>>>> a1e98056
                        newApplicationList: true,
                        featureNamingPattern: true,
                        doraMetrics: true,
                    },
                },
                authentication: {
                    initApiTokens: [
                        {
                            environment: '*',
                            project: '*',
                            secret: '*:*.964a287e1b728cb5f4f3e0120df92cb5',
                            type: ApiTokenType.ADMIN,
                            tokenName: 'some-user',
                        },
                    ],
                },
                /* can be tweaked to control configuration caching for /api/client/features
                clientFeatureCaching: {
                    enabled: true,
                    maxAge: 4000,
                },
                */
            }),
        );
    } catch (error) {
        if (error.code === 'EADDRINUSE') {
            // eslint-disable-next-line no-console
            console.warn('Port in use. You might want to reload once more.');
        } else {
            // eslint-disable-next-line no-console
            console.error(error);
            process.exit();
        }
    }
}, 0);<|MERGE_RESOLUTION|>--- conflicted
+++ resolved
@@ -39,11 +39,7 @@
                         responseTimeWithAppNameKillSwitch: false,
                         slackAppAddon: true,
                         lastSeenByEnvironment: true,
-<<<<<<< HEAD
-                        segmentChangeRequests: true,
                         integrationsRework: true,
-=======
->>>>>>> a1e98056
                         newApplicationList: true,
                         featureNamingPattern: true,
                         doraMetrics: true,
