import { start } from './lib/server-impl';
import { createConfig } from './lib/create-config';
import { LogLevel } from './lib/logger';
import { ApiTokenType } from './lib/types/models/api-token';

process.nextTick(async () => {
    try {
        await start(
            createConfig({
                db: process.env.DATABASE_URL
                    ? undefined
                    : {
                          user: 'unleash_user',
                          password: 'password',
                          host: 'localhost',
                          port: 5432,
                          database:
                              process.env.UNLEASH_DATABASE_NAME || 'unleash',
                          schema: process.env.UNLEASH_DATABASE_SCHEMA,
                          ssl: false,
                          applicationName: 'unleash',
                      },
                server: {
                    enableRequestLogger: true,
                    baseUriPath: '',
                    // keepAliveTimeout: 1,
                    gracefulShutdownEnable: true,
                    // cdnPrefix: 'https://cdn.getunleash.io/unleash/v4.4.1',
                    enableHeapSnapshotEnpoint: true,
                },
                logLevel: LogLevel.debug,
                secureHeaders: false,
                versionCheck: {
                    enable: false,
                },
                experimental: {
                    // externalResolver: unleash,
                    flags: {
                        embedProxy: true,
                        embedProxyFrontend: true,
                        anonymiseEventLog: false,
                        responseTimeWithAppNameKillSwitch: false,
                        stripClientHeadersOn304: true,
                        newStrategyConfiguration: true,
                        stripHeadersOnAPI: true,
                        celebrateUnleash: true,
                        increaseUnleashWidth: true,
                        newStrategyConfigurationFeedback: true,
                        featureSearchFeedbackPosting: true,
                        extendedUsageMetricsUI: true,
                        executiveDashboard: true,
<<<<<<< HEAD
                        userAccessUIEnabled: true,
=======
                        sdkReporting: true,
>>>>>>> 29d27b73
                    },
                },
                authentication: {
                    initApiTokens: [
                        {
                            environment: '*',
                            project: '*',
                            secret: '*:*.964a287e1b728cb5f4f3e0120df92cb5',
                            type: ApiTokenType.ADMIN,
                            tokenName: 'some-user',
                        },
                    ],
                },
                /* can be tweaked to control configuration caching for /api/client/features
                clientFeatureCaching: {
                    enabled: true,
                    maxAge: 4000,
                },
                */
            }),
        );
    } catch (error) {
        if (error.code === 'EADDRINUSE') {
            // eslint-disable-next-line no-console
            console.warn('Port in use. You might want to reload once more.');
        } else {
            // eslint-disable-next-line no-console
            console.error(error);
            process.exit();
        }
    }
}, 0);<|MERGE_RESOLUTION|>--- conflicted
+++ resolved
@@ -49,11 +49,8 @@
                         featureSearchFeedbackPosting: true,
                         extendedUsageMetricsUI: true,
                         executiveDashboard: true,
-<<<<<<< HEAD
                         userAccessUIEnabled: true,
-=======
                         sdkReporting: true,
->>>>>>> 29d27b73
                     },
                 },
                 authentication: {
