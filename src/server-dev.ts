import { start } from './lib/server-impl';
import { createConfig } from './lib/create-config';
import { LogLevel } from './lib/logger';
import { ApiTokenType } from './lib/types/models/api-token';

process.nextTick(async () => {
    try {
        await start(
            createConfig({
                db: process.env.DATABASE_URL
                    ? undefined
                    : {
                          user: 'unleash_user',
                          password: 'password',
                          host: 'localhost',
                          port: 5432,
                          database:
                              process.env.UNLEASH_DATABASE_NAME || 'unleash',
                          schema: process.env.UNLEASH_DATABASE_SCHEMA,
                          ssl: false,
                          applicationName: 'unleash',
                      },
                server: {
                    enableRequestLogger: true,
                    baseUriPath: '',
                    // keepAliveTimeout: 1,
                    gracefulShutdownEnable: true,
                    // cdnPrefix: 'https://cdn.getunleash.io/unleash/v4.4.1',
                    enableHeapSnapshotEnpoint: true,
                },
                logLevel: LogLevel.debug,
                secureHeaders: false,
                versionCheck: {
                    enable: false,
                },
                experimental: {
                    // externalResolver: unleash,
                    flags: {
                        embedProxy: true,
                        embedProxyFrontend: true,
                        anonymiseEventLog: false,
                        responseTimeWithAppNameKillSwitch: false,
                        stripHeadersOnAPI: true,
                        celebrateUnleash: true,
                        featureSearchFeedbackPosting: true,
                        killInsightsUI: false,
                        userAccessUIEnabled: true,
                        outdatedSdksBanner: true,
                        disableShowContextFieldSelectionValues: false,
                        projectOverviewRefactorFeedback: true,
<<<<<<< HEAD
                        parseProjectFromSession: true,
=======
>>>>>>> 4738d4a6
                        manyStrategiesPagination: true,
                        enableLegacyVariants: false,
                        commandBarUI: true,
                        resourceLimits: true,
                        extendedMetrics: true,
                        insightsV2: true,
                        integrationEvents: true,
                        improveCreateFlagFlow: true,
                        originMiddleware: true,
                        newEventSearch: true,
                        changeRequestPlayground: true,
                    },
                },
                authentication: {
                    initApiTokens: [
                        {
                            environment: '*',
                            project: '*',
                            secret: '*:*.964a287e1b728cb5f4f3e0120df92cb5',
                            type: ApiTokenType.ADMIN,
                            tokenName: 'some-user',
                        },
                    ],
                },
                /* can be tweaked to control configuration caching for /api/client/features
                clientFeatureCaching: {
                    enabled: true,
                    maxAge: 4000,
                },
                */
            }),
        );
    } catch (error) {
        if (error.code === 'EADDRINUSE') {
            // eslint-disable-next-line no-console
            console.warn('Port in use. You might want to reload once more.');
        } else {
            // eslint-disable-next-line no-console
            console.error(error);
            process.exit();
        }
    }
}, 0);<|MERGE_RESOLUTION|>--- conflicted
+++ resolved
@@ -48,10 +48,6 @@
                         outdatedSdksBanner: true,
                         disableShowContextFieldSelectionValues: false,
                         projectOverviewRefactorFeedback: true,
-<<<<<<< HEAD
-                        parseProjectFromSession: true,
-=======
->>>>>>> 4738d4a6
                         manyStrategiesPagination: true,
                         enableLegacyVariants: false,
                         commandBarUI: true,
