--- conflicted
+++ resolved
@@ -57,12 +57,9 @@
                         globalChangeRequestList: true,
                         newUiConfigService: true,
                         flagsUiFilterRefactor: true,
-<<<<<<< HEAD
-                        envAddStrategySuggestion: true,
-=======
                         trafficBillingDisplay: true,
                         milestoneProgression: true,
->>>>>>> c65a3367
+                        envAddStrategySuggestion: true,
                     },
                 },
                 authentication: {
