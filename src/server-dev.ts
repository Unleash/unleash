--- conflicted
+++ resolved
@@ -38,12 +38,7 @@
                         embedProxyFrontend: true,
                         anonymiseEventLog: false,
                         responseTimeWithAppNameKillSwitch: false,
-<<<<<<< HEAD
-                        optimal304: true,
-                        optimal304Differ: false,
                         variantMetrics: true,
-=======
->>>>>>> e768a41c
                     },
                 },
                 authentication: {
