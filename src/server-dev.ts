--- conflicted
+++ resolved
@@ -51,11 +51,6 @@
                         enableLegacyVariants: false,
                         extendedMetrics: true,
                         originMiddleware: true,
-<<<<<<< HEAD
-                        projectListImprovements: true,
-=======
-                        useProjectReadModel: true,
->>>>>>> 5dd0fb9f
                         addonUsageMetrics: true,
                         onboardingMetrics: true,
                         onboardingUI: true,
