import { start } from './lib/server-impl.js';
import { createConfig } from './lib/create-config.js';
import { LogLevel } from './lib/logger.js';
import { ApiTokenType } from './lib/types/model.js';

process.nextTick(async () => {
    try {
        await start(
            createConfig({
                db: process.env.DATABASE_URL
                    ? undefined
                    : {
                          user: 'unleash_user',
                          password: 'password',
                          host: 'localhost',
                          port: 5432,
                          database:
                              process.env.UNLEASH_DATABASE_NAME || 'unleash',
                          schema: process.env.UNLEASH_DATABASE_SCHEMA,
                          ssl: false,
                          applicationName: 'unleash',
                      },
                server: {
                    enableRequestLogger: true,
                    baseUriPath: '',
                    // keepAliveTimeout: 1,
                    gracefulShutdownEnable: true,
                    // cdnPrefix: 'https://cdn.getunleash.io/unleash/v4.4.1',
                    enableHeapSnapshotEnpoint: true,
                },
                logLevel: LogLevel.debug,
                secureHeaders: false,
                versionCheck: {
                    enable: false,
                },
                experimental: {
                    // externalResolver: unleash,
                    flags: {
                        anonymiseEventLog: false,
                        responseTimeWithAppNameKillSwitch: false,
                        outdatedSdksBanner: true,
                        disableShowContextFieldSelectionValues: false,
                        feedbackPosting: true,
                        manyStrategiesPagination: true,
                        enableLegacyVariants: false,
                        extendedMetrics: true,
                        originMiddlewareRequestLogging: true,
                        webhookDomainLogging: true,
                        releasePlans: false,
                        showUserDeviceCount: true,
                        deltaApi: true,
                        uniqueSdkTracking: true,
                        strictSchemaValidation: true,
                        reportUnknownFlags: true,
                        customMetrics: true,
                        impactMetrics: true,
<<<<<<< HEAD
                        crDiffView: true,
                        timestampsInChangeRequestTimeline: true,
=======
                        paygTrialEvents: true,
>>>>>>> 170ed87f
                        lifecycleGraphs: true,
                        addConfiguration: true,
                        projectListViewToggle: true,
                    },
                },
                authentication: {
                    initApiTokens: [
                        {
                            environment: '*',
                            projects: ['*'],
                            secret: '*:*.964a287e1b728cb5f4f3e0120df92cb5',
                            type: ApiTokenType.ADMIN,
                            tokenName: 'some-user',
                        },
                    ],
                },
                prometheusImpactMetricsApi: 'http://localhost:9090',
                /* can be tweaked to control configuration caching for /api/client/features
                clientFeatureCaching: {
                    enabled: true,
                    maxAge: 4000,
                },
                */
            }),
        );
    } catch (error) {
        if (error.code === 'EADDRINUSE') {
            // eslint-disable-next-line no-console
            console.warn('Port in use. You might want to reload once more.');
        } else {
            // eslint-disable-next-line no-console
            console.error(error);
            process.exit();
        }
    }
}, 0);<|MERGE_RESOLUTION|>--- conflicted
+++ resolved
@@ -54,12 +54,6 @@
                         reportUnknownFlags: true,
                         customMetrics: true,
                         impactMetrics: true,
-<<<<<<< HEAD
-                        crDiffView: true,
-                        timestampsInChangeRequestTimeline: true,
-=======
-                        paygTrialEvents: true,
->>>>>>> 170ed87f
                         lifecycleGraphs: true,
                         addConfiguration: true,
                         projectListViewToggle: true,
