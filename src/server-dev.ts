import { start } from './lib/server-impl.js';
import { createConfig } from './lib/create-config.js';
import { LogLevel } from './lib/logger.js';
import { ApiTokenType } from './lib/types/model.js';

process.nextTick(async () => {
    try {
        await start(
            createConfig({
                db: process.env.DATABASE_URL
                    ? undefined
                    : {
                          user: 'unleash_user',
                          password: 'password',
                          host: 'localhost',
                          port: 5432,
                          database:
                              process.env.UNLEASH_DATABASE_NAME || 'unleash',
                          schema: process.env.UNLEASH_DATABASE_SCHEMA,
                          ssl: false,
                          applicationName: 'unleash',
                      },
                server: {
                    enableRequestLogger: true,
                    baseUriPath: '',
                    // keepAliveTimeout: 1,
                    gracefulShutdownEnable: true,
                    // cdnPrefix: 'https://cdn.getunleash.io/unleash/v4.4.1',
                    enableHeapSnapshotEnpoint: true,
                },
                logLevel: LogLevel.debug,
                secureHeaders: false,
                versionCheck: {
                    enable: false,
                },
                experimental: {
                    // externalResolver: unleash,
                    flags: {
                        anonymiseEventLog: false,
                        responseTimeWithAppNameKillSwitch: false,
                        outdatedSdksBanner: true,
                        disableShowContextFieldSelectionValues: false,
                        feedbackPosting: true,
                        manyStrategiesPagination: true,
                        enableLegacyVariants: false,
                        extendedMetrics: true,
                        originMiddlewareRequestLogging: true,
                        webhookDomainLogging: true,
                        releasePlans: false,
                        showUserDeviceCount: true,
                        deltaApi: true,
                        uniqueSdkTracking: true,
                        strictSchemaValidation: true,
                        reportUnknownFlags: true,
                        customMetrics: true,
<<<<<<< HEAD
                        improvedJsonDiff: true,
=======
                        lifecycleMetrics: true,
>>>>>>> d2452b91
                        impactMetrics: true,
                        paygTrialEvents: true,
                        lifecycleGraphs: true,
                        addConfiguration: true,
                        projectListViewToggle: true,
                    },
                },
                authentication: {
                    initApiTokens: [
                        {
                            environment: '*',
                            projects: ['*'],
                            secret: '*:*.964a287e1b728cb5f4f3e0120df92cb5',
                            type: ApiTokenType.ADMIN,
                            tokenName: 'some-user',
                        },
                    ],
                },
                prometheusImpactMetricsApi: 'http://localhost:9090',
                /* can be tweaked to control configuration caching for /api/client/features
                clientFeatureCaching: {
                    enabled: true,
                    maxAge: 4000,
                },
                */
            }),
        );
    } catch (error) {
        if (error.code === 'EADDRINUSE') {
            // eslint-disable-next-line no-console
            console.warn('Port in use. You might want to reload once more.');
        } else {
            // eslint-disable-next-line no-console
            console.error(error);
            process.exit();
        }
    }
}, 0);<|MERGE_RESOLUTION|>--- conflicted
+++ resolved
@@ -53,11 +53,6 @@
                         strictSchemaValidation: true,
                         reportUnknownFlags: true,
                         customMetrics: true,
-<<<<<<< HEAD
-                        improvedJsonDiff: true,
-=======
-                        lifecycleMetrics: true,
->>>>>>> d2452b91
                         impactMetrics: true,
                         paygTrialEvents: true,
                         lifecycleGraphs: true,
