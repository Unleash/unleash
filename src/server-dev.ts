import { start } from './lib/server-impl';
import { createConfig } from './lib/create-config';
import { LogLevel } from './lib/logger';
import { ApiTokenType } from './lib/types/models/api-token';

process.nextTick(async () => {
    try {
        await start(
            createConfig({
                db: process.env.DATABASE_URL
                    ? undefined
                    : {
                          user: 'unleash_user',
                          password: 'password',
                          host: 'localhost',
                          port: 5432,
                          database:
                              process.env.UNLEASH_DATABASE_NAME || 'unleash',
                          schema: process.env.UNLEASH_DATABASE_SCHEMA,
                          ssl: false,
                          applicationName: 'unleash',
                      },
                server: {
                    enableRequestLogger: true,
                    baseUriPath: '',
                    // keepAliveTimeout: 1,
                    gracefulShutdownEnable: true,
                    // cdnPrefix: 'https://cdn.getunleash.io/unleash/v4.4.1',
                    enableHeapSnapshotEnpoint: true,
                },
                logLevel: LogLevel.debug,
                secureHeaders: false,
                versionCheck: {
                    enable: false,
                },
                experimental: {
                    // externalResolver: unleash,
                    flags: {
                        embedProxy: true,
                        embedProxyFrontend: true,
                        anonymiseEventLog: false,
                        responseTimeWithAppNameKillSwitch: false,
                        stripHeadersOnAPI: true,
                        celebrateUnleash: true,
                        featureSearchFeedbackPosting: true,
                        killInsightsUI: false,
                        userAccessUIEnabled: true,
                        outdatedSdksBanner: true,
                        disableShowContextFieldSelectionValues: false,
                        projectOverviewRefactorFeedback: true,
                        featureLifecycle: true,
                        parseProjectFromSession: true,
                        manyStrategiesPagination: true,
                        enableLegacyVariants: false,
                        commandBarUI: true,
                        flagCreator: true,
                        resourceLimits: true,
                        extendedMetrics: true,
                        insightsV2: true,
                        integrationEvents: true,
                        featureCollaborators: true,
                        improveCreateFlagFlow: true,
<<<<<<< HEAD
                        newEventSearch: true,
=======
                        originMiddleware: true,
>>>>>>> c828d011
                    },
                },
                authentication: {
                    initApiTokens: [
                        {
                            environment: '*',
                            project: '*',
                            secret: '*:*.964a287e1b728cb5f4f3e0120df92cb5',
                            type: ApiTokenType.ADMIN,
                            tokenName: 'some-user',
                        },
                    ],
                },
                /* can be tweaked to control configuration caching for /api/client/features
                clientFeatureCaching: {
                    enabled: true,
                    maxAge: 4000,
                },
                */
            }),
        );
    } catch (error) {
        if (error.code === 'EADDRINUSE') {
            // eslint-disable-next-line no-console
            console.warn('Port in use. You might want to reload once more.');
        } else {
            // eslint-disable-next-line no-console
            console.error(error);
            process.exit();
        }
    }
}, 0);<|MERGE_RESOLUTION|>--- conflicted
+++ resolved
@@ -60,11 +60,8 @@
                         integrationEvents: true,
                         featureCollaborators: true,
                         improveCreateFlagFlow: true,
-<<<<<<< HEAD
+                        originMiddleware: true,
                         newEventSearch: true,
-=======
-                        originMiddleware: true,
->>>>>>> c828d011
                     },
                 },
                 authentication: {
