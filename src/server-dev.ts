--- conflicted
+++ resolved
@@ -56,11 +56,6 @@
                         granularAdminPermissions: true,
                         deltaApi: true,
                         uniqueSdkTracking: true,
-<<<<<<< HEAD
-                        frontendHeaderRedesign: true,
-=======
-                        dataUsageMultiMonthView: true,
->>>>>>> a50fb7db
                         filterExistingFlagNames: true,
                         teamsIntegrationChangeRequests: true,
                         simplifyDisableFeature: true,
