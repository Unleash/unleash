import { start } from './lib/server-impl';
import { createConfig } from './lib/create-config';
import { LogLevel } from './lib/logger';
import { ApiTokenType } from './lib/types/models/api-token';

process.nextTick(async () => {
    try {
        await start(
            createConfig({
                db: process.env.DATABASE_URL
                    ? undefined
                    : {
                          user: 'unleash_user',
                          password: 'password',
                          host: 'localhost',
                          port: 5432,
                          database:
                              process.env.UNLEASH_DATABASE_NAME || 'unleash',
                          schema: process.env.UNLEASH_DATABASE_SCHEMA,
                          ssl: false,
                          applicationName: 'unleash',
                      },
                server: {
                    enableRequestLogger: true,
                    baseUriPath: '',
                    // keepAliveTimeout: 1,
                    gracefulShutdownEnable: true,
                    // cdnPrefix: 'https://cdn.getunleash.io/unleash/v4.4.1',
                    enableHeapSnapshotEnpoint: true,
                },
                logLevel: LogLevel.debug,
                secureHeaders: false,
                versionCheck: {
                    enable: false,
                },
                experimental: {
                    // externalResolver: unleash,
                    flags: {
                        embedProxy: true,
                        embedProxyFrontend: true,
                        anonymiseEventLog: false,
                        responseTimeWithAppNameKillSwitch: false,
                        stripHeadersOnAPI: true,
                        celebrateUnleash: true,
                        featureSearchFeedbackPosting: true,
                        killInsightsUI: false,
                        userAccessUIEnabled: true,
                        outdatedSdksBanner: true,
                        disableShowContextFieldSelectionValues: false,
                        projectOverviewRefactorFeedback: true,
                        featureLifecycle: true,
                        parseProjectFromSession: true,
                        manyStrategiesPagination: true,
                        enableLegacyVariants: false,
                        commandBarUI: true,
                        flagCreator: true,
                        resourceLimits: true,
                        extendedMetrics: true,
                        insightsV2: true,
                        integrationEvents: true,
                        featureCollaborators: true,
                        improveCreateFlagFlow: true,
                        originMiddleware: true,
                        newEventSearch: true,
<<<<<<< HEAD
=======
                        changeRequestPlayground: true,
>>>>>>> 126dff23
                    },
                },
                authentication: {
                    initApiTokens: [
                        {
                            environment: '*',
                            project: '*',
                            secret: '*:*.964a287e1b728cb5f4f3e0120df92cb5',
                            type: ApiTokenType.ADMIN,
                            tokenName: 'some-user',
                        },
                    ],
                },
                /* can be tweaked to control configuration caching for /api/client/features
                clientFeatureCaching: {
                    enabled: true,
                    maxAge: 4000,
                },
                */
            }),
        );
    } catch (error) {
        if (error.code === 'EADDRINUSE') {
            // eslint-disable-next-line no-console
            console.warn('Port in use. You might want to reload once more.');
        } else {
            // eslint-disable-next-line no-console
            console.error(error);
            process.exit();
        }
    }
}, 0);<|MERGE_RESOLUTION|>--- conflicted
+++ resolved
@@ -62,10 +62,7 @@
                         improveCreateFlagFlow: true,
                         originMiddleware: true,
                         newEventSearch: true,
-<<<<<<< HEAD
-=======
                         changeRequestPlayground: true,
->>>>>>> 126dff23
                     },
                 },
                 authentication: {
