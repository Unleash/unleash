--- conflicted
+++ resolved
@@ -55,13 +55,10 @@
                         projectOverviewRefactorFeedback: true,
                         featureLifecycle: true,
                         projectListFilterMyProjects: true,
-<<<<<<< HEAD
                         projectListGridUi: true,
-=======
                         parseProjectFromSession: true,
                         createProjectWithEnvironmentConfig: true,
                         applicationOverviewNewQuery: true,
->>>>>>> 06f2f06f
                     },
                 },
                 authentication: {
