import { start } from './lib/server-impl';
import { createConfig } from './lib/create-config';
import { LogLevel } from './lib/logger';
import { ApiTokenType } from './lib/types/models/api-token';

process.nextTick(async () => {
    try {
        await start(
            createConfig({
                db: process.env.DATABASE_URL
                    ? undefined
                    : {
                          user: 'unleash_user',
                          password: 'password',
                          host: 'localhost',
                          port: 5432,
                          database:
                              process.env.UNLEASH_DATABASE_NAME || 'unleash',
                          schema: process.env.UNLEASH_DATABASE_SCHEMA,
                          ssl: false,
                          applicationName: 'unleash',
                      },
                server: {
                    enableRequestLogger: true,
                    baseUriPath: '',
                    // keepAliveTimeout: 1,
                    gracefulShutdownEnable: true,
                    // cdnPrefix: 'https://cdn.getunleash.io/unleash/v4.4.1',
                    enableHeapSnapshotEnpoint: true,
                },
                logLevel: LogLevel.debug,
                secureHeaders: false,
                versionCheck: {
                    enable: false,
                },
                experimental: {
                    // externalResolver: unleash,
                    flags: {
                        embedProxy: true,
                        embedProxyFrontend: true,
                        anonymiseEventLog: false,
                        responseTimeWithAppNameKillSwitch: false,
                        celebrateUnleash: true,
                        userAccessUIEnabled: true,
                        outdatedSdksBanner: true,
                        disableShowContextFieldSelectionValues: false,
                        feedbackPosting: true,
                        manyStrategiesPagination: true,
                        enableLegacyVariants: false,
                        extendedMetrics: true,
                        onboardingUI: true,
                        purchaseAdditionalEnvironments: true,
                        originMiddlewareRequestLogging: true,
                        unleashAI: true,
                        webhookDomainLogging: true,
                        releasePlans: false,
                        simplifyProjectOverview: true,
                        showUserDeviceCount: true,
<<<<<<< HEAD
                        flagOverviewRedesign: true,
                        licensedUsers: true,
=======
                        flagOverviewRedesign: false,
>>>>>>> 4db1b5df
                    },
                },
                authentication: {
                    initApiTokens: [
                        {
                            environment: '*',
                            project: '*',
                            secret: '*:*.964a287e1b728cb5f4f3e0120df92cb5',
                            type: ApiTokenType.ADMIN,
                            tokenName: 'some-user',
                        },
                    ],
                },
                /* can be tweaked to control configuration caching for /api/client/features
                clientFeatureCaching: {
                    enabled: true,
                    maxAge: 4000,
                },
                */
            }),
        );
    } catch (error) {
        if (error.code === 'EADDRINUSE') {
            // eslint-disable-next-line no-console
            console.warn('Port in use. You might want to reload once more.');
        } else {
            // eslint-disable-next-line no-console
            console.error(error);
            process.exit();
        }
    }
}, 0);<|MERGE_RESOLUTION|>--- conflicted
+++ resolved
@@ -56,12 +56,8 @@
                         releasePlans: false,
                         simplifyProjectOverview: true,
                         showUserDeviceCount: true,
-<<<<<<< HEAD
-                        flagOverviewRedesign: true,
+                        flagOverviewRedesign: false,
                         licensedUsers: true,
-=======
-                        flagOverviewRedesign: false,
->>>>>>> 4db1b5df
                     },
                 },
                 authentication: {
