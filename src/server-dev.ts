--- conflicted
+++ resolved
@@ -40,11 +40,8 @@
                         segmentContextFieldUsage: true,
                         advancedPlayground: true,
                         strategySplittedButton: true,
-<<<<<<< HEAD
                         strategyVariant: true,
-=======
                         newProjectLayout: true,
->>>>>>> a2b06e42
                     },
                 },
                 authentication: {
