import { start } from './lib/server-impl';
import { createConfig } from './lib/create-config';
import { LogLevel } from './lib/logger';
import { ApiTokenType } from './lib/types/models/api-token';

process.nextTick(async () => {
    try {
        await start(
            createConfig({
                db: {
                    user: 'unleash_user',
                    password: 'password',
                    host: 'localhost',
                    port: 5432,
                    database: process.env.UNLEASH_DATABASE_NAME || 'unleash',
                    schema: process.env.UNLEASH_DATABASE_SCHEMA,
                    ssl: false,
                    applicationName: 'unleash',
                },
                server: {
                    enableRequestLogger: true,
                    baseUriPath: '',
                    // keepAliveTimeout: 1,
                    gracefulShutdownEnable: true,
                    // cdnPrefix: 'https://cdn.getunleash.io/unleash/v4.4.1',
                    enableHeapSnapshotEnpoint: true,
                },
                logLevel: LogLevel.debug,
                // secureHeaders: true,
                versionCheck: {
                    enable: false,
                },
                experimental: {
                    // externalResolver: unleash,
                    flags: {
                        embedProxy: true,
                        embedProxyFrontend: true,
                        anonymiseEventLog: false,
                        responseTimeWithAppNameKillSwitch: false,
                        slackAppAddon: true,
                        lastSeenByEnvironment: true,
                        integrationsRework: true,
                        featureNamingPattern: true,
                        doraMetrics: true,
                        variantTypeNumber: true,
<<<<<<< HEAD
                        datadogJsonTemplate: true,
=======
                        privateProjects: true,
                        accessOverview: true,
>>>>>>> 94b65542
                    },
                },
                authentication: {
                    initApiTokens: [
                        {
                            environment: '*',
                            project: '*',
                            secret: '*:*.964a287e1b728cb5f4f3e0120df92cb5',
                            type: ApiTokenType.ADMIN,
                            tokenName: 'some-user',
                        },
                    ],
                },
                /* can be tweaked to control configuration caching for /api/client/features
                clientFeatureCaching: {
                    enabled: true,
                    maxAge: 4000,
                },
                */
            }),
        );
    } catch (error) {
        if (error.code === 'EADDRINUSE') {
            // eslint-disable-next-line no-console
            console.warn('Port in use. You might want to reload once more.');
        } else {
            // eslint-disable-next-line no-console
            console.error(error);
            process.exit();
        }
    }
}, 0);<|MERGE_RESOLUTION|>--- conflicted
+++ resolved
@@ -43,12 +43,9 @@
                         featureNamingPattern: true,
                         doraMetrics: true,
                         variantTypeNumber: true,
-<<<<<<< HEAD
-                        datadogJsonTemplate: true,
-=======
                         privateProjects: true,
                         accessOverview: true,
->>>>>>> 94b65542
+                        datadogJsonTemplate: true,
                     },
                 },
                 authentication: {
