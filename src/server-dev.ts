--- conflicted
+++ resolved
@@ -42,11 +42,8 @@
                         lastSeenByEnvironment: true,
                         segmentChangeRequests: true,
                         newApplicationList: true,
-<<<<<<< HEAD
                         featureNamingPattern: true,
-=======
                         doraMetrics: true,
->>>>>>> 3b2d6a4c
                     },
                 },
                 authentication: {
