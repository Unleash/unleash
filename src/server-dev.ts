import { start } from './lib/server-impl';
import { createConfig } from './lib/create-config';
import { LogLevel } from './lib/logger';
import { ApiTokenType } from './lib/types/models/api-token';

process.nextTick(async () => {
    try {
        await start(
            createConfig({
                db: process.env.DATABASE_URL
                    ? undefined
                    : {
                          user: 'unleash_user',
                          password: 'password',
                          host: 'localhost',
                          port: 5432,
                          database:
                              process.env.UNLEASH_DATABASE_NAME || 'unleash',
                          schema: process.env.UNLEASH_DATABASE_SCHEMA,
                          ssl: false,
                          applicationName: 'unleash',
                      },
                server: {
                    enableRequestLogger: true,
                    baseUriPath: '',
                    // keepAliveTimeout: 1,
                    gracefulShutdownEnable: true,
                    // cdnPrefix: 'https://cdn.getunleash.io/unleash/v4.4.1',
                    enableHeapSnapshotEnpoint: true,
                },
                logLevel: LogLevel.debug,
                secureHeaders: false,
                versionCheck: {
                    enable: false,
                },
                experimental: {
                    // externalResolver: unleash,
                    flags: {
                        embedProxy: true,
                        embedProxyFrontend: true,
                        anonymiseEventLog: false,
                        responseTimeWithAppNameKillSwitch: false,
                        stripHeadersOnAPI: true,
                        celebrateUnleash: true,
                        featureSearchFeedbackPosting: true,
                        killInsightsUI: false,
                        userAccessUIEnabled: true,
                        outdatedSdksBanner: true,
                        disableShowContextFieldSelectionValues: false,
                        projectOverviewRefactorFeedback: true,
                        featureLifecycle: true,
<<<<<<< HEAD
                        projectListFilterMyProjects: true,
=======
                        projectsListNewCards: true,
>>>>>>> bea59294
                        parseProjectFromSession: true,
                        createProjectWithEnvironmentConfig: true,
                        manyStrategiesPagination: true,
                        enableLegacyVariants: false,
                        navigationSidebar: false,
                    },
                },
                authentication: {
                    initApiTokens: [
                        {
                            environment: '*',
                            project: '*',
                            secret: '*:*.964a287e1b728cb5f4f3e0120df92cb5',
                            type: ApiTokenType.ADMIN,
                            tokenName: 'some-user',
                        },
                    ],
                },
                /* can be tweaked to control configuration caching for /api/client/features
                clientFeatureCaching: {
                    enabled: true,
                    maxAge: 4000,
                },
                */
            }),
        );
    } catch (error) {
        if (error.code === 'EADDRINUSE') {
            // eslint-disable-next-line no-console
            console.warn('Port in use. You might want to reload once more.');
        } else {
            // eslint-disable-next-line no-console
            console.error(error);
            process.exit();
        }
    }
}, 0);<|MERGE_RESOLUTION|>--- conflicted
+++ resolved
@@ -49,11 +49,6 @@
                         disableShowContextFieldSelectionValues: false,
                         projectOverviewRefactorFeedback: true,
                         featureLifecycle: true,
-<<<<<<< HEAD
-                        projectListFilterMyProjects: true,
-=======
-                        projectsListNewCards: true,
->>>>>>> bea59294
                         parseProjectFromSession: true,
                         createProjectWithEnvironmentConfig: true,
                         manyStrategiesPagination: true,
