import { start } from './lib/server-impl';
import { createConfig } from './lib/create-config';
import { LogLevel } from './lib/logger';
import { ApiTokenType } from './lib/types/models/api-token';

process.nextTick(async () => {
    try {
        await start(
            createConfig({
                db: process.env.DATABASE_URL
                    ? undefined
                    : {
                          user: 'unleash_user',
                          password: 'password',
                          host: 'localhost',
                          port: 5432,
                          database:
                              process.env.UNLEASH_DATABASE_NAME || 'unleash',
                          schema: process.env.UNLEASH_DATABASE_SCHEMA,
                          ssl: false,
                          applicationName: 'unleash',
                      },
                server: {
                    enableRequestLogger: true,
                    baseUriPath: '',
                    // keepAliveTimeout: 1,
                    gracefulShutdownEnable: true,
                    // cdnPrefix: 'https://cdn.getunleash.io/unleash/v4.4.1',
                    enableHeapSnapshotEnpoint: true,
                },
                logLevel: LogLevel.debug,
                secureHeaders: false,
                versionCheck: {
                    enable: false,
                },
                experimental: {
                    // externalResolver: unleash,
                    flags: {
                        embedProxy: true,
                        embedProxyFrontend: true,
                        anonymiseEventLog: false,
                        responseTimeWithAppNameKillSwitch: false,
                        stripClientHeadersOn304: true,
                        stripHeadersOnAPI: true,
                        celebrateUnleash: true,
                        newStrategyConfigurationFeedback: true,
                        featureSearchFeedbackPosting: true,
                        executiveDashboard: true,
                        executiveDashboardUI: true,
                        userAccessUIEnabled: true,
                        outdatedSdksBanner: true,
                        globalFrontendApiCache: true,
                        returnGlobalFrontendApiCache: false,
                        projectOverviewRefactor: true,
<<<<<<< HEAD
                        newContextFieldsUI: true,
=======
                        variantDependencies: true,
>>>>>>> 11f4155d
                    },
                },
                authentication: {
                    initApiTokens: [
                        {
                            environment: '*',
                            project: '*',
                            secret: '*:*.964a287e1b728cb5f4f3e0120df92cb5',
                            type: ApiTokenType.ADMIN,
                            tokenName: 'some-user',
                        },
                    ],
                },
                /* can be tweaked to control configuration caching for /api/client/features
                clientFeatureCaching: {
                    enabled: true,
                    maxAge: 4000,
                },
                */
            }),
        );
    } catch (error) {
        if (error.code === 'EADDRINUSE') {
            // eslint-disable-next-line no-console
            console.warn('Port in use. You might want to reload once more.');
        } else {
            // eslint-disable-next-line no-console
            console.error(error);
            process.exit();
        }
    }
}, 0);<|MERGE_RESOLUTION|>--- conflicted
+++ resolved
@@ -52,11 +52,8 @@
                         globalFrontendApiCache: true,
                         returnGlobalFrontendApiCache: false,
                         projectOverviewRefactor: true,
-<<<<<<< HEAD
                         newContextFieldsUI: true,
-=======
                         variantDependencies: true,
->>>>>>> 11f4155d
                     },
                 },
                 authentication: {
