--- conflicted
+++ resolved
@@ -43,12 +43,7 @@
                         stripHeadersOnAPI: true,
                         celebrateUnleash: true,
                         featureSearchFeedbackPosting: true,
-<<<<<<< HEAD
-                        executiveDashboard: true,
                         killInsightsUI: false,
-=======
-                        executiveDashboardUI: true,
->>>>>>> 67148dbd
                         userAccessUIEnabled: true,
                         outdatedSdksBanner: true,
                         disableShowContextFieldSelectionValues: false,
