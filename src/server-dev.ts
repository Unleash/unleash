--- conflicted
+++ resolved
@@ -55,12 +55,9 @@
                         onboardingUI: true,
                         personalDashboardUI: true,
                         purchaseAdditionalEnvironments: true,
-<<<<<<< HEAD
                         originMiddlewareRequestLogging: true,
-=======
                         unleashAI: true,
                         webhookDomainLogging: true,
->>>>>>> b1cdde0c
                     },
                 },
                 authentication: {
