import merge from 'deepmerge';
import {
    IAuthType,
    IUnleashConfig,
    IUnleashOptions,
} from '../../lib/types/option';
import getLogger from '../fixtures/no-logger';
import { createConfig } from '../../lib/create-config';

function mergeAll<T>(objects: Partial<T>[]): T {
    return merge.all<T>(objects.filter((i) => i));
}

export function createTestConfig(config?: IUnleashOptions): IUnleashConfig {
    const testConfig: IUnleashOptions = {
        getLogger,
        authentication: { type: IAuthType.NONE, createAdminUser: false },
        server: { secret: 'really-secret' },
        session: { db: false },
        versionCheck: { enable: false },
        enableOAS: true,
        clientFeatureCaching: {
            enabled: false,
        },
        experimental: {
            flags: {
                embedProxy: true,
                embedProxyFrontend: true,
                batchMetrics: true,
                personalAccessTokens: true,
                syncSSOGroups: true,
<<<<<<< HEAD
                suggestChanges: true,
=======
                cloneEnvironment: true,
>>>>>>> 56e9af34
            },
        },
    };
    const options = mergeAll<IUnleashOptions>([testConfig, config]);
    return createConfig(options);
}<|MERGE_RESOLUTION|>--- conflicted
+++ resolved
@@ -29,11 +29,8 @@
                 batchMetrics: true,
                 personalAccessTokens: true,
                 syncSSOGroups: true,
-<<<<<<< HEAD
                 suggestChanges: true,
-=======
                 cloneEnvironment: true,
->>>>>>> 56e9af34
             },
         },
     };
