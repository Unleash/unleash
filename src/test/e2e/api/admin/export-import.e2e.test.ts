import {
    IUnleashTest,
    setupAppWithCustomConfig,
} from '../../helpers/test-helper';
import dbInit, { ITestDb } from '../../helpers/database-init';
import getLogger from '../../../fixtures/no-logger';
import { IEventStore } from 'lib/types/stores/event-store';
import { FeatureToggle, FeatureToggleDTO, IStrategyConfig } from 'lib/types';
import { DEFAULT_ENV } from '../../../../lib/util';

let app: IUnleashTest;
let db: ITestDb;
let eventStore: IEventStore;

const defaultStrategy = {
    name: 'default',
    parameters: {},
    constraints: [],
};

const createToggle = async (
    toggle: FeatureToggleDTO,
    strategy: Omit<IStrategyConfig, 'id'> = defaultStrategy,
    projectId: string = 'default',
    username: string = 'test',
) => {
    await app.services.featureToggleServiceV2.createFeatureToggle(
        projectId,
        toggle,
        username,
    );
    if (strategy) {
        await app.services.featureToggleServiceV2.createStrategy(
            strategy,
            { projectId, featureName: toggle.name, environment: DEFAULT_ENV },
            username,
        );
    }
};

beforeAll(async () => {
    db = await dbInit('export_import_api_serial', getLogger);
    app = await setupAppWithCustomConfig(db.stores, {
        experimental: {
            flags: {
                featuresExportImport: true,
            },
        },
    });
    eventStore = db.stores.eventStore;
});

beforeEach(async () => {
    await eventStore.deleteAll();
});

afterAll(async () => {
    await app.destroy();
    await db.destroy();
});

afterEach(async () => {
    await db.stores.featureToggleStore.deleteAll();
});

test('exports features', async () => {
    const strategy = {
        name: 'default',
        parameters: { rollout: '100', stickiness: 'default' },
        constraints: [
            {
                contextName: 'appName',
                values: ['test'],
                operator: 'IN' as const,
            },
        ],
    };
    await createToggle(
        {
            name: 'first_feature',
            description: 'the #1 feature',
        },
        strategy,
    );
    await createToggle(
        {
            name: 'second_feature',
            description: 'the #1 feature',
        },
        strategy,
    );
    const { body } = await app.request
        .post('/api/admin/features-batch/export')
        .send({
            features: ['first_feature'],
            environment: 'default',
        })
        .set('Content-Type', 'application/json')
        .expect(200);

    const { name, ...resultStrategy } = strategy;
    expect(body).toMatchObject({
        features: [
            {
                name: 'first_feature',
            },
        ],
        featureStrategies: [resultStrategy],
    });
});

test('returns all features, when no feature was defined', async () => {
    await createToggle({
        name: 'first_feature',
        description: 'the #1 feature',
    });
<<<<<<< HEAD
    await createToggle({
        name: 'second_feature',
        description: 'the #1 feature',
    });
    const { body } = await app.request
        .post('/api/admin/features-batch/export')
        .send({
            features: [],
            environment: 'default',
        })
        .set('Content-Type', 'application/json')
        .expect(200);

    expect(body.features).toHaveLength(2);
=======
});

test('import features', async () => {
    const feature: FeatureToggle = { project: 'ignore', name: 'first_feature' };
    await app.request
        .post('/api/admin/features-batch/import')
        .send({
            data: { features: [feature] },
            project: 'default',
            environment: 'custom_environment',
        })
        .set('Content-Type', 'application/json')
        .expect(201);

    const { body } = await app.request
        .get('/api/admin/features/first_feature')
        .expect(200);

    expect(body).toMatchObject({
        name: 'first_feature',
        project: 'default',
    });
>>>>>>> afdcd450
});<|MERGE_RESOLUTION|>--- conflicted
+++ resolved
@@ -114,7 +114,6 @@
         name: 'first_feature',
         description: 'the #1 feature',
     });
-<<<<<<< HEAD
     await createToggle({
         name: 'second_feature',
         description: 'the #1 feature',
@@ -129,7 +128,6 @@
         .expect(200);
 
     expect(body.features).toHaveLength(2);
-=======
 });
 
 test('import features', async () => {
@@ -152,5 +150,4 @@
         name: 'first_feature',
         project: 'default',
     });
->>>>>>> afdcd450
 });