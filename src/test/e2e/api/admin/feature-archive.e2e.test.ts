--- conflicted
+++ resolved
@@ -17,11 +17,8 @@
             experimental: {
                 flags: {
                     strictSchemaValidation: true,
-<<<<<<< HEAD
                     dependentFeatures: true,
-=======
                     disableEnvsOnRevive: true,
->>>>>>> a9a75d5e
                 },
             },
         },
