import dbInit, { ITestDb } from '../../../helpers/database-init';
import {
    IUnleashTest,
    setupAppWithCustomConfig,
} from '../../../helpers/test-helper';
import getLogger from '../../../../fixtures/no-logger';
import { DEFAULT_ENV } from '../../../../../lib/util/constants';
import {
    FEATURE_ENVIRONMENT_DISABLED,
    FEATURE_ENVIRONMENT_ENABLED,
    FEATURE_METADATA_UPDATED,
    FEATURE_STALE_OFF,
    FEATURE_STALE_ON,
    FEATURE_STRATEGY_REMOVE,
} from '../../../../../lib/types/events';
import ApiUser from '../../../../../lib/types/api-user';
import { ApiTokenType } from '../../../../../lib/types/models/api-token';
import IncompatibleProjectError from '../../../../../lib/error/incompatible-project-error';
import {
    IStrategyConfig,
    IVariant,
    RoleName,
    WeightType,
} from '../../../../../lib/types/model';
import { v4 as uuidv4 } from 'uuid';
import supertest from 'supertest';
import { randomId } from '../../../../../lib/util/random-id';
import { DEFAULT_PROJECT } from '../../../../../lib/types';
import { FeatureStrategySchema, SetStrategySortOrderSchema } from 'lib/openapi';

let app: IUnleashTest;
let db: ITestDb;
const sortOrderFirst = 0;
const sortOrderSecond = 10;

const createSegment = async (segmentName: string) => {
    const segment = await app.services.segmentService.create(
        {
            name: segmentName,
            description: '',
            constraints: [
                {
                    contextName: 'appName',
                    operator: 'IN',
                    values: ['test'],
                    caseInsensitive: false,
                    inverted: false,
                },
            ],
        },
        { username: 'testuser', email: 'test@test.com' },
    );

    return segment;
};

const createStrategy = async (
    featureName: string,
    payload: IStrategyConfig,
    expectedCode = 200,
) => {
    return app.request
        .post(
            `/api/admin/projects/default/features/${featureName}/environments/default/strategies`,
        )
        .send(payload)
        .expect(expectedCode);
};

const updateStrategy = async (
    featureName: string,
    strategyId: string,
    payload: IStrategyConfig,
    expectedCode = 200,
) => {
    const { body } = await app.request
        .put(
            `/api/admin/projects/default/features/${featureName}/environments/default/strategies/${strategyId}`,
        )
        .send(payload)
        .expect(expectedCode);

    return body;
};

beforeAll(async () => {
    db = await dbInit('feature_strategy_api_serial', getLogger);
    app = await setupAppWithCustomConfig(
        db.stores,
        {
            experimental: {
                flags: {
                    strictSchemaValidation: true,
                    dependentFeatures: true,
                },
            },
        },
        db.rawDatabase,
    );
});

afterEach(async () => {
    const all = await db.stores.projectStore.getEnvironmentsForProject(
        'default',
    );
    await Promise.all(
        all
            .filter((env) => env.environment !== DEFAULT_ENV)
            .map(async (env) =>
                db.stores.projectStore.deleteEnvironmentForProject(
                    'default',
                    env.environment,
                ),
            ),
    );
});

afterAll(async () => {
    await app.destroy();
    await db.destroy();
});

async function addStrategies(featureName: string, envName: string) {
    await app.request
        .post(
            `/api/admin/projects/default/features/${featureName}/environments/${envName}/strategies`,
        )
        .send({
            name: 'default',
            parameters: {
                userId: 'string',
            },
        })
        .expect(200);
    await app.request
        .post(
            `/api/admin/projects/default/features/${featureName}/environments/${envName}/strategies`,
        )
        .send({
            name: 'default',
            parameters: {
                userId: 'string',
            },
            sortOrder: sortOrderFirst,
        })
        .expect(200);
    await app.request
        .post(
            `/api/admin/projects/default/features/${featureName}/environments/${envName}/strategies`,
        )
        .send({
            name: 'default',
            parameters: {
                userId: 'string',
            },
            sortOrder: sortOrderSecond,
        })
        .expect(200);
}

test('Trying to add a strategy configuration to environment not connected to toggle should fail', async () => {
    await app.request
        .post('/api/admin/projects/default/features')
        .send({
            name: 'com.test.feature',
            enabled: false,
            strategies: [{ name: 'default' }],
        })
        .set('Content-Type', 'application/json')
        .expect(201)
        .expect((res) => {
            expect(res.body.name).toBe('com.test.feature');
            expect(res.body.createdAt).toBeTruthy();
        });
    return app.request
        .post(
            '/api/admin/projects/default/features/com.test.feature/environments/dev/strategies',
        )
        .send({
            name: 'default',
            parameters: {
                userId: '14',
            },
        })
        .expect(400)
        .expect((r) => {
            expect(
                r.body.details[0].message.includes('environment'),
            ).toBeTruthy();
            expect(r.body.details[0].message.includes('project')).toBeTruthy();
        });
});

test('Can get project overview', async () => {
    await app.request
        .post('/api/admin/projects/default/features')
        .send({
            name: 'project-overview',
            enabled: false,
            strategies: [{ name: 'default' }],
        })
        .set('Content-Type', 'application/json')
        .expect(201)
        .expect((res) => {
            expect(res.body.name).toBe('project-overview');
            expect(res.body.createdAt).toBeTruthy();
        });
    await app.request
        .get('/api/admin/projects/default')
        .expect(200)
        .expect((r) => {
            expect(r.body.name).toBe('Default');
            expect(r.body.features).toHaveLength(2);
            expect(r.body.members).toBe(0);
        });
});

test('should list dependencies and children', async () => {
    const parent = uuidv4();
    const child = uuidv4();
    await app.createFeature(parent, 'default');
    await app.createFeature(child, 'default');
    await app.addDependency(child, parent);

    const { body: childFeature } = await app.getProjectFeatures(
        'default',
        child,
    );
    const { body: parentFeature } = await app.getProjectFeatures(
        'default',
        parent,
    );

    expect(childFeature).toMatchObject({
        children: [],
        dependencies: [{ feature: parent, enabled: true, variants: [] }],
    });
    expect(parentFeature).toMatchObject({
        children: [child],
        dependencies: [],
    });
});

<<<<<<< HEAD
test('should clone feature with parent dependencies', async () => {
    const parent = uuidv4();
    const child = uuidv4();
    const childClone = uuidv4();
=======
test('Should not allow to archive/delete feature with children', async () => {
    const parent = uuidv4();
    const child = uuidv4();
>>>>>>> 8adc7119
    await app.createFeature(parent, 'default');
    await app.createFeature(child, 'default');
    await app.addDependency(child, parent);

<<<<<<< HEAD
    await app.request
        .post(`/api/admin/projects/default/features/${child}/clone`)
        .send({ name: childClone, replaceGroupId: false })
        .expect(201);

    const { body: clonedFeature } = await app.getProjectFeatures(
        'default',
        child,
    );
    expect(clonedFeature).toMatchObject({
        children: [],
        dependencies: [{ feature: parent, enabled: true, variants: [] }],
    });
=======
    const { body: archiveBody } = await app.request
        .delete(`/api/admin/projects/default/features/${parent}`)
        .expect(403);
    const { body: deleteBody } = await app.request
        .post(`/api/admin/projects/default/delete`)
        .set('Content-Type', 'application/json')
        .send({ features: [parent] })
        .expect(403);
    expect(archiveBody.message).toBe(
        'You can not archive/delete this feature since other features depend on it.',
    );
    expect(deleteBody.message).toBe(
        'You can not archive/delete this feature since other features depend on it.',
    );
>>>>>>> 8adc7119
});

test('Can get features for project', async () => {
    await app.request
        .post('/api/admin/projects/default/features')
        .send({
            name: 'features-for-project',
        })
        .set('Content-Type', 'application/json')
        .expect(201)
        .expect((res) => {
            expect(res.body.name).toBe('features-for-project');
            expect(res.body.createdAt).toBeTruthy();
        });
    await app.request
        .get('/api/admin/projects/default/features')
        .expect(200)
        .expect((res) => {
            expect(res.body.version).toBeTruthy();
            expect(
                res.body.features.some(
                    (feature) => feature.name === 'features-for-project',
                ),
            ).toBeTruthy();
        });
});

test('Project overview includes environment connected to feature', async () => {
    await app.request
        .post('/api/admin/projects/default/features')
        .send({
            name: 'com.test.environment',
            enabled: false,
            strategies: [{ name: 'default' }],
        })
        .set('Content-Type', 'application/json')
        .expect(201)
        .expect((res) => {
            expect(res.body.name).toBe('com.test.environment');
            expect(res.body.createdAt).toBeTruthy();
        });
    await db.stores.environmentStore.create({
        name: 'project-overview',
        type: 'production',
    });
    await app.request
        .post('/api/admin/projects/default/environments')
        .send({ environment: 'project-overview' })
        .expect(200);
    return app.request
        .get('/api/admin/projects/default')
        .expect(200)
        .expect((r) => {
            expect(r.body.features[0].environments[0].name).toBe(DEFAULT_ENV);
            expect(r.body.features[0].environments[1].name).toBe(
                'project-overview',
            );
        });
});

test('Disconnecting environment from project, removes environment from features in project overview', async () => {
    await app.request
        .post('/api/admin/projects/default/features')
        .send({
            name: 'com.test.disconnect.environment',
            enabled: false,
            strategies: [{ name: 'default' }],
        })
        .set('Content-Type', 'application/json')
        .expect(201)
        .expect((res) => {
            expect(res.body.name).toBe('com.test.disconnect.environment');
            expect(res.body.createdAt).toBeTruthy();
        });
    await db.stores.environmentStore.create({
        name: 'dis-project-overview',
        type: 'production',
    });
    await app.request
        .post('/api/admin/projects/default/environments')
        .send({ environment: 'dis-project-overview' })
        .expect(200);
    await app.request
        .delete('/api/admin/projects/default/environments/dis-project-overview')
        .expect(200);
    return app.request
        .get('/api/admin/projects/default')
        .expect(200)
        .expect((r) => {
            expect(
                r.body.features.some(
                    (e) => e.environment === 'dis-project-overview',
                ),
            ).toBeFalsy();
        });
});

test('Can enable/disable environment for feature with strategies', async () => {
    const envName = 'enable-feature-environment';
    const featureName = 'com.test.enable.environment';
    const project = 'default';
    // Create environment
    await db.stores.environmentStore.create({
        name: envName,
        type: 'production',
    });
    // Connect environment to project
    await app.request
        .post(`/api/admin/projects/${project}/environments`)
        .send({
            environment: envName,
        })
        .expect(200);

    // Create feature
    await app.createFeature(featureName).expect((res) => {
        expect(res.body.name).toBe(featureName);
        expect(res.body.createdAt).toBeTruthy();
    });

    // Add strategy to it
    await app.request
        .post(
            `/api/admin/projects/${project}/features/${featureName}/environments/${envName}/strategies`,
        )
        .send({
            name: 'default',
            parameters: {
                userId: 'string',
            },
        })
        .expect(200);
    await app.request
        .post(
            `/api/admin/projects/${project}/features/${featureName}/environments/${envName}/on`,
        )
        .set('Content-Type', 'application/json')
        .expect(200);
    await app.getProjectFeatures(project, featureName).expect((res) => {
        const enabledFeatureEnv = res.body.environments.find(
            (e) => e.name === 'enable-feature-environment',
        );
        expect(enabledFeatureEnv).toBeTruthy();
        expect(enabledFeatureEnv.enabled).toBe(true);
    });
    await app.request
        .post(
            `/api/admin/projects/${project}/features/${featureName}/environments/${envName}/off`,
        )
        .send({})
        .expect(200);
    await app.getProjectFeatures(project, featureName).expect((res) => {
        const disabledFeatureEnv = res.body.environments.find(
            (e) => e.name === 'enable-feature-environment',
        );
        expect(disabledFeatureEnv).toBeTruthy();
        expect(disabledFeatureEnv.enabled).toBe(false);
    });
});

test('Can bulk enable/disable environment for feature with strategies', async () => {
    const envName = 'bulk-enable-feature-environment';
    const featureName = 'com.test.bulk.enable.environment';
    const project = 'default';
    // Create environment
    await db.stores.environmentStore.create({
        name: envName,
        type: 'production',
    });
    // Connect environment to project
    await app.request
        .post(`/api/admin/projects/${project}/environments`)
        .send({
            environment: envName,
        })
        .expect(200);

    // Create feature
    await app.createFeature(featureName).expect((res) => {
        expect(res.body.name).toBe(featureName);
        expect(res.body.createdAt).toBeTruthy();
    });

    // Add strategy to it
    await app.request
        .post(
            `/api/admin/projects/${project}/features/${featureName}/environments/${envName}/strategies`,
        )
        .send({
            name: 'default',
            parameters: {
                userId: 'string',
            },
        })
        .expect(200);
    await app.request
        .post(
            `/api/admin/projects/${project}/bulk_features/environments/${envName}/on`,
        )
        .send({ features: [featureName] })
        .set('Content-Type', 'application/json')
        .expect(200);
    await app.getProjectFeatures(project, featureName).expect((res) => {
        const enabledFeatureEnv = res.body.environments.find(
            (e) => e.name === envName,
        );
        expect(enabledFeatureEnv).toBeTruthy();
        expect(enabledFeatureEnv.enabled).toBe(true);
    });

    await app.request
        .post(
            `/api/admin/projects/${project}/bulk_features/environments/${envName}/off`,
        )
        .send({ features: [featureName] })
        .expect(200);
    await app.getProjectFeatures(project, featureName).expect((res) => {
        const disabledFeatureEnv = res.body.environments.find(
            (e) => e.name === envName,
        );
        expect(disabledFeatureEnv).toBeTruthy();
        expect(disabledFeatureEnv.enabled).toBe(false);
    });
});

test("Trying to get a project that doesn't exist yields 404", async () => {
    await app.request.get('/api/admin/projects/nonexisting').expect(404);
});

test('Trying to get features for non-existing project also yields 404', async () => {
    await app.request
        .get('/api/admin/projects/nonexisting/features')
        .expect(200)
        .expect((res) => {
            expect(res.body.features).toHaveLength(0);
        });
});

test('Can use new project feature toggle endpoint to create feature toggle without strategies', async () => {
    await app.request
        .post('/api/admin/projects/default/features')
        .send({
            name: 'new.toggle.without.strategy',
        })
        .expect(201)
        .expect((res) => {
            expect(res.body.project).toBe('default');
        });
});

test('Can create feature toggle without strategies', async () => {
    const name = 'new.toggle.without.strategy.2';
    await app.request
        .post('/api/admin/projects/default/features')
        .send({ name });
    const { body: toggle } = await app.request.get(
        `/api/admin/projects/default/features/${name}`,
    );
    expect(toggle.environments).toHaveLength(1);
    expect(toggle.environments[0].strategies).toHaveLength(0);
});

test('Still validates feature toggle input when creating', async () => {
    await app.request
        .post('/api/admin/projects/default/features')
        .send({
            name: 'Some invalid name',
        })
        .expect(400);
});

test('Trying to create toggle that already exists yield 409 error', async () => {
    await app.request
        .post('/api/admin/projects/default/features')
        .send({
            name: 'already.exists.test',
        })
        .expect(201)
        .expect((res) => {
            expect(res.body.project).toBe('default');
        });
    await app.request
        .post('/api/admin/projects/default/features')
        .send({
            name: 'already.exists.test',
        })
        .expect(409);
});

test('Trying to create toggle under project that does not exist should fail', async () => {
    await app.request
        .post('/api/admin/projects/non-existing-secondary/features')
        .send({
            name: 'project.does.not.exist',
        })
        .expect(404);
});

test('Can get environment info for feature toggle', async () => {
    const envName = 'environment-info';
    // Create environment
    await db.stores.environmentStore.create({
        name: envName,
        type: 'production',
    });
    // Connect environment to project
    await app.request
        .post('/api/admin/projects/default/environments')
        .send({
            environment: envName,
        })
        .expect(200);

    await app.request
        .post('/api/admin/projects/default/features')
        .send({ name: 'environment.info' })
        .expect(201);
    await app.request
        .get(
            `/api/admin/projects/default/features/environment.info/environments/${envName}`,
        )
        .expect(200)
        .expect((res) => {
            expect(res.body.enabled).toBe(false);
            expect(res.body.environment).toBe(envName);
            expect(res.body.strategies).toHaveLength(0);
        });
});

test('Getting environment info for environment that does not exist yields 404', async () => {
    await app.request
        .post('/api/admin/projects/default/features')
        .send({ name: 'non.existing.env' })
        .expect(201);
    await app.request
        .get(
            '/api/admin/projects/default/features/non.existing.env/environments/non.existing.environment',
        )
        .expect(404);
});

test('Trying to toggle environment that does not exist yields 404', async () => {
    await app.request
        .post('/api/admin/projects/default/features')
        .send({ name: 'toggle.env' })
        .expect(201);
    await app.request
        .post(
            '/api/admin/projects/default/features/toggle.env/environments/does-not-exist/on',
        )
        .send({})
        .expect(404);
    await app.request
        .post(
            '/api/admin/projects/default/features/toggle.env/environments/does-not-exist/off',
        )
        .send({})
        .expect(404);
});

test('Getting feature that does not exist should yield 404', async () => {
    await app.request
        .get('/api/admin/projects/default/features/non.existing.feature')
        .expect(404);
});

describe('Interacting with features using project IDs that belong to other projects', () => {
    const otherProject = 'project2';
    const featureName = 'new-toggle';
    const nonExistingProject = 'this-is-not-a-project';

    beforeAll(async () => {
        const dummyAdmin = await app.services.userService.createUser({
            name: 'Some Name',
            email: 'test@getunleash.io',
            rootRole: RoleName.ADMIN,
        });
        await app.services.projectService.createProject(
            {
                name: otherProject,
                id: otherProject,
                mode: 'open',
                defaultStickiness: 'clientId',
            },
            dummyAdmin,
        );

        // ensure the new project has been created
        await app.request
            .get(`/api/admin/projects/${otherProject}`)
            .expect(200);

        // create toggle in default project
        await app.request
            .post('/api/admin/projects/default/features')
            .send({ name: featureName })
            .expect(201);
    });

    afterAll(async () => {
        await db.stores.projectStore.delete(otherProject);
        await db.stores.featureToggleStore.delete(featureName);
        await db.stores.userStore.deleteAll();
    });

    test("Getting a feature yields 404 if the provided project id doesn't match the feature's project", async () => {
        await app.request
            .get(`/api/admin/projects/${otherProject}/features/${featureName}`)
            .expect(404);
    });

    test("Getting a feature yields 404 if the provided project doesn't exist", async () => {
        await app.request
            .get(
                `/api/admin/projects/${nonExistingProject}/features/${featureName}`,
            )
            .expect(404);
    });

    test("Archiving a feature yields 404 if the provided project id doesn't match the feature's project", async () => {
        await app.request
            .delete(
                `/api/admin/projects/${otherProject}/features/${featureName}`,
            )
            .expect(404);
    });

    test("Archiving a feature yields 404 if the provided project doesn't exist", async () => {
        await app.request
            .delete(
                `/api/admin/projects/${nonExistingProject}/features/${featureName}`,
            )
            .expect(404);
    });

    test("Trying to archive a feature that doesn't exist should yield a 404, regardless of whether the project exists or not.", async () => {
        await app.request
            .delete(
                `/api/admin/projects/${nonExistingProject}/features/${
                    featureName + featureName
                }`,
            )
            .expect(404);

        await app.request
            .delete(
                `/api/admin/projects/${otherProject}/features/${
                    featureName + featureName
                }`,
            )
            .expect(404);
    });
});

test('Should update feature toggle', async () => {
    const url = '/api/admin/projects/default/features';
    const name = 'new.toggle.update';
    await app.request
        .post(url)
        .send({ name, description: 'some', type: 'release' })
        .expect(201);
    await app.request
        .put(`${url}/${name}`)
        .send({ name, description: 'updated', type: 'kill-switch' })
        .expect(200);

    const { body: toggle } = await app.request.get(`${url}/${name}`);

    expect(toggle.name).toBe(name);
    expect(toggle.description).toBe('updated');
    expect(toggle.type).toBe('kill-switch');
    expect(toggle.archived).toBeFalsy();
});

test('Should not change name of feature toggle', async () => {
    const url = '/api/admin/projects/default/features';
    const name = 'new.toggle.update.2';
    await app.request
        .post(url)
        .send({ name, description: 'some', type: 'release' })
        .expect(201);
    await app.request
        .put(`${url}/${name}`)
        .send({ name: 'new name', description: 'updated', type: 'kill-switch' })
        .expect(400);
});

test('Should not change project of feature toggle even if it is part of body', async () => {
    const url = '/api/admin/projects/default/features';
    const name = 'new.toggle.update.3';
    await app.request
        .post(url)
        .send({ name, description: 'some', type: 'release' })
        .expect(201);
    const { body } = await app.request
        .put(`${url}/${name}`)
        .send({
            name,
            description: 'updated',
            type: 'kill-switch',
            project: 'new',
        })
        .expect(200);

    expect(body.project).toBe('default');
});

test('Should patch feature toggle', async () => {
    const url = '/api/admin/projects/default/features';
    const name = 'new.toggle.patch';
    await app.request
        .post(url)
        .send({
            name,
            description: 'some',
            type: 'release',
            impressionData: true,
        })
        .expect(201);
    await app.request
        .patch(`${url}/${name}`)
        .send([
            { op: 'replace', path: '/description', value: 'New desc' },
            { op: 'replace', path: '/type', value: 'kill-switch' },
            { op: 'replace', path: '/impressionData', value: false },
        ])
        .expect(200);

    const { body: toggle } = await app.request.get(`${url}/${name}`);

    expect(toggle.name).toBe(name);
    expect(toggle.description).toBe('New desc');
    expect(toggle.type).toBe('kill-switch');
    expect(toggle.impressionData).toBe(false);
    expect(toggle.archived).toBeFalsy();
    const events = await db.stores.eventStore.getAll({
        type: FEATURE_METADATA_UPDATED,
    });
    const updateForOurToggle = events.find((e) => e.data.name === name);
    expect(updateForOurToggle).toBeTruthy();
    expect(updateForOurToggle?.data.description).toBe('New desc');
    expect(updateForOurToggle?.data.type).toBe('kill-switch');
});

test('Should patch feature toggle and not remove variants', async () => {
    const url = '/api/admin/projects/default/features';
    const name = 'new.toggle.variants';
    await app.request
        .post(url)
        .send({ name, description: 'some', type: 'release' })
        .expect(201);
    await app.request
        .put(`${url}/${name}/variants`)
        .send([
            {
                name: 'variant1',
                weightType: 'variable',
                weight: 500,
                stickiness: 'default',
            },
            {
                name: 'variant2',
                weightType: 'variable',
                weight: 500,
                stickiness: 'default',
            },
        ])
        .expect(200);
    await app.request
        .patch(`${url}/${name}`)
        .send([
            { op: 'replace', path: '/description', value: 'New desc' },
            { op: 'replace', path: '/type', value: 'kill-switch' },
        ])
        .expect(200);

    const { body: toggle } = await app.request.get(`${url}/${name}`);

    expect(toggle.name).toBe(name);
    expect(toggle.description).toBe('New desc');
    expect(toggle.type).toBe('kill-switch');
    expect(toggle.variants).toHaveLength(2);
});

test('Patching feature toggles to stale should trigger FEATURE_STALE_ON event', async () => {
    const url = '/api/admin/projects/default/features';
    const name = 'toggle.stale.on.patch';
    await app.request
        .post(url)
        .send({ name, description: 'some', type: 'release', stale: false })
        .expect(201);
    await app.request
        .patch(`${url}/${name}`)
        .send([{ op: 'replace', path: '/stale', value: true }])
        .expect(200);

    const { body: toggle } = await app.request.get(`${url}/${name}`);

    expect(toggle.name).toBe(name);
    expect(toggle.archived).toBeFalsy();
    expect(toggle.stale).toBeTruthy();
    const events = await db.stores.eventStore.getAll({
        type: FEATURE_STALE_ON,
    });
    const updateForOurToggle = events.find((e) => e.featureName === name);
    expect(updateForOurToggle).toBeTruthy();
});

test('Trying to patch variants on a feature toggle should trigger an OperationDeniedError', async () => {
    const url = '/api/admin/projects/default/features';
    const name = 'toggle.variants.on.patch';
    await app.request
        .post(url)
        .send({ name, description: 'some', type: 'release', stale: false });
    await app.request
        .patch(`${url}/${name}`)
        .send([
            {
                op: 'add',
                path: '/variants/1',
                value: {
                    name: 'variant',
                    weightType: 'variable',
                    weight: 500,
                    stickiness: 'default',
                },
            },
        ])
        .expect(403)
        .expect((res) => {
            expect(res.body.message.includes('PATCH')).toBeTruthy();
            expect(
                res.body.message.includes(
                    '/api/admin/projects/:project/features/:feature/variants',
                ),
            ).toBeTruthy();
        });
});

test('Patching feature toggles to active (turning stale to false) should trigger FEATURE_STALE_OFF event', async () => {
    const url = '/api/admin/projects/default/features';
    const name = 'toggle.stale.off.patch';
    await app.request
        .post(url)
        .send({ name, description: 'some', type: 'release', stale: true })
        .expect(201);
    await app.request
        .patch(`${url}/${name}`)
        .send([{ op: 'replace', path: '/stale', value: false }])
        .expect(200);

    const { body: toggle } = await app.request.get(`${url}/${name}`);

    expect(toggle.name).toBe(name);
    expect(toggle.archived).toBeFalsy();
    expect(toggle.stale).toBe(false);
    const events = await db.stores.eventStore.getAll({
        type: FEATURE_STALE_OFF,
    });
    const updateForOurToggle = events.find((e) => e.featureName === name);
    expect(updateForOurToggle).toBeTruthy();
});

test('Should archive feature toggle', async () => {
    const url = '/api/admin/projects/default/features';
    const name = 'new.toggle.archive';
    await app.request
        .post(url)
        .send({ name, description: 'some', type: 'release' })
        .expect(201);
    await app.request.delete(`${url}/${name}`);

    await app.request.get(`${url}/${name}`).expect(404);
    const { body } = await app.request
        .get(`/api/admin/archive/features`)
        .expect(200);

    const toggle = body.features.find((f) => f.name === name);
    expect(toggle).toBeDefined();
});

test('Can add strategy to feature toggle to a "some-env-2"', async () => {
    const envName = 'some-env-2';
    const featureName = 'feature.strategy.toggle';
    // Create environment
    await db.stores.environmentStore.create({
        name: envName,
        type: 'production',
    });
    // Connect environment to project
    await app.request
        .post('/api/admin/projects/default/environments')
        .send({
            environment: envName,
        })
        .expect(200);

    await app.request
        .post('/api/admin/projects/default/features')
        .send({ name: featureName })
        .expect(201);
    await app.request
        .post(
            `/api/admin/projects/default/features/${featureName}/environments/${envName}/strategies`,
        )
        .send({ name: 'default', parameters: { userId: 'string' } })
        .expect(200);
    await app.request
        .get(`/api/admin/projects/default/features/${featureName}`)
        .expect((res) => {
            const env = res.body.environments.find((e) => e.name === envName);
            expect(env.strategies).toHaveLength(1);
        });
});

test('Can update strategy on feature toggle', async () => {
    const envName = 'default';
    const featureName = 'feature.strategy.update.strat';
    const projectPath = '/api/admin/projects/default';
    const featurePath = `${projectPath}/features/${featureName}`;

    // create feature toggle
    await app.request
        .post(`${projectPath}/features`)
        .send({ name: featureName })
        .expect(201);

    // add strategy
    const { body: strategy } = await app.request
        .post(`${featurePath}/environments/${envName}/strategies`)
        .send({ name: 'default', parameters: { userIds: '' } })
        .expect(200);

    // update strategy
    await app.request
        .put(`${featurePath}/environments/${envName}/strategies/${strategy.id}`)
        .send({ name: 'default', parameters: { userIds: 1234 } })
        .expect(200);

    const { body } = await app.request.get(`${featurePath}`);
    const defaultEnv = body.environments[0];
    expect(body.environments).toHaveLength(1);
    expect(defaultEnv.name).toBe(envName);
    expect(defaultEnv.strategies).toHaveLength(1);
    expect(defaultEnv.strategies[0].parameters).toStrictEqual({
        userIds: '1234',
    });
});

test('should coerce all strategy parameter values to strings', async () => {
    const envName = 'default';
    const featureName = randomId();
    const projectPath = '/api/admin/projects/default';
    const featurePath = `${projectPath}/features/${featureName}`;

    await app.request
        .post(`${projectPath}/features`)
        .send({ name: featureName })
        .expect(201);

    await app.request
        .post(`${featurePath}/environments/${envName}/strategies`)
        .send({ name: 'default', parameters: { foo: 1234 } })
        .expect(200);

    const { body } = await app.request.get(`${featurePath}`);
    const defaultEnv = body.environments[0];
    expect(defaultEnv.strategies).toHaveLength(1);
    expect(defaultEnv.strategies[0].parameters).toStrictEqual({
        foo: '1234',
    });
});

test('should NOT limit the length of parameter values', async () => {
    const envName = 'default';
    const featureName = randomId();
    const projectPath = '/api/admin/projects/default';
    const featurePath = `${projectPath}/features/${featureName}`;

    await app.request
        .post(`${projectPath}/features`)
        .send({ name: featureName })
        .expect(201);

    await app.request
        .post(`${featurePath}/environments/${envName}/strategies`)
        .send({ name: 'default', parameters: { foo: 'x'.repeat(101) } })
        .expect(200);
});

test('Can NOT delete strategy with wrong projectId', async () => {
    const envName = 'default';
    const featureName = 'feature.strategy.delete.strat.error';

    const projectPath = '/api/admin/projects/default';
    const featurePath = `${projectPath}/features/${featureName}`;

    // create feature toggle
    await app.request
        .post(`${projectPath}/features`)
        .send({ name: featureName })
        .expect(201);

    // add strategy
    const { body: strategy } = await app.request
        .post(`${featurePath}/environments/${envName}/strategies`)
        .send({
            name: 'default',
            parameters: {
                userIds: '',
            },
        })
        .expect(200);

    // delete strategy
    await app.request
        .delete(
            `/api/admin/projects/wrongId/features/${featureName}/environments/${envName}/strategies/${strategy.id}`,
        )
        .expect(403);
});

test('add strategy cannot use wrong projectId', async () => {
    const envName = 'default';
    const featureName = 'feature.strategy.add.strat.wrong.projectId';

    // create feature toggle
    await app.request
        .post('/api/admin/projects/default/features')
        .send({ name: featureName })
        .expect(201);

    // add strategy
    await app.request
        .post(
            `/api/admin/projects/invalidId/features/${featureName}/environments/${envName}/strategies`,
        )
        .send({
            name: 'default',
            parameters: {
                userIds: '',
            },
        })
        .expect(404);
});

test('update strategy on feature toggle cannot use wrong projectId', async () => {
    const envName = 'default';
    const featureName = 'feature.strategy.update.strat.wrong.projectId';

    const projectPath = '/api/admin/projects/default';
    const featurePath = `${projectPath}/features/${featureName}`;

    // create feature toggle
    await app.request
        .post(`${projectPath}/features`)
        .send({ name: featureName })
        .expect(201);

    // add strategy
    const { body: strategy } = await app.request
        .post(`${featurePath}/environments/${envName}/strategies`)
        .send({
            name: 'default',
            parameters: {
                userIds: '',
            },
        })
        .expect(200);

    // update strategy
    await app.request
        .put(
            `/api/admin/projects/invalidId/features/${featureName}/environments/${envName}/strategies/${strategy.id}`,
        )
        .send({
            name: 'default',
            parameters: {
                userIds: '1234',
            },
        })
        .expect(403);
});

test('Environments are returned in sortOrder', async () => {
    const sortedSecond = 'sortedSecond';
    const sortedLast = 'sortedLast';
    const featureName = 'feature.strategy.toggle.sortOrder';
    // Create environments
    await db.stores.environmentStore.create({
        name: sortedLast,
        type: 'production',
        sortOrder: 8000,
    });
    await db.stores.environmentStore.create({
        name: sortedSecond,
        type: 'production',
        sortOrder: 8,
    });

    // Connect environments to project
    await app.request
        .post('/api/admin/projects/default/environments')
        .send({
            environment: sortedSecond,
        })
        .expect(200);
    await app.request
        .post('/api/admin/projects/default/environments')
        .send({
            environment: sortedLast,
        })
        .expect(200);
    /* Create feature toggle */
    await app.request
        .post('/api/admin/projects/default/features')
        .send({ name: featureName })
        .expect(201);
    /* create strategies connected to feature toggle */
    await app.request
        .post(
            `/api/admin/projects/default/features/${featureName}/environments/${sortedSecond}/strategies`,
        )
        .send({
            name: 'default',
            parameters: {
                userId: 'string',
            },
        })
        .expect(200);
    await app.request
        .post(
            `/api/admin/projects/default/features/${featureName}/environments/${sortedLast}/strategies`,
        )
        .send({
            name: 'default',
            parameters: {
                userId: 'string',
            },
        })
        .expect(200);
    await app.request
        .get(`/api/admin/projects/default/features/${featureName}`)
        .expect(200)
        .expect((res) => {
            expect(res.body.environments).toHaveLength(3);
            expect(res.body.environments[0].name).toBe(DEFAULT_ENV);
            expect(res.body.environments[1].name).toBe(sortedSecond);
            expect(res.body.environments[2].name).toBe(sortedLast);
        });
});

test('Can get strategies for feature and environment', async () => {
    const envName = 'get-strategy';
    // Create environment
    await db.stores.environmentStore.create({
        name: envName,
        type: 'production',
    });
    // Connect environment to project
    await app.request
        .post('/api/admin/projects/default/environments')
        .send({
            environment: envName,
        })
        .expect(200);
    const featureName = 'feature.get.strategies';
    await app.request
        .post('/api/admin/projects/default/features')
        .send({ name: featureName })
        .expect(201);
    await app.request
        .post(
            `/api/admin/projects/default/features/${featureName}/environments/${envName}/strategies`,
        )
        .send({
            name: 'default',
            parameters: {
                userId: 'string',
            },
        })
        .expect(200);
    await app.request
        .get(
            `/api/admin/projects/default/features/${featureName}/environments/${envName}/strategies`,
        )
        .expect(200)
        .expect((res) => {
            expect(res.body).toHaveLength(1);
            expect(res.body[0].parameters.userId).toBe('string');
        });
});

test('Getting strategies for environment that does not exist yields 404', async () => {
    const featureName = 'feature.get.strategies.for.nonexisting';
    await app.request
        .post('/api/admin/projects/default/features')
        .send({ name: featureName })
        .expect(201);
    await app.request
        .get(
            `/api/admin/projects/default/features/${featureName}/environments/should.not.exist/strategies`,
        )
        .expect(404);
});

test('Can update a strategy based on id', async () => {
    const envName = 'feature.update.strategies';
    // Create environment
    await db.stores.environmentStore.create({
        name: envName,
        type: 'production',
    });
    // Connect environment to project
    await app.request
        .post('/api/admin/projects/default/environments')
        .send({
            environment: envName,
        })
        .expect(200);
    const featureName = 'feature.update.strategies';
    await app.request
        .post('/api/admin/projects/default/features')
        .send({ name: featureName })
        .expect(201);
    let strategy;
    await app.request
        .post(
            `/api/admin/projects/default/features/${featureName}/environments/${envName}/strategies`,
        )
        .send({
            name: 'default',
            parameters: {
                userId: 'string',
            },
        })
        .expect(200)
        .expect((res) => {
            strategy = res.body;
        });

    await app.request
        .put(
            `/api/admin/projects/default/features/${featureName}/environments/${envName}/strategies/${strategy.id}`,
        )
        .send({ parameters: { userId: 'string', companyId: 'string' } })
        .expect(200);
    await app.request
        .get(
            `/api/admin/projects/default/features/${featureName}/environments/${envName}/strategies/${strategy.id}`,
        )
        .expect(200)
        .expect((res) => {
            expect(res.body.parameters.companyId).toBeTruthy();
            expect(res.body.parameters.userId).toBeTruthy();
        });
});

test('Trying to update a non existing feature strategy should yield 404', async () => {
    const envName = 'feature.non.existing.strategy';
    // Create environment
    await db.stores.environmentStore.create({
        name: envName,
        type: 'production',
    });
    // Connect environment to project
    await app.request
        .post('/api/admin/projects/default/environments')
        .send({
            environment: envName,
        })
        .expect(200);
    const featureName = 'feature.non.existing.strategy';
    await app.request
        .post('/api/admin/projects/default/features')
        .send({ name: featureName })
        .expect(201);
    await app.request
        .put(
            `/api/admin/projects/default/features/${featureName}/environments/${envName}/strategies/some-non-existing-id`,
        )
        .send({ parameters: { fancyField: 'string' } })
        .expect(404);
});

test('Can patch a strategy based on id', async () => {
    const BASE_URI = '/api/admin/projects/default';
    const envName = 'feature.patch.strategies';
    const featureName = 'feature.patch.strategies';

    // Create environment
    await db.stores.environmentStore.create({
        name: envName,
        type: 'test',
    });
    // Connect environment to project
    await app.request
        .post(`${BASE_URI}/environments`)
        .send({
            environment: envName,
        })
        .expect(200);
    await app.request
        .post(`${BASE_URI}/features`)
        .send({ name: featureName })
        .expect(201);
    let strategy;
    await app.request
        .post(
            `${BASE_URI}/features/${featureName}/environments/${envName}/strategies`,
        )
        .send({
            name: 'flexibleRollout',
            parameters: {
                groupId: 'demo',
                rollout: 20,
                stickiness: 'default',
            },
        })
        .expect(200)
        .expect((res) => {
            strategy = res.body;
        });

    await app.request
        .patch(
            `${BASE_URI}/features/${featureName}/environments/${envName}/strategies/${strategy.id}`,
        )
        .send([{ op: 'replace', path: '/parameters/rollout', value: 42 }])
        .expect(200);
    await app.request
        .get(
            `${BASE_URI}/features/${featureName}/environments/${envName}/strategies/${strategy.id}`,
        )
        .expect(200)
        .expect((res) => {
            expect(res.body.parameters.rollout).toBe('42');
        });
});

test('Trying to get a non existing feature strategy should yield 404', async () => {
    const envName = 'feature.non.existing.strategy.get';
    // Create environment
    await db.stores.environmentStore.create({
        name: envName,
        type: 'production',
    });
    // Connect environment to project
    await app.request
        .post('/api/admin/projects/default/environments')
        .send({
            environment: envName,
        })
        .expect(200);
    const featureName = 'feature.non.existing.strategy.get';
    await app.request
        .post('/api/admin/projects/default/features')
        .send({ name: featureName })
        .expect(201);
    await app.request
        .get(
            `/api/admin/projects/default/features/${featureName}/environments/${envName}/strategies/some-non-existing-id`,
        )
        .expect(404);
});

test('Can enable environment for feature without strategies', async () => {
    const environment = 'some-env';
    const featureName = 'com.test.enable.environment.disabled';

    // Create environment
    await db.stores.environmentStore.create({
        name: environment,
        type: 'test',
    });
    // Connect environment to project
    await app.request
        .post('/api/admin/projects/default/environments')
        .send({ environment })
        .expect(200);

    // Create feature
    await app.request
        .post('/api/admin/projects/default/features')
        .send({
            name: featureName,
        })
        .set('Content-Type', 'application/json')
        .expect(201);
    await app.request
        .post(
            `/api/admin/projects/default/features/${featureName}/environments/${environment}/on`,
        )
        .set('Content-Type', 'application/json')
        .expect(200);
    await app.request
        .get(`/api/admin/projects/default/features/${featureName}`)
        .expect(200)
        .expect('Content-Type', /json/)
        .expect((res) => {
            const enabledFeatureEnv = res.body.environments.find(
                (e) => e.name === environment,
            );
            expect(enabledFeatureEnv.enabled).toBe(true);
            expect(enabledFeatureEnv.type).toBe('test');
        });
});

test('Deleting a strategy should include name of feature strategy was deleted from', async () => {
    const environment = 'delete_strategy_env';
    const featureName = 'delete_strategy_feature';
    // Create environment
    await db.stores.environmentStore.create({
        name: environment,
        type: 'test',
    });
    // Connect environment to project
    await app.request
        .post('/api/admin/projects/default/environments')
        .send({ environment })
        .expect(200);

    // Create feature
    await app.request
        .post('/api/admin/projects/default/features')
        .send({
            name: featureName,
        })
        .set('Content-Type', 'application/json')
        .expect(201);
    let strategyId;
    await app.request
        .post(
            `/api/admin/projects/default/features/${featureName}/environments/${environment}/strategies`,
        )
        .send({ name: 'default', constraints: [] })
        .expect(200)
        .expect((res) => {
            strategyId = res.body.id;
        });
    expect(strategyId).toBeTruthy();
    // Delete strategy
    await app.request
        .delete(
            `/api/admin/projects/default/features/${featureName}/environments/${environment}/strategies/${strategyId}`,
        )
        .expect(200);
    const events = await db.stores.eventStore.getAll({
        type: FEATURE_STRATEGY_REMOVE,
    });
    expect(events).toHaveLength(1);
    expect(events[0].featureName).toBe(featureName);
    expect(events[0].environment).toBe(environment);
    expect(events[0].preData.id).toBe(strategyId);
});

test('Enabling environment creates a FEATURE_ENVIRONMENT_ENABLED event', async () => {
    const environment = 'environment_enabled_env';
    const featureName = 'com.test.enable.environment.event.sent';

    // Create environment
    await db.stores.environmentStore.create({
        name: environment,
        type: 'test',
    });
    // Connect environment to project
    await app.request
        .post('/api/admin/projects/default/environments')
        .send({ environment })
        .expect(200);

    // Create feature
    await app.request
        .post('/api/admin/projects/default/features')
        .send({
            name: featureName,
        })
        .set('Content-Type', 'application/json')
        .expect(201);
    await app.request
        .post(
            `/api/admin/projects/default/features/${featureName}/environments/${environment}/strategies`,
        )
        .send({ name: 'default', constraints: [] })
        .expect(200);

    await app.request
        .post(
            `/api/admin/projects/default/features/${featureName}/environments/${environment}/on`,
        )
        .set('Content-Type', 'application/json')
        .expect(200);
    const events = await db.stores.eventStore.getAll({
        type: FEATURE_ENVIRONMENT_ENABLED,
    });
    const enabledEvents = events.filter((e) => e.featureName === featureName);
    expect(enabledEvents).toHaveLength(1);
});
test('Disabling environment creates a FEATURE_ENVIRONMENT_DISABLED event', async () => {
    const environment = 'environment_disabled_env';
    const featureName = 'com.test.enable.environment_disabled.sent';

    // Create environment
    await db.stores.environmentStore.create({
        name: environment,
        type: 'test',
    });
    // Connect environment to project
    await app.request
        .post('/api/admin/projects/default/environments')
        .send({ environment })
        .expect(200);

    // Create feature
    await app.request
        .post('/api/admin/projects/default/features')
        .send({
            name: featureName,
        })
        .set('Content-Type', 'application/json')
        .expect(201);
    await app.request
        .post(
            `/api/admin/projects/default/features/${featureName}/environments/${environment}/strategies`,
        )
        .send({ name: 'default', constraints: [] })
        .expect(200);

    await app.request
        .post(
            `/api/admin/projects/default/features/${featureName}/environments/${environment}/on`,
        )
        .set('Content-Type', 'application/json')
        .expect(200);

    await app.request
        .post(
            `/api/admin/projects/default/features/${featureName}/environments/${environment}/off`,
        )
        .set('Content-Type', 'application/json')
        .expect(200);

    const events = await db.stores.eventStore.getAll({
        type: FEATURE_ENVIRONMENT_DISABLED,
    });
    const ourFeatureEvent = events.find((e) => e.featureName === featureName);
    expect(ourFeatureEvent).toBeTruthy();
});

test('Can delete strategy from feature toggle', async () => {
    const envName = 'del-strategy';
    const featureName = 'feature.strategy.toggle.delete.strategy';
    // Create environment
    await db.stores.environmentStore.create({
        name: envName,
        type: 'test',
    });
    // Connect environment to project
    await app.request
        .post('/api/admin/projects/default/environments')
        .send({
            environment: envName,
        })
        .expect(200);

    await app.request
        .post('/api/admin/projects/default/features')
        .send({ name: featureName })
        .expect(201);
    await app.request
        .post(
            `/api/admin/projects/default/features/${featureName}/environments/${envName}/strategies`,
        )
        .send({
            name: 'default',
            parameters: {
                userId: 'string',
            },
        })
        .expect(200);
    const { body } = await app.request.get(
        `/api/admin/projects/default/features/${featureName}/environments/${envName}/strategies`,
    );
    const strategies = body;
    const strategyId = strategies[0].id;
    await app.request
        .delete(
            `/api/admin/projects/default/features/${featureName}/environments/${envName}/strategies/${strategyId}`,
        )
        .expect(200);
});

test('List of strategies should respect sortOrder', async () => {
    const envName = 'sortOrderdel-strategy';
    const featureName = 'feature.sort.order.one';
    // Create environment
    await db.stores.environmentStore.create({
        name: envName,
        type: 'test',
    });
    // Connect environment to project
    await app.request
        .post('/api/admin/projects/default/environments')
        .send({
            environment: envName,
        })
        .expect(200);
    await app.request
        .post('/api/admin/projects/default/features')
        .send({ name: featureName })
        .expect(201);
    await addStrategies(featureName, envName);
    const { body } = await app.request.get(
        `/api/admin/projects/default/features/${featureName}/environments/${envName}/strategies`,
    );
    const strategies = body;
    expect(strategies[0].sortOrder).toBe(0);
    expect(strategies[1].sortOrder).toBe(0);
    expect(strategies[2].sortOrder).toBe(10);
});

test('Feature strategies list should respect strategy sortorders for each environment', async () => {
    const envName = 'sort-order-within-environment-one';
    const secondEnv = 'sort-order-within-environment-two';
    const featureName = 'feature.sort.order.environment.list';
    // Create environment
    await db.stores.environmentStore.create({
        name: envName,
        type: 'test',
    });
    await db.stores.environmentStore.create({
        name: secondEnv,
        type: 'test',
    });
    // Connect environment to project
    await app.request
        .post('/api/admin/projects/default/environments')
        .send({
            environment: envName,
        })
        .expect(200);
    await app.request
        .post('/api/admin/projects/default/environments')
        .send({
            environment: secondEnv,
        })
        .expect(200);

    await app.request
        .post('/api/admin/projects/default/features')
        .send({ name: featureName })
        .expect(201);

    await addStrategies(featureName, envName);
    await addStrategies(featureName, secondEnv);

    const response = await app.request.get(
        `/api/admin/projects/default/features/${featureName}`,
    );
    const { body } = response;
    let { strategies } = body.environments.find((e) => e.name === envName);
    expect(strategies[0].sortOrder).toBe(0);
    expect(strategies[1].sortOrder).toBe(0);
    expect(strategies[2].sortOrder).toBe(10);
    strategies = body.environments.find((e) => e.name === secondEnv).strategies;
    expect(strategies[0].sortOrder).toBe(0);
    expect(strategies[1].sortOrder).toBe(0);
    expect(strategies[2].sortOrder).toBe(10);
});

test('Deleting last strategy for feature environment should disable that environment', async () => {
    const envName = 'last_strategy_delete_env';
    const featureName = 'last_strategy_delete_feature';
    // Create environment
    await db.stores.environmentStore.create({
        name: envName,
        type: 'test',
    });
    // Connect environment to project
    await app.request
        .post('/api/admin/projects/default/environments')
        .send({
            environment: envName,
        })
        .expect(200);
    await app.request
        .post('/api/admin/projects/default/features')
        .send({ name: featureName })
        .expect(201);
    let strategyId;
    await app.request
        .post(
            `/api/admin/projects/default/features/${featureName}/environments/${envName}/strategies`,
        )
        .send({
            name: 'default',
            parameters: {
                userId: 'string',
            },
        })
        .expect(200)
        .expect((res) => {
            strategyId = res.body.id;
        });
    // Enable feature_environment
    await app.request
        .post(
            `/api/admin/projects/default/features/${featureName}/environments/${envName}/on`,
        )
        .send({})
        .expect(200);
    await app.request
        .get(
            `/api/admin/projects/default/features/${featureName}/environments/${envName}`,
        )
        .expect(200)
        .expect((res) => {
            expect(res.body.enabled).toBeTruthy();
        });
    // Delete last strategy, this should also disable the environment
    await app.request.delete(
        `/api/admin/projects/default/features/${featureName}/environments/${envName}/strategies/${strategyId}`,
    );
    await app.request
        .get(
            `/api/admin/projects/default/features/${featureName}/environments/${envName}`,
        )
        .expect(200)
        .expect((res) => {
            expect(res.body.enabled).toBeFalsy();
        });
});

test('Deleting strategy for feature environment should not disable that environment as long as there are other strategies', async () => {
    const envName = 'any_strategy_delete_env';
    const featureName = 'any_strategy_delete_feature';
    // Create environment
    await db.stores.environmentStore.create({
        name: envName,
        type: 'test',
    });
    // Connect environment to project
    await app.request
        .post('/api/admin/projects/default/environments')
        .send({
            environment: envName,
        })
        .expect(200);
    await app.request
        .post('/api/admin/projects/default/features')
        .send({ name: featureName })
        .expect(201);
    let strategyId;
    await app.request
        .post(
            `/api/admin/projects/default/features/${featureName}/environments/${envName}/strategies`,
        )
        .send({
            name: 'default',
            parameters: {
                userId: 'string',
            },
        })
        .expect(200)
        .expect((res) => {
            strategyId = res.body.id;
        });
    await app.request
        .post(
            `/api/admin/projects/default/features/${featureName}/environments/${envName}/strategies`,
        )
        .send({
            name: 'default',
            parameters: {
                customerId: 'string',
            },
        })
        .expect(200);
    // Enable feature_environment
    await app.request
        .post(
            `/api/admin/projects/default/features/${featureName}/environments/${envName}/on`,
        )
        .send({})
        .expect(200);
    await app.request
        .get(
            `/api/admin/projects/default/features/${featureName}/environments/${envName}`,
        )
        .expect(200)
        .expect((res) => {
            expect(res.body.enabled).toBeTruthy();
        });
    // Delete a strategy, this should also disable the environment
    await app.request.delete(
        `/api/admin/projects/default/features/${featureName}/environments/${envName}/strategies/${strategyId}`,
    );
    await app.request
        .get(
            `/api/admin/projects/default/features/${featureName}/environments/${envName}`,
        )
        .expect(200)
        .expect((res) => {
            expect(res.body.enabled).toBeTruthy();
        });
});

test('should clone feature toggle without strategies', async () => {
    const envName = 'some-env-3';
    const featureName = 'feature.toggle.base';
    const cloneName = 'feature.toggle.clone';
    const type = 'eExperiment';
    const description = 'Lorem ipsum...';

    // Create environment
    await db.stores.environmentStore.create({
        name: envName,
        type: 'production',
    });
    // Connect environment to project
    await app.request
        .post('/api/admin/projects/default/environments')
        .send({
            environment: envName,
        })
        .expect(200);

    await app.request
        .post('/api/admin/projects/default/features')
        .send({ name: featureName, description, type })
        .expect(201);
    await app.request
        .post(`/api/admin/projects/default/features/${featureName}/clone`)
        .send({ name: cloneName, replaceGroupId: false })
        .expect(201);
    await app.request
        .get(`/api/admin/projects/default/features/${cloneName}`)
        .expect(200)
        .expect((res) => {
            expect(res.body.name).toBe(cloneName);
            expect(res.body.type).toBe(type);
            expect(res.body.project).toBe('default');
            expect(res.body.description).toBe(description);
        });
});

test('should clone feature toggle WITH strategies', async () => {
    const envName = 'some-env-4';
    const featureName = 'feature.toggle.base.2';
    const cloneName = 'feature.toggle.clone.2';
    const type = 'eExperiment';
    const description = 'Lorem ipsum...';

    // Create environment
    await db.stores.environmentStore.create({
        name: envName,
        type: 'production',
    });
    // Connect environment to project
    await app.request
        .post('/api/admin/projects/default/environments')
        .send({
            environment: envName,
        })
        .expect(200);

    await app.request
        .post('/api/admin/projects/default/features')
        .send({ name: featureName, description, type })
        .expect(201);
    await app.request
        .post(
            `/api/admin/projects/default/features/${featureName}/environments/${envName}/strategies`,
        )
        .send({
            name: 'flexibleRollout',
            parameters: {
                groupId: featureName,
            },
        })
        .expect(200);

    await app.request
        .post(`/api/admin/projects/default/features/${featureName}/clone`)
        .send({ name: cloneName })
        .expect(201);
    await app.request
        .get(`/api/admin/projects/default/features/${cloneName}`)
        .expect(200)
        .expect((res) => {
            expect(res.body.name).toBe(cloneName);
            expect(res.body.type).toBe(type);
            expect(res.body.project).toBe('default');
            expect(res.body.description).toBe(description);

            const env = res.body.environments.find((e) => e.name === envName);
            expect(env.strategies).toHaveLength(1);
            expect(env.strategies[0].parameters.groupId).toBe(cloneName);
        });
});

test('should clone feature toggle WITH variants', async () => {
    const envName = 'some-env-5';
    const featureName = 'feature.toggle.base.3';
    const cloneName = 'feature.toggle.clone.3';
    const type = 'eExperiment';
    const description = 'Lorem ipsum...';
    const variants = [
        { name: 'variant1', weight: 50 },
        { name: 'variant2', weight: 50 },
    ];

    // Create environment
    await db.stores.environmentStore.create({
        name: envName,
        type: 'production',
    });
    // Connect environment to project
    await app.request
        .post('/api/admin/projects/default/environments')
        .send({
            environment: envName,
        })
        .expect(200);

    await app.request
        .post('/api/admin/projects/default/features')
        .send({
            name: featureName,
            description,
            type,
            variants,
        })
        .expect(201);
    await app.request
        .post(`/api/admin/projects/default/features/${featureName}/clone`)
        .send({ name: cloneName })
        .expect(201);
    await app.request
        .get(`/api/admin/projects/default/features/${cloneName}`)
        .expect(200)
        .expect((res) => {
            expect(res.body.name).toBe(cloneName);
            expect(res.body.type).toBe(type);
            expect(res.body.project).toBe('default');
            expect(res.body.description).toBe(description);

            expect(res.body.variants).toHaveLength(2);
            res.body.variants.forEach((variant, i) => {
                expect(variant.name).toBe(variants[i].name);
            });
        });
});

test('should clone feature toggle without replacing groupId', async () => {
    const envName = 'default';
    const featureName = 'feature.toggle.base.4';
    const cloneName = 'feature.toggle.clone.4';

    await app.request
        .post('/api/admin/projects/default/features')
        .send({ name: featureName })
        .expect(201);
    await app.request
        .post(
            `/api/admin/projects/default/features/${featureName}/environments/${envName}/strategies`,
        )
        .send({
            name: 'flexibleRollout',
            parameters: {
                groupId: featureName,
            },
        })
        .expect(200);

    await app.request
        .post(`/api/admin/projects/default/features/${featureName}/clone`)
        .send({ name: cloneName, replaceGroupId: false })
        .expect(201);
    await app.request
        .get(`/api/admin/projects/default/features/${cloneName}`)
        .expect(200)
        .expect((res) => {
            const env = res.body.environments.find((e) => e.name === envName);
            expect(env.strategies).toHaveLength(1);
            expect(env.strategies[0].parameters.groupId).toBe(featureName);
        });
});

test('Should not allow changing project to target project without the same enabled environments', async () => {
    const envNameNotInBoth = 'not-in-both';
    const featureName = 'feature.dont.allow.change.project';
    const project = 'default';
    const targetProject = 'target-for-disallowed-change';
    await db.stores.projectStore.create({
        name: 'Project to be moved to',
        id: targetProject,
        description: '',
        mode: 'open',
    });

    await db.stores.environmentStore.create({
        name: envNameNotInBoth,
        type: 'test',
        enabled: true,
        sortOrder: 500,
    });

    await db.stores.projectStore.addEnvironmentToProject(
        'default',
        envNameNotInBoth,
    );
    await db.stores.projectStore.addEnvironmentToProject(
        targetProject,
        'default',
    );

    await app.createFeature(featureName, project);
    await app.request
        .post(
            `/api/admin/projects/${project}/features/${featureName}/environments/default/strategies`,
        )
        .send({
            name: 'flexibleRollout',
            parameters: {
                groupId: featureName,
            },
        })
        .expect(200);
    await app.request
        .post(
            `/api/admin/projects/${project}/features/${featureName}/environments/${envNameNotInBoth}/strategies`,
        )
        .send({
            name: 'flexibleRollout',
            parameters: {
                groupId: featureName,
            },
        })
        .expect(200);
    await app.request
        .post(
            `/api/admin/projects/${project}/features/${featureName}/environments/default/on`,
        )
        .send({})
        .expect(200);
    await app.request
        .post(
            `/api/admin/projects/${project}/features/${featureName}/environments/${envNameNotInBoth}/on`,
        )
        .send({})
        .expect(200);
    const user = new ApiUser({
        tokenName: 'project-changer',
        permissions: ['ADMIN'],
        project: '*',
        type: ApiTokenType.ADMIN,
        environment: '*',
        secret: 'a',
    });
    await expect(async () =>
        app.services.projectService.changeProject(
            targetProject,
            featureName,
            //@ts-ignore
            user,
            'default',
        ),
    ).rejects.toThrow(new IncompatibleProjectError(targetProject));
});

test('Should allow changing project to target project with the same enabled environments', async () => {
    const inBoth = 'in-both';
    const featureName = 'feature.change.project';
    const project = 'default';
    const targetProject = 'target-for-change';
    await db.stores.projectStore.create({
        name: 'Project to be moved to',
        id: targetProject,
        description: '',
        mode: 'open',
    });

    await db.stores.environmentStore.create({
        name: inBoth,
        type: 'test',
        enabled: true,
        sortOrder: 500,
    });

    await db.stores.projectStore.addEnvironmentToProject('default', inBoth);
    await db.stores.projectStore.addEnvironmentToProject(
        targetProject,
        'default',
    );
    await db.stores.projectStore.addEnvironmentToProject(targetProject, inBoth);

    await app.createFeature(featureName, project);
    await app.request
        .post(
            `/api/admin/projects/${project}/features/${featureName}/environments/default/strategies`,
        )
        .send({
            name: 'flexibleRollout',
            parameters: {
                groupId: featureName,
            },
        })
        .expect(200);
    await app.request
        .post(
            `/api/admin/projects/${project}/features/${featureName}/environments/${inBoth}/strategies`,
        )
        .send({
            name: 'flexibleRollout',
            parameters: {
                groupId: featureName,
            },
        })
        .expect(200);
    await app.request
        .post(
            `/api/admin/projects/${project}/features/${featureName}/environments/default/on`,
        )
        .send({})
        .expect(200);
    await app.request
        .post(
            `/api/admin/projects/${project}/features/${featureName}/environments/${inBoth}/on`,
        )
        .send({})
        .expect(200);
    const user = new ApiUser({
        tokenName: 'project-changer',
        permissions: ['ADMIN'],
        project: '*',
        type: ApiTokenType.ADMIN,
        environment: '*',
        secret: 'a',
    });
    await expect(async () =>
        app.services.projectService.changeProject(
            targetProject,
            featureName,
            //@ts-ignore
            user,
            'default',
        ),
    ).resolves;
});

test(`a feature's variants should be sorted by name in increasing order`, async () => {
    const featureName = 'variants.are.sorted';
    const project = 'default';
    await app.createFeature(featureName, project);

    const newVariants: IVariant[] = [
        {
            name: 'z',
            stickiness: 'default',
            weight: 250,
            weightType: WeightType.FIX,
        },
        {
            name: 'f',
            stickiness: 'default',
            weight: 375,
            weightType: WeightType.VARIABLE,
        },
        {
            name: 'a',
            stickiness: 'default',
            weight: 450,
            weightType: WeightType.VARIABLE,
        },
    ];

    await app.request
        .put(`/api/admin/projects/${project}/features/${featureName}/variants`)
        .send(newVariants)
        .expect(200);

    await app.request
        .get(`/api/admin/projects/${project}/features/${featureName}`)
        .expect(200)
        .expect((res) => {
            expect(res.body.variants[0].name).toBe('a');
            expect(res.body.variants[1].name).toBe('f');
            expect(res.body.variants[2].name).toBe('z');
        });
});

test('should validate context when calling update with PUT', async () => {
    const name = 'new.toggle.validate.context';
    await app.request
        .post('/api/admin/projects/default/features')
        .send({ name, description: 'some', type: 'release' })
        .expect(201);

    await app.request
        .put(`/api/admin/projects/another-project/features/${name}`)
        .send({ name, description: 'updated', type: 'kill-switch' })
        .expect((res) => {
            expect(res.body.name).toBe('NotFoundError');
        })
        .expect(404);
});

test('should validate context when calling update with PATCH', async () => {
    const name = 'new.toggle.validate.context2';
    await app.request
        .post('/api/admin/projects/default/features')
        .send({ name, description: 'some', type: 'release' })
        .expect(201);

    await app.request
        .patch(`/api/admin/projects/another-project/features/${name}`)
        .send([])
        .expect((res) => {
            expect(res.body.name).toBe('NotFoundError');
        })
        .expect(404);
});

test('should not update project with PUT', async () => {
    const name = 'new.toggle.validate.update.project.put';
    await app.request
        .post('/api/admin/projects/default/features')
        .send({ name, description: 'some', type: 'release' })
        .expect(201);

    await app.request
        .put(`/api/admin/projects/default/features/${name}`)
        .send({
            name,
            description: 'updated',
            type: 'kill-switch',
            project: 'new-project',
        })
        .expect((res) => {
            expect(res.body.project).toBe('default');
        })
        .expect(200);
});

test('should not update project with PATCH', async () => {
    const name = 'new.toggle.validate.update.project.patch';
    await app.request
        .post('/api/admin/projects/default/features')
        .send({ name, description: 'some', type: 'release' })
        .expect(201);

    await app.request
        .patch(`/api/admin/projects/default/features/${name}`)
        .send([{ op: 'replace', path: '/project', value: 'new-project' }])
        .expect((res) => {
            expect(res.body.project).toBe('default');
        })
        .expect(200);
});

test('Can create a feature with impression data', async () => {
    await app.request
        .post('/api/admin/projects/default/features')
        .send({
            name: 'new.toggle.with.impressionData',
            impressionData: true,
        })
        .expect(201)
        .expect((res) => {
            expect(res.body.impressionData).toBe(true);
        });
});

test('Can create a feature without impression data', async () => {
    await app.request
        .post('/api/admin/projects/default/features')
        .send({
            name: 'new.toggle.without.impressionData',
        })
        .expect(201)
        .expect((res) => {
            expect(res.body.impressionData).toBe(false);
        });
});

test('Can update impression data with PUT', async () => {
    const toggle = {
        name: 'update.toggle.with.impressionData',
        impressionData: true,
    };
    await app.request
        .post('/api/admin/projects/default/features')
        .send(toggle)
        .expect(201)
        .expect((res) => {
            expect(res.body.impressionData).toBe(true);
        });

    await app.request
        .put(`/api/admin/projects/default/features/${toggle.name}`)
        .send({ ...toggle, impressionData: false })
        .expect(200)
        .expect((res) => {
            expect(res.body.impressionData).toBe(false);
        });
});

test('Can create toggle with impression data on different project', async () => {
    await db.stores.projectStore.create({
        id: 'impression-data',
        name: 'ImpressionData',
        description: '',
        mode: 'open',
    });

    const toggle = {
        name: 'project.impression.data',
        impressionData: true,
    };

    await app.request
        .post('/api/admin/projects/impression-data/features')
        .send(toggle)
        .expect(201)
        .expect((res) => {
            expect(res.body.impressionData).toBe(true);
        });

    await app.request
        .put(`/api/admin/projects/impression-data/features/${toggle.name}`)
        .send({ ...toggle, impressionData: false })
        .expect(200)
        .expect((res) => {
            expect(res.body.impressionData).toBe(false);
        });
});

test('should handle strategy variants', async () => {
    const feature = { name: uuidv4(), impressionData: false };
    await app.createFeature(feature.name);

    const strategyWithInvalidVariant = {
        name: 'flexibleRollout',
        constraints: [],
        variants: [
            {
                name: 'invalidVariant',
                weight: 1000,
                stickiness: 'default',
                weightType: 'fix',
            },
        ], // it should be variable
    };

    const variant = {
        name: 'variantName',
        weight: 1,
        weightType: 'variable' as const,
        stickiness: 'default',
    };
    const updatedVariant1 = {
        name: 'updatedVariant1',
        weight: 500,
        weightType: 'variable',
        stickiness: 'default',
    };
    const updatedVariant2 = {
        name: 'updatedVariant2',
        weight: 500,
        weightType: 'variable',
        stickiness: 'default',
    };
    const strategyWithValidVariant = {
        name: 'flexibleRollout',
        constraints: [],
        variants: [variant],
    };

    const featureStrategiesPath = `/api/admin/projects/default/features/${feature.name}/environments/default/strategies`;

    await app.request
        .post(featureStrategiesPath)
        .send(strategyWithInvalidVariant)
        .expect(400);

    await createStrategy(feature.name, strategyWithValidVariant);

    const { body: strategies } = await app.request.get(featureStrategiesPath);

    expect(strategies).toMatchObject([
        {
            variants: [{ ...variant, weight: 1000 }], // weight was fixed
        },
    ]);

    await updateStrategy(feature.name, strategies[0].id, {
        ...strategies[0],
        variants: [updatedVariant1, updatedVariant2],
    });

    const { body: updatedStrategies } = await app.request.get(
        featureStrategiesPath,
    );

    expect(updatedStrategies).toMatchObject([
        {
            variants: [updatedVariant1, updatedVariant2],
        },
    ]);
});

test('should reject invalid constraint values for multi-valued constraints', async () => {
    const project = await db.stores.projectStore.create({
        id: uuidv4(),
        name: uuidv4(),
        description: '',
        mode: 'open',
    });

    const toggle = await db.stores.featureToggleStore.create(project.id, {
        name: uuidv4(),
        impressionData: true,
    });

    const mockStrategy = (values: string[]) => ({
        name: 'flexibleRollout',
        constraints: [{ contextName: 'userId', operator: 'IN', values }],
    });

    const featureStrategiesPath = `/api/admin/projects/${project.id}/features/${toggle.name}/environments/default/strategies`;

    await app.request
        .post(featureStrategiesPath)
        .send(mockStrategy([]))
        .expect(400);
    await app.request
        .post(featureStrategiesPath)
        .send(mockStrategy(['']))
        .expect(400);
    const { body: strategy } = await app.request
        .post(featureStrategiesPath)
        .send(mockStrategy(['a']))
        .expect(200);

    await app.request
        .put(`${featureStrategiesPath}/${strategy.id}`)
        .send(mockStrategy([]))
        .expect(400);
    await app.request
        .put(`${featureStrategiesPath}/${strategy.id}`)
        .send(mockStrategy(['']))
        .expect(400);
    await app.request
        .put(`${featureStrategiesPath}/${strategy.id}`)
        .send(mockStrategy(['a']))
        .expect(200);
});

test('should add default constraint values for single-valued constraints', async () => {
    const project = await db.stores.projectStore.create({
        id: uuidv4(),
        name: uuidv4(),
        description: '',
        mode: 'open',
    });

    const toggle = await db.stores.featureToggleStore.create(project.id, {
        name: uuidv4(),
        impressionData: true,
    });

    const constraintValue = {
        contextName: 'userId',
        operator: 'NUM_EQ',
        value: '1',
    };

    const constraintValues = {
        contextName: 'userId',
        operator: 'IN',
        values: ['a', 'b', 'c'],
    };

    const mockStrategy = (constraint: unknown) => ({
        name: 'flexibleRollout',
        constraints: [constraint],
    });

    const expectValues = (res: supertest.Response, values: unknown[]) => {
        expect(res.body.constraints.length).toEqual(1);
        expect(res.body.constraints[0].values).toEqual(values);
    };

    const featureStrategiesPath = `/api/admin/projects/${project.id}/features/${toggle.name}/environments/default/strategies`;

    await app.request
        .post(featureStrategiesPath)
        .send(mockStrategy(constraintValue))
        .expect(200)
        .expect((res) => expectValues(res, []));
    const { body: strategy } = await app.request
        .post(featureStrategiesPath)
        .send(mockStrategy(constraintValues))
        .expect(200)
        .expect((res) => expectValues(res, constraintValues.values));

    await app.request
        .put(`${featureStrategiesPath}/${strategy.id}`)
        .send(mockStrategy(constraintValue))
        .expect(200)
        .expect((res) => expectValues(res, []));
    await app.request
        .put(`${featureStrategiesPath}/${strategy.id}`)
        .send(mockStrategy(constraintValues))
        .expect(200)
        .expect((res) => expectValues(res, constraintValues.values));
});

test('should allow long parameter values', async () => {
    const project = await db.stores.projectStore.create({
        id: uuidv4(),
        name: uuidv4(),
        description: uuidv4(),
        mode: 'open',
    });

    const toggle = await db.stores.featureToggleStore.create(project.id, {
        name: uuidv4(),
    });

    const strategy = {
        name: 'flexibleRollout',
        parameters: { a: 'b'.repeat(500) },
    };

    await app.request
        .post(
            `/api/admin/projects/${project.id}/features/${toggle.name}/environments/default/strategies`,
        )
        .send(strategy)
        .expect(200);
});

test('should change strategy sort order when payload is valid', async () => {
    const toggle = { name: uuidv4(), impressionData: false };
    await app.request
        .post('/api/admin/projects/default/features')
        .send({
            name: toggle.name,
        })
        .expect(201);

    const { body: strategyOne } = await app.request
        .post(
            `/api/admin/projects/default/features/${toggle.name}/environments/default/strategies`,
        )
        .send({
            name: 'default',
            parameters: {
                userId: 'string',
            },
        })
        .expect(200);

    const { body: strategyTwo } = await app.request
        .post(
            `/api/admin/projects/default/features/${toggle.name}/environments/default/strategies`,
        )
        .send({
            name: 'flexibleRollout',
            parameters: {
                userId: 'string',
            },
        })
        .expect(200);

    const { body: strategies } = await app.request.get(
        `/api/admin/projects/default/features/${toggle.name}/environments/default/strategies`,
    );

    expect(strategies[0].sortOrder).toBe(0);
    expect(strategies[0].id).toBe(strategyOne.id);
    expect(strategies[1].sortOrder).toBe(1);
    expect(strategies[1].id).toBe(strategyTwo.id);

    await app.request
        .post(
            `/api/admin/projects/default/features/${toggle.name}/environments/default/strategies/set-sort-order`,
        )
        .send([
            {
                id: strategyOne.id,
                sortOrder: 2,
            },
            {
                id: strategyTwo.id,
                sortOrder: 1,
            },
        ])
        .expect(200);

    const { body: strategiesOrdered } = await app.request.get(
        `/api/admin/projects/default/features/${toggle.name}/environments/default/strategies`,
    );

    expect(strategiesOrdered[0].sortOrder).toBe(1);
    expect(strategiesOrdered[0].id).toBe(strategyTwo.id);
    expect(strategiesOrdered[1].sortOrder).toBe(2);
    expect(strategiesOrdered[1].id).toBe(strategyOne.id);
});

test('should reject set sort order request when payload is invalid', async () => {
    const toggle = { name: uuidv4(), impressionData: false };

    await app.request
        .post(
            `/api/admin/projects/default/features/${toggle.name}/environments/default/strategies/set-sort-order`,
        )
        .send([
            {
                id: '213141',
            },
            {
                id: '341123',
            },
        ])
        .expect(400);
});

test('should return strategies in correct order when new strategies are added', async () => {
    const toggle = { name: uuidv4(), impressionData: false };
    await app.request
        .post('/api/admin/projects/default/features')
        .send({
            name: toggle.name,
        })
        .expect(201);

    const { body: strategyOne } = await app.request
        .post(
            `/api/admin/projects/default/features/${toggle.name}/environments/default/strategies`,
        )
        .send({
            name: 'default',
            parameters: {
                userId: 'string',
            },
        })
        .expect(200);

    const { body: strategyTwo } = await app.request
        .post(
            `/api/admin/projects/default/features/${toggle.name}/environments/default/strategies`,
        )
        .send({
            name: 'flexibleRollout',
            parameters: {
                userId: 'string',
            },
        })
        .expect(200);

    const { body: strategies } = await app.request.get(
        `/api/admin/projects/default/features/${toggle.name}/environments/default/strategies`,
    );

    expect(strategies[0].sortOrder).toBe(0);
    expect(strategies[0].id).toBe(strategyOne.id);
    expect(strategies[1].sortOrder).toBe(1);
    expect(strategies[1].id).toBe(strategyTwo.id);

    await app.request
        .post(
            `/api/admin/projects/default/features/${toggle.name}/environments/default/strategies/set-sort-order`,
        )
        .send([
            {
                id: strategyOne.id,
                sortOrder: 2,
            },
            {
                id: strategyTwo.id,
                sortOrder: 1,
            },
        ])
        .expect(200);

    const { body: strategyThree } = await app.request
        .post(
            `/api/admin/projects/default/features/${toggle.name}/environments/default/strategies`,
        )
        .send({
            name: 'flexibleRollout',
            parameters: {
                userId: 'string',
            },
        })
        .expect(200);

    const { body: strategyFour } = await app.request
        .post(
            `/api/admin/projects/default/features/${toggle.name}/environments/default/strategies`,
        )
        .send({
            name: 'flexibleRollout',
            parameters: {
                userId: 'string',
            },
        })
        .expect(200);

    const { body: strategiesOrdered } = await app.request.get(
        `/api/admin/projects/default/features/${toggle.name}/environments/default/strategies`,
    );

    expect(strategiesOrdered[0].sortOrder).toBe(1);
    expect(strategiesOrdered[0].id).toBe(strategyTwo.id);
    expect(strategiesOrdered[1].sortOrder).toBe(2);
    expect(strategiesOrdered[1].id).toBe(strategyOne.id);
    expect(strategiesOrdered[2].id).toBe(strategyThree.id);
    expect(strategiesOrdered[3].id).toBe(strategyFour.id);

    await app.request
        .post(
            `/api/admin/projects/default/features/${toggle.name}/environments/default/strategies/set-sort-order`,
        )
        .send([
            {
                id: strategyFour.id,
                sortOrder: 0,
            },
        ])
        .expect(200);

    const { body: strategiesReOrdered } = await app.request.get(
        `/api/admin/projects/default/features/${toggle.name}/environments/default/strategies`,
    );

    // This block checks the order of the strategies retrieved from the endpoint. After partial update, the order should
    // change because the new element received a lower sort order than the previous objects.
    expect(strategiesReOrdered[0].sortOrder).toBe(0);
    expect(strategiesReOrdered[0].id).toBe(strategyFour.id);
    expect(strategiesReOrdered[1].sortOrder).toBe(1);
    expect(strategiesReOrdered[1].id).toBe(strategyTwo.id);
    expect(strategiesReOrdered[2].sortOrder).toBe(2);
    expect(strategiesReOrdered[2].id).toBe(strategyOne.id);
    expect(strategiesReOrdered[3].sortOrder).toBe(3);
    expect(strategiesReOrdered[3].id).toBe(strategyThree.id);
});

test('should create a strategy with segments', async () => {
    const feature = { name: uuidv4(), impressionData: false };
    await app.createFeature(feature.name);
    const segment = await createSegment('segmentOne');
    const { body: strategyOne } = await createStrategy(feature.name, {
        name: 'default',
        parameters: {
            userId: 'string',
        },
        segments: [segment.id],
    });

    // Can get the strategy with segment ids
    await app.request
        .get(`/api/admin/projects/default/features/${feature.name}`)
        .expect((res) => {
            const defaultEnv = res.body.environments.find(
                (env) => env.name === 'default',
            );
            const strategy = defaultEnv.strategies.find(
                (strat) => strat.id === strategyOne.id,
            );

            expect(strategy.segments).toEqual([segment.id]);
        });

    await updateStrategy(feature.name, strategyOne.id, {
        name: 'default',
        parameters: {
            userId: 'string',
        },
        segments: [],
    });

    await app.request
        .get(`/api/admin/projects/default/features/${feature.name}`)
        .expect((res) => {
            const defaultEnv = res.body.environments.find(
                (env) => env.name === 'default',
            );
            const strategy = defaultEnv.strategies.find(
                (strat) => strat.id === strategyOne.id,
            );

            expect(strategy.segments).toBe(undefined);
        });
});

test('should add multiple segments to a strategy', async () => {
    const feature = { name: uuidv4(), impressionData: false };
    await app.createFeature(feature.name);
    const segment = await createSegment('seg1');
    const segmentTwo = await createSegment('seg2');
    const segmentThree = await createSegment('seg3');
    const { body: strategyOne } = await createStrategy(feature.name, {
        name: 'default',
        parameters: {
            userId: 'string',
        },
        segments: [segment.id, segmentTwo.id, segmentThree.id],
    });

    // Can get the strategy with segment ids
    await app.request
        .get(`/api/admin/projects/default/features/${feature.name}`)
        .expect((res) => {
            const defaultEnv = res.body.environments.find(
                (env) => env.name === 'default',
            );
            const strategy = defaultEnv?.strategies.find(
                (strat) => strat.id === strategyOne.id,
            );

            expect(strategy.segments.sort()).toEqual([
                segment.id,
                segmentTwo.id,
                segmentThree.id,
            ]);
        });
});

test('Can filter based on tags', async () => {
    const tag = { type: 'simple', value: 'hello-tags' };
    await db.stores.tagStore.createTag(tag);
    await db.stores.featureToggleStore.create('default', {
        name: 'to-be-tagged',
    });
    await db.stores.featureToggleStore.create('default', {
        name: 'not-tagged',
    });
    await db.stores.featureTagStore.tagFeature('to-be-tagged', tag);
    await app.request
        .get('/api/admin/projects/default/features?tag=simple:hello-tags')
        .expect((res) => {
            expect(res.body.features).toHaveLength(1);
        });
});

test('Can query for features with namePrefix', async () => {
    await db.stores.featureToggleStore.create('default', {
        name: 'nameprefix-to-be-hit',
    });
    await db.stores.featureToggleStore.create('default', {
        name: 'nameprefix-not-be-hit',
    });
    await app.request
        .get('/api/admin/projects/default/features?namePrefix=nameprefix-to')
        .expect((res) => {
            expect(res.body.features).toHaveLength(1);
        });
});

test('Can query for features with namePrefix and tags', async () => {
    const tag = { type: 'simple', value: 'hello-nameprefix-tags' };
    await db.stores.tagStore.createTag(tag);
    await db.stores.featureToggleStore.create('default', {
        name: 'to-be-tagged-nameprefix-and-tags',
    });
    await db.stores.featureToggleStore.create('default', {
        name: 'not-tagged-nameprefix-and-tags',
    });
    await db.stores.featureToggleStore.create('default', {
        name: 'tagged-but-not-hit-nameprefix-and-tags',
    });
    await db.stores.featureTagStore.tagFeature(
        'to-be-tagged-nameprefix-and-tags',
        tag,
    );
    await db.stores.featureTagStore.tagFeature(
        'tagged-but-not-hit-nameprefix-and-tags',
        tag,
    );
    await app.request
        .get(
            '/api/admin/projects/default/features?namePrefix=to&tag=simple:hello-nameprefix-tags',
        )
        .expect((res) => {
            expect(res.body.features).toHaveLength(1);
        });
});

test('Can query for two tags at the same time. Tags are ORed together', async () => {
    const tag = { type: 'simple', value: 'twotags-first-tag' };
    const secondTag = { type: 'simple', value: 'twotags-second-tag' };
    await db.stores.tagStore.createTag(tag);
    await db.stores.tagStore.createTag(secondTag);
    const taggedWithFirst = await db.stores.featureToggleStore.create(
        'default',
        {
            name: 'tagged-with-first-tag',
        },
    );
    const taggedWithSecond = await db.stores.featureToggleStore.create(
        'default',
        {
            name: 'tagged-with-second-tag',
        },
    );
    const taggedWithBoth = await db.stores.featureToggleStore.create(
        'default',
        {
            name: 'tagged-with-both-tags',
        },
    );
    await db.stores.featureTagStore.tagFeature(taggedWithFirst.name, tag);
    await db.stores.featureTagStore.tagFeature(
        taggedWithSecond.name,
        secondTag,
    );
    await db.stores.featureTagStore.tagFeature(taggedWithBoth.name, tag);
    await db.stores.featureTagStore.tagFeature(taggedWithBoth.name, secondTag);
    await app.request
        .get(
            `/api/admin/projects/default/features?tag=${tag.type}:${tag.value}&tag=${secondTag.type}:${secondTag.value}`,
        )
        .expect((res) => {
            expect(res.body.features).toHaveLength(3);
        });
});

test('Should batch stale features', async () => {
    const staledFeatureName1 = 'staledFeature1';
    const staledFeatureName2 = 'staledFeature2';

    await app.createFeature(staledFeatureName1);
    await app.createFeature(staledFeatureName2);

    await app.request
        .post(`/api/admin/projects/${DEFAULT_PROJECT}/stale`)
        .send({
            features: [staledFeatureName1, staledFeatureName2],
            stale: true,
        })
        .expect(202);

    const { body } = await app.request
        .get(
            `/api/admin/projects/${DEFAULT_PROJECT}/features/${staledFeatureName1}`,
        )
        .expect(200);
    expect(body.stale).toBeTruthy();
});

test('should return disabled strategies', async () => {
    const toggle = { name: uuidv4(), impressionData: false };
    await app.request
        .post('/api/admin/projects/default/features')
        .send({
            name: toggle.name,
        })
        .expect(201);

    const { body: strategyOne } = await app.request
        .post(
            `/api/admin/projects/default/features/${toggle.name}/environments/default/strategies`,
        )
        .send({
            name: 'default',
            parameters: {
                userId: 'string',
            },
            disabled: true,
        })
        .expect(200);

    const { body: strategyTwo } = await app.request
        .post(
            `/api/admin/projects/default/features/${toggle.name}/environments/default/strategies`,
        )
        .send({
            name: 'flexibleRollout',
            parameters: {
                userId: 'string',
            },
        })
        .expect(200);

    const { body: strategies } = await app.request.get(
        `/api/admin/projects/default/features/${toggle.name}/environments/default/strategies`,
    );

    expect(strategies[0].id).toBe(strategyOne.id);
    expect(strategies[0].disabled).toBe(strategyOne.disabled);
    expect(strategies[1].id).toBe(strategyTwo.id);
    expect(strategies[1].disabled).toBe(strategyTwo.disabled);
});

test('should disable strategies in place', async () => {
    const toggle = { name: uuidv4(), impressionData: false };
    await app.request
        .post('/api/admin/projects/default/features')
        .send({
            name: toggle.name,
        })
        .expect(201);

    const { body: strategyOne } = await app.request
        .post(
            `/api/admin/projects/default/features/${toggle.name}/environments/default/strategies`,
        )
        .send({
            name: 'flexibleRollout',
            constraints: [],
            parameters: {
                rollout: '100',
                stickiness: 'default',
                groupId: 'some-new',
            },
        })
        .expect(200);

    const { body: strategies } = await app.request.get(
        `/api/admin/projects/default/features/${toggle.name}/environments/default/strategies`,
    );

    expect(strategies[0].id).toBe(strategyOne.id);
    expect(strategies[0].disabled).toBe(false);

    const { body: updatedStrategyOne } = await app.request
        .put(
            `/api/admin/projects/default/features/${toggle.name}/environments/default/strategies/${strategyOne.id}`,
        )
        .send({
            name: 'flexibleRollout',
            constraints: [],
            disabled: true,
            parameters: {
                rollout: '100',
                stickiness: 'default',
                groupId: 'some-new',
            },
        })
        .expect(200);

    const { body: updatedStrategies } = await app.request.get(
        `/api/admin/projects/default/features/${toggle.name}/environments/default/strategies`,
    );

    expect(updatedStrategies[0].id).toBe(updatedStrategyOne.id);
    expect(updatedStrategies[0].disabled).toBe(updatedStrategyOne.disabled);
});

test('Disabling last strategy for feature environment should disable that environment', async () => {
    const envName = 'last_strategy_disable_env';
    const featureName = 'last_strategy_disable_feature';
    // Create environment
    await db.stores.environmentStore.create({
        name: envName,
        type: 'test',
    });
    // Connect environment to project
    await app.request
        .post('/api/admin/projects/default/environments')
        .send({
            environment: envName,
        })
        .expect(200);
    await app.request
        .post('/api/admin/projects/default/features')
        .send({ name: featureName })
        .expect(201);
    let strategyId;
    await app.request
        .post(
            `/api/admin/projects/default/features/${featureName}/environments/${envName}/strategies`,
        )
        .send({
            name: 'default',
            parameters: {
                userId: 'string',
            },
        })
        .expect(200)
        .expect((res) => {
            strategyId = res.body.id;
        });
    // Enable feature_environment
    await app.request
        .post(
            `/api/admin/projects/default/features/${featureName}/environments/${envName}/on`,
        )
        .send({})
        .expect(200);
    await app.request
        .get(
            `/api/admin/projects/default/features/${featureName}/environments/${envName}`,
        )
        .expect(200)
        .expect((res) => {
            expect(res.body.enabled).toBeTruthy();
        });
    // Disable last strategy, this should also disable the environment
    await app.request
        .patch(
            `/api/admin/projects/default/features/${featureName}/environments/${envName}/strategies/${strategyId}`,
        )
        .send([
            {
                path: '/disabled',
                value: true,
                op: 'replace',
            },
        ])
        .expect(200);
    await app.request
        .get(
            `/api/admin/projects/default/features/${featureName}/environments/${envName}`,
        )
        .expect(200)
        .expect((res) => {
            expect(res.body.enabled).toBeFalsy();
        });
});

test('Enabling a feature environment should add the default strategy when only disabled strategies', async () => {
    const envName = 'add_default_strategy';
    const featureName = 'add_default_strategy_feature';
    // Create environment
    await db.stores.environmentStore.create({
        name: envName,
        type: 'test',
    });
    // Connect environment to project
    await app.request
        .post('/api/admin/projects/default/environments')
        .send({
            environment: envName,
        })
        .expect(200);
    await app.request
        .post('/api/admin/projects/default/features')
        .send({ name: featureName })
        .expect(201);
    let strategyId;
    await app.request
        .post(
            `/api/admin/projects/default/features/${featureName}/environments/${envName}/strategies`,
        )
        .send({
            name: 'default',
            parameters: {
                userId: 'string',
            },
        })
        .expect(200)
        .expect((res) => {
            strategyId = res.body.id;
        });
    // Enable feature_environment
    await app.request
        .post(
            `/api/admin/projects/default/features/${featureName}/environments/${envName}/on`,
        )
        .send({})
        .expect(200);
    await app.request
        .get(
            `/api/admin/projects/default/features/${featureName}/environments/${envName}`,
        )
        .expect(200)
        .expect((res) => {
            expect(res.body.enabled).toBeTruthy();
        });
    // Disable last strategy, this should also disable the environment
    await app.request
        .patch(
            `/api/admin/projects/default/features/${featureName}/environments/${envName}/strategies/${strategyId}`,
        )
        .send([
            {
                path: '/disabled',
                value: true,
                op: 'replace',
            },
        ])
        .expect(200);
    await app.request
        .get(
            `/api/admin/projects/default/features/${featureName}/environments/${envName}`,
        )
        .expect(200)
        .expect((res) => {
            expect(res.body.enabled).toBeFalsy();
        });

    // Enable feature_environment
    await app.request
        .post(
            `/api/admin/projects/default/features/${featureName}/environments/${envName}/on`,
        )
        .send({})
        .expect(200);
    await app.request
        .get(
            `/api/admin/projects/default/features/${featureName}/environments/${envName}`,
        )
        .expect(200)
        .expect((res) => {
            expect(res.body.enabled).toBeTruthy();
            expect(res.body.strategies.length).toBe(2);
            expect(res.body.strategies[0].disabled).toBeTruthy();
            expect(res.body.strategies[1].disabled).toBeFalsy();
        });
});
test('Updating feature strategy sort-order should return strategies in correct order', async () => {
    app = await setupAppWithCustomConfig(
        db.stores,
        {
            experimental: {
                flags: {
                    strictSchemaValidation: true,
                    strategyVariant: true,
                },
            },
        },
        db.rawDatabase,
    );

    const envName = 'sort-order-within-environment-strategyVariant2';
    const featureName = 'feature.sort.order.event.list2';

    await db.stores.environmentStore.create({
        name: envName,
        type: 'test',
    });

    await app.request
        .post('/api/admin/projects/default/environments')
        .send({
            environment: envName,
        })
        .expect(200);

    await app.request
        .post('/api/admin/projects/default/features')
        .send({ name: featureName })
        .expect(201);

    await addStrategies(featureName, envName);
    const { body } = await app.request.get(
        `/api/admin/projects/default/features/${featureName}/environments/${envName}/strategies`,
    );

    const strategies: FeatureStrategySchema[] = body;
    let order = 1;
    const sortOrders: SetStrategySortOrderSchema = [];

    strategies.forEach((strategy) => {
        sortOrders.push({ id: strategy.id!, sortOrder: order++ });
    });

    await app.request
        .post(
            `/api/admin/projects/default/features/${featureName}/environments/${envName}/strategies/set-sort-order`,
        )
        .send(sortOrders)
        .expect(200);

    await app.request
        .get(
            `/api/admin/projects/default/features/${featureName}/environments/${envName}`,
        )
        .expect(200)
        .expect((res) => {
            expect(res.body.strategies.length).toBe(3);
            expect(res.body.strategies[0].sortOrder).toBe(1);
            expect(res.body.strategies[1].sortOrder).toBe(2);
            expect(res.body.strategies[2].sortOrder).toBe(3);
        });
});

test('Updating feature strategy sort-order should trigger a an event', async () => {
    app = await setupAppWithCustomConfig(
        db.stores,
        {
            experimental: {
                flags: {
                    strictSchemaValidation: false,
                    strategyVariant: true,
                },
            },
        },
        db.rawDatabase,
    );

    const envName = 'sort-order-within-environment-strategyVariant';
    const featureName = 'feature.sort.order.event.list-strategyVariant';

    await db.stores.environmentStore.create({
        name: envName,
        type: 'test',
    });

    await app.request
        .post('/api/admin/projects/default/environments')
        .send({
            environment: envName,
        })
        .expect(200);

    await app.request
        .post('/api/admin/projects/default/features')
        .send({ name: featureName })
        .expect(201);

    await addStrategies(featureName, envName);
    const { body } = await app.request.get(
        `/api/admin/projects/default/features/${featureName}/environments/${envName}/strategies`,
    );

    const strategies: FeatureStrategySchema[] = body;
    let order = 1;
    const sortOrders: SetStrategySortOrderSchema = [];

    strategies.forEach((strategy) => {
        sortOrders.push({ id: strategy.id!, sortOrder: order++ });
    });

    await app.request
        .post(
            `/api/admin/projects/default/features/${featureName}/environments/${envName}/strategies/set-sort-order`,
        )
        .send(sortOrders)
        .expect(200);

    await app.request
        .get(`/api/admin/events`)
        .expect(200)
        .expect((res) => {
            expect(res.body.events[0].type).toBe('strategy-order-changed');
        });
});

test('should not be allowed to create with invalid strategy type name', async () => {
    const feature = { name: uuidv4(), impressionData: false };
    await app.createFeature(feature.name);
    await createStrategy(
        feature.name,
        {
            name: 'random-type',
            parameters: {
                userId: 'string',
            },
        },
        400,
    );
});

test('should not be allowed to update with invalid strategy type name', async () => {
    const feature = { name: uuidv4(), impressionData: false };
    await app.createFeature(feature.name);
    const { body: strategyOne } = await createStrategy(feature.name, {
        name: 'default',
        parameters: {
            userId: 'string',
        },
    });

    await updateStrategy(
        feature.name,
        strategyOne.id,
        {
            name: 'random-type',
            parameters: {
                userId: 'string',
            },
            segments: [],
        },
        400,
    );
});<|MERGE_RESOLUTION|>--- conflicted
+++ resolved
@@ -241,35 +241,13 @@
     });
 });
 
-<<<<<<< HEAD
-test('should clone feature with parent dependencies', async () => {
-    const parent = uuidv4();
-    const child = uuidv4();
-    const childClone = uuidv4();
-=======
 test('Should not allow to archive/delete feature with children', async () => {
     const parent = uuidv4();
     const child = uuidv4();
->>>>>>> 8adc7119
     await app.createFeature(parent, 'default');
     await app.createFeature(child, 'default');
     await app.addDependency(child, parent);
 
-<<<<<<< HEAD
-    await app.request
-        .post(`/api/admin/projects/default/features/${child}/clone`)
-        .send({ name: childClone, replaceGroupId: false })
-        .expect(201);
-
-    const { body: clonedFeature } = await app.getProjectFeatures(
-        'default',
-        child,
-    );
-    expect(clonedFeature).toMatchObject({
-        children: [],
-        dependencies: [{ feature: parent, enabled: true, variants: [] }],
-    });
-=======
     const { body: archiveBody } = await app.request
         .delete(`/api/admin/projects/default/features/${parent}`)
         .expect(403);
@@ -284,7 +262,29 @@
     expect(deleteBody.message).toBe(
         'You can not archive/delete this feature since other features depend on it.',
     );
->>>>>>> 8adc7119
+});
+
+test('should clone feature with parent dependencies', async () => {
+    const parent = uuidv4();
+    const child = uuidv4();
+    const childClone = uuidv4();
+    await app.createFeature(parent, 'default');
+    await app.createFeature(child, 'default');
+    await app.addDependency(child, parent);
+
+    await app.request
+        .post(`/api/admin/projects/default/features/${child}/clone`)
+        .send({ name: childClone, replaceGroupId: false })
+        .expect(201);
+
+    const { body: clonedFeature } = await app.getProjectFeatures(
+        'default',
+        child,
+    );
+    expect(clonedFeature).toMatchObject({
+        children: [],
+        dependencies: [{ feature: parent, enabled: true, variants: [] }],
+    });
 });
 
 test('Can get features for project', async () => {
