import dbInit, { ITestDb } from '../../../helpers/database-init';
import {
    IUnleashTest,
    setupAppWithCustomConfig,
} from '../../../helpers/test-helper';
import getLogger from '../../../../fixtures/no-logger';
import { DEFAULT_ENV } from '../../../../../lib/util/constants';
import {
    FEATURE_ENVIRONMENT_DISABLED,
    FEATURE_ENVIRONMENT_ENABLED,
    FEATURE_METADATA_UPDATED,
    FEATURE_STALE_OFF,
    FEATURE_STALE_ON,
    FEATURE_STRATEGY_REMOVE,
} from '../../../../../lib/types/events';
import ApiUser from '../../../../../lib/types/api-user';
import { ApiTokenType } from '../../../../../lib/types/models/api-token';
import IncompatibleProjectError from '../../../../../lib/error/incompatible-project-error';
import {
    IStrategyConfig,
    IVariant,
    RoleName,
    WeightType,
} from '../../../../../lib/types/model';
import { v4 as uuidv4 } from 'uuid';
import supertest from 'supertest';
import { randomId } from '../../../../../lib/util/random-id';
import { DEFAULT_PROJECT } from '../../../../../lib/types';

let app: IUnleashTest;
let db: ITestDb;
const sortOrderFirst = 0;
const sortOrderSecond = 10;
const sortOrderDefault = 9999;

const createSegment = async (segmentName: string) => {
    const segment = await app.services.segmentService.create(
        {
            name: segmentName,
            description: '',
            constraints: [
                {
                    contextName: 'appName',
                    operator: 'IN',
                    values: ['test'],
                    caseInsensitive: false,
                    inverted: false,
                },
            ],
        },
        { username: 'testuser', email: 'test@test.com' },
    );

    return segment;
};

const createStrategy = async (
    featureName: string,
    payload: IStrategyConfig,
) => {
    return app.request
        .post(
            `/api/admin/projects/default/features/${featureName}/environments/default/strategies`,
        )
        .send(payload)
        .expect(200);
};

const updateStrategy = async (
    featureName: string,
    strategyId: string,
    payload: IStrategyConfig,
) => {
    const { body } = await app.request
        .put(
            `/api/admin/projects/default/features/${featureName}/environments/default/strategies/${strategyId}`,
        )
        .send(payload)
        .expect(200);

    return body;
};

beforeAll(async () => {
    db = await dbInit('feature_strategy_api_serial', getLogger);
    app = await setupAppWithCustomConfig(
        db.stores,
        {
            experimental: {
                flags: {
                    strictSchemaValidation: true,
                },
            },
        },
        db.rawDatabase,
    );
});

afterEach(async () => {
    const all = await db.stores.projectStore.getEnvironmentsForProject(
        'default',
    );
    await Promise.all(
        all
            .filter((env) => env.environment !== DEFAULT_ENV)
            .map(async (env) =>
                db.stores.projectStore.deleteEnvironmentForProject(
                    'default',
                    env.environment,
                ),
            ),
    );

    await db.stores.strategyStore.deleteAll();
});

afterAll(async () => {
    await app.destroy();
    await db.destroy();
});

async function addStrategies(featureName: string, envName: string) {
    await app.request
        .post(
            `/api/admin/projects/default/features/${featureName}/environments/${envName}/strategies`,
        )
        .send({
            name: 'default',
            parameters: {
                userId: 'string',
            },
        })
        .expect(200);
    await app.request
        .post(
            `/api/admin/projects/default/features/${featureName}/environments/${envName}/strategies`,
        )
        .send({
            name: 'default',
            parameters: {
                userId: 'string',
            },
            sortOrder: sortOrderFirst,
        })
        .expect(200);
    await app.request
        .post(
            `/api/admin/projects/default/features/${featureName}/environments/${envName}/strategies`,
        )
        .send({
            name: 'default',
            parameters: {
                userId: 'string',
            },
            sortOrder: sortOrderSecond,
        })
        .expect(200);
}

test('Trying to add a strategy configuration to environment not connected to toggle should fail', async () => {
    await app.request
        .post('/api/admin/projects/default/features')
        .send({
            name: 'com.test.feature',
            enabled: false,
            strategies: [{ name: 'default' }],
        })
        .set('Content-Type', 'application/json')
        .expect(201)
        .expect((res) => {
            expect(res.body.name).toBe('com.test.feature');
            expect(res.body.createdAt).toBeTruthy();
        });
    return app.request
        .post(
            '/api/admin/projects/default/features/com.test.feature/environments/dev/strategies',
        )
        .send({
            name: 'default',
            parameters: {
                userId: '14',
            },
        })
        .expect(400)
        .expect((r) => {
            expect(
                r.body.details[0].message.includes('environment'),
            ).toBeTruthy();
            expect(r.body.details[0].message.includes('project')).toBeTruthy();
        });
});

test('Can get project overview', async () => {
    await app.request
        .post('/api/admin/projects/default/features')
        .send({
            name: 'project-overview',
            enabled: false,
            strategies: [{ name: 'default' }],
        })
        .set('Content-Type', 'application/json')
        .expect(201)
        .expect((res) => {
            expect(res.body.name).toBe('project-overview');
            expect(res.body.createdAt).toBeTruthy();
        });
    await app.request
        .get('/api/admin/projects/default')
        .expect(200)
        .expect((r) => {
            expect(r.body.name).toBe('Default');
            expect(r.body.features).toHaveLength(2);
            expect(r.body.members).toBe(0);
        });
});

test('Can get features for project', async () => {
    await app.request
        .post('/api/admin/projects/default/features')
        .send({
            name: 'features-for-project',
        })
        .set('Content-Type', 'application/json')
        .expect(201)
        .expect((res) => {
            expect(res.body.name).toBe('features-for-project');
            expect(res.body.createdAt).toBeTruthy();
        });
    await app.request
        .get('/api/admin/projects/default/features')
        .expect(200)
        .expect((res) => {
            expect(res.body.version).toBeTruthy();
            expect(
                res.body.features.some(
                    (feature) => feature.name === 'features-for-project',
                ),
            ).toBeTruthy();
        });
});

test('Project overview includes environment connected to feature', async () => {
    await app.request
        .post('/api/admin/projects/default/features')
        .send({
            name: 'com.test.environment',
            enabled: false,
            strategies: [{ name: 'default' }],
        })
        .set('Content-Type', 'application/json')
        .expect(201)
        .expect((res) => {
            expect(res.body.name).toBe('com.test.environment');
            expect(res.body.createdAt).toBeTruthy();
        });
    await db.stores.environmentStore.create({
        name: 'project-overview',
        type: 'production',
    });
    await app.request
        .post('/api/admin/projects/default/environments')
        .send({ environment: 'project-overview' })
        .expect(200);
    return app.request
        .get('/api/admin/projects/default')
        .expect(200)
        .expect((r) => {
            expect(r.body.features[0].environments[0].name).toBe(DEFAULT_ENV);
            expect(r.body.features[0].environments[1].name).toBe(
                'project-overview',
            );
        });
});

test('Disconnecting environment from project, removes environment from features in project overview', async () => {
    await app.request
        .post('/api/admin/projects/default/features')
        .send({
            name: 'com.test.disconnect.environment',
            enabled: false,
            strategies: [{ name: 'default' }],
        })
        .set('Content-Type', 'application/json')
        .expect(201)
        .expect((res) => {
            expect(res.body.name).toBe('com.test.disconnect.environment');
            expect(res.body.createdAt).toBeTruthy();
        });
    await db.stores.environmentStore.create({
        name: 'dis-project-overview',
        type: 'production',
    });
    await app.request
        .post('/api/admin/projects/default/environments')
        .send({ environment: 'dis-project-overview' })
        .expect(200);
    await app.request
        .delete('/api/admin/projects/default/environments/dis-project-overview')
        .expect(200);
    return app.request
        .get('/api/admin/projects/default')
        .expect(200)
        .expect((r) => {
            expect(
                r.body.features.some(
                    (e) => e.environment === 'dis-project-overview',
                ),
            ).toBeFalsy();
        });
});

test('Can enable/disable environment for feature with strategies', async () => {
    const envName = 'enable-feature-environment';
    const featureName = 'com.test.enable.environment';
    const project = 'default';
    // Create environment
    await db.stores.environmentStore.create({
        name: envName,
        type: 'production',
    });
    // Connect environment to project
    await app.request
        .post(`/api/admin/projects/${project}/environments`)
        .send({
            environment: envName,
        })
        .expect(200);

    // Create feature
    await app.createFeature(featureName).expect((res) => {
        expect(res.body.name).toBe(featureName);
        expect(res.body.createdAt).toBeTruthy();
    });

    // Add strategy to it
    await app.request
        .post(
            `/api/admin/projects/${project}/features/${featureName}/environments/${envName}/strategies`,
        )
        .send({
            name: 'default',
            parameters: {
                userId: 'string',
            },
        })
        .expect(200);
    await app.request
        .post(
            `/api/admin/projects/${project}/features/${featureName}/environments/${envName}/on`,
        )
        .set('Content-Type', 'application/json')
        .expect(200);
    await app.getProjectFeatures(project, featureName).expect((res) => {
        const enabledFeatureEnv = res.body.environments.find(
            (e) => e.name === 'enable-feature-environment',
        );
        expect(enabledFeatureEnv).toBeTruthy();
        expect(enabledFeatureEnv.enabled).toBe(true);
    });
    await app.request
        .post(
            `/api/admin/projects/${project}/features/${featureName}/environments/${envName}/off`,
        )
        .send({})
        .expect(200);
    await app.getProjectFeatures(project, featureName).expect((res) => {
        const disabledFeatureEnv = res.body.environments.find(
            (e) => e.name === 'enable-feature-environment',
        );
        expect(disabledFeatureEnv).toBeTruthy();
        expect(disabledFeatureEnv.enabled).toBe(false);
    });
});

test('Can bulk enable/disable environment for feature with strategies', async () => {
    const envName = 'bulk-enable-feature-environment';
    const featureName = 'com.test.bulk.enable.environment';
    const project = 'default';
    // Create environment
    await db.stores.environmentStore.create({
        name: envName,
        type: 'production',
    });
    // Connect environment to project
    await app.request
        .post(`/api/admin/projects/${project}/environments`)
        .send({
            environment: envName,
        })
        .expect(200);

    // Create feature
    await app.createFeature(featureName).expect((res) => {
        expect(res.body.name).toBe(featureName);
        expect(res.body.createdAt).toBeTruthy();
    });

    // Add strategy to it
    await app.request
        .post(
            `/api/admin/projects/${project}/features/${featureName}/environments/${envName}/strategies`,
        )
        .send({
            name: 'default',
            parameters: {
                userId: 'string',
            },
        })
        .expect(200);
    await app.request
        .post(
            `/api/admin/projects/${project}/bulk_features/environments/${envName}/on`,
        )
        .send({ features: [featureName] })
        .set('Content-Type', 'application/json')
<<<<<<< HEAD
        .expect(200);
    await app.getProjectFeatures(project, featureName).expect((res) => {
        const enabledFeatureEnv = res.body.environments.find(
            (e) => e.name === envName,
        );
        expect(enabledFeatureEnv).toBeTruthy();
        expect(enabledFeatureEnv.enabled).toBe(true);
    });
=======
        .expect(405);
>>>>>>> 45505d69

    await app.request
        .post(
            `/api/admin/projects/${project}/bulk_features/environments/${envName}/off`,
        )
        .send({ features: [featureName] })
<<<<<<< HEAD
        .expect(200);
    await app.getProjectFeatures(project, featureName).expect((res) => {
        const disabledFeatureEnv = res.body.environments.find(
            (e) => e.name === envName,
        );
        expect(disabledFeatureEnv).toBeTruthy();
        expect(disabledFeatureEnv.enabled).toBe(false);
    });
=======
        .expect(405);
>>>>>>> 45505d69
});

test("Trying to get a project that doesn't exist yields 404", async () => {
    await app.request.get('/api/admin/projects/nonexisting').expect(404);
});

test('Trying to get features for non-existing project also yields 404', async () => {
    await app.request
        .get('/api/admin/projects/nonexisting/features')
        .expect(200)
        .expect((res) => {
            expect(res.body.features).toHaveLength(0);
        });
});

test('Can use new project feature toggle endpoint to create feature toggle without strategies', async () => {
    await app.request
        .post('/api/admin/projects/default/features')
        .send({
            name: 'new.toggle.without.strategy',
        })
        .expect(201)
        .expect((res) => {
            expect(res.body.project).toBe('default');
        });
});

test('Can create feature toggle without strategies', async () => {
    const name = 'new.toggle.without.strategy.2';
    await app.request
        .post('/api/admin/projects/default/features')
        .send({ name });
    const { body: toggle } = await app.request.get(
        `/api/admin/projects/default/features/${name}`,
    );
    expect(toggle.environments).toHaveLength(1);
    expect(toggle.environments[0].strategies).toHaveLength(0);
});

test('Still validates feature toggle input when creating', async () => {
    await app.request
        .post('/api/admin/projects/default/features')
        .send({
            name: 'Some invalid name',
        })
        .expect(400);
});

test('Trying to create toggle that already exists yield 409 error', async () => {
    await app.request
        .post('/api/admin/projects/default/features')
        .send({
            name: 'already.exists.test',
        })
        .expect(201)
        .expect((res) => {
            expect(res.body.project).toBe('default');
        });
    await app.request
        .post('/api/admin/projects/default/features')
        .send({
            name: 'already.exists.test',
        })
        .expect(409);
});

test('Trying to create toggle under project that does not exist should fail', async () => {
    await app.request
        .post('/api/admin/projects/non-existing-secondary/features')
        .send({
            name: 'project.does.not.exist',
        })
        .expect(404);
});

test('Can get environment info for feature toggle', async () => {
    const envName = 'environment-info';
    // Create environment
    await db.stores.environmentStore.create({
        name: envName,
        type: 'production',
    });
    // Connect environment to project
    await app.request
        .post('/api/admin/projects/default/environments')
        .send({
            environment: envName,
        })
        .expect(200);

    await app.request
        .post('/api/admin/projects/default/features')
        .send({ name: 'environment.info' })
        .expect(201);
    await app.request
        .get(
            `/api/admin/projects/default/features/environment.info/environments/${envName}`,
        )
        .expect(200)
        .expect((res) => {
            expect(res.body.enabled).toBe(false);
            expect(res.body.environment).toBe(envName);
            expect(res.body.strategies).toHaveLength(0);
        });
});

test('Getting environment info for environment that does not exist yields 404', async () => {
    await app.request
        .post('/api/admin/projects/default/features')
        .send({ name: 'non.existing.env' })
        .expect(201);
    await app.request
        .get(
            '/api/admin/projects/default/features/non.existing.env/environments/non.existing.environment',
        )
        .expect(404);
});

test('Trying to toggle environment that does not exist yields 404', async () => {
    await app.request
        .post('/api/admin/projects/default/features')
        .send({ name: 'toggle.env' })
        .expect(201);
    await app.request
        .post(
            '/api/admin/projects/default/features/toggle.env/environments/does-not-exist/on',
        )
        .send({})
        .expect(404);
    await app.request
        .post(
            '/api/admin/projects/default/features/toggle.env/environments/does-not-exist/off',
        )
        .send({})
        .expect(404);
});

test('Getting feature that does not exist should yield 404', async () => {
    await app.request
        .get('/api/admin/projects/default/features/non.existing.feature')
        .expect(403);
});

describe('Interacting with features using project IDs that belong to other projects', () => {
    const otherProject = 'project2';
    const featureName = 'new-toggle';
    const nonExistingProject = 'this-is-not-a-project';

    beforeAll(async () => {
        const dummyAdmin = await app.services.userService.createUser({
            name: 'Some Name',
            email: 'test@getunleash.io',
            rootRole: RoleName.ADMIN,
        });
        await app.services.projectService.createProject(
            {
                name: otherProject,
                id: otherProject,
                mode: 'open',
                defaultStickiness: 'clientId',
            },
            dummyAdmin,
        );

        // ensure the new project has been created
        await app.request
            .get(`/api/admin/projects/${otherProject}`)
            .expect(200);

        // create toggle in default project
        await app.request
            .post('/api/admin/projects/default/features')
            .send({ name: featureName })
            .expect(201);
    });

    afterAll(async () => {
        await db.stores.projectStore.delete(otherProject);
        await db.stores.featureToggleStore.delete(featureName);
        await db.stores.userStore.deleteAll();
    });

    test("Getting a feature yields 403 if the provided project id doesn't match the feature's project", async () => {
        await app.request
            .get(`/api/admin/projects/${otherProject}/features/${featureName}`)
            .expect(403);
    });

    test("Getting a feature yields 403 if the provided project doesn't exist", async () => {
        await app.request
            .get(
                `/api/admin/projects/${nonExistingProject}/features/${featureName}`,
            )
            .expect(403);
    });

    test("Archiving a feature yields 403 if the provided project id doesn't match the feature's project", async () => {
        await app.request
            .delete(
                `/api/admin/projects/${otherProject}/features/${featureName}`,
            )
            .expect(403);
    });

    test("Archiving a feature yields 403 if the provided project doesn't exist", async () => {
        await app.request
            .delete(
                `/api/admin/projects/${nonExistingProject}/features/${featureName}`,
            )
            .expect(403);
    });

    test("Trying to archive a feature that doesn't exist should yield a 404, regardless of whether the project exists or not.", async () => {
        await app.request
            .delete(
                `/api/admin/projects/${nonExistingProject}/features/${
                    featureName + featureName
                }`,
            )
            .expect(404);

        await app.request
            .delete(
                `/api/admin/projects/${otherProject}/features/${
                    featureName + featureName
                }`,
            )
            .expect(404);
    });
});

test('Should update feature toggle', async () => {
    const url = '/api/admin/projects/default/features';
    const name = 'new.toggle.update';
    await app.request
        .post(url)
        .send({ name, description: 'some', type: 'release' })
        .expect(201);
    await app.request
        .put(`${url}/${name}`)
        .send({ name, description: 'updated', type: 'kill-switch' })
        .expect(200);

    const { body: toggle } = await app.request.get(`${url}/${name}`);

    expect(toggle.name).toBe(name);
    expect(toggle.description).toBe('updated');
    expect(toggle.type).toBe('kill-switch');
    expect(toggle.archived).toBeFalsy();
});

test('Should not change name of feature toggle', async () => {
    const url = '/api/admin/projects/default/features';
    const name = 'new.toggle.update.2';
    await app.request
        .post(url)
        .send({ name, description: 'some', type: 'release' })
        .expect(201);
    await app.request
        .put(`${url}/${name}`)
        .send({ name: 'new name', description: 'updated', type: 'kill-switch' })
        .expect(400);
});

test('Should not change project of feature toggle even if it is part of body', async () => {
    const url = '/api/admin/projects/default/features';
    const name = 'new.toggle.update.3';
    await app.request
        .post(url)
        .send({ name, description: 'some', type: 'release' })
        .expect(201);
    const { body } = await app.request
        .put(`${url}/${name}`)
        .send({
            name,
            description: 'updated',
            type: 'kill-switch',
            project: 'new',
        })
        .expect(200);

    expect(body.project).toBe('default');
});

test('Should patch feature toggle', async () => {
    const url = '/api/admin/projects/default/features';
    const name = 'new.toggle.patch';
    await app.request
        .post(url)
        .send({
            name,
            description: 'some',
            type: 'release',
            impressionData: true,
        })
        .expect(201);
    await app.request
        .patch(`${url}/${name}`)
        .send([
            { op: 'replace', path: '/description', value: 'New desc' },
            { op: 'replace', path: '/type', value: 'kill-switch' },
            { op: 'replace', path: '/impressionData', value: false },
        ])
        .expect(200);

    const { body: toggle } = await app.request.get(`${url}/${name}`);

    expect(toggle.name).toBe(name);
    expect(toggle.description).toBe('New desc');
    expect(toggle.type).toBe('kill-switch');
    expect(toggle.impressionData).toBe(false);
    expect(toggle.archived).toBeFalsy();
    const events = await db.stores.eventStore.getAll({
        type: FEATURE_METADATA_UPDATED,
    });
    const updateForOurToggle = events.find((e) => e.data.name === name);
    expect(updateForOurToggle).toBeTruthy();
    expect(updateForOurToggle?.data.description).toBe('New desc');
    expect(updateForOurToggle?.data.type).toBe('kill-switch');
});

test('Should patch feature toggle and not remove variants', async () => {
    const url = '/api/admin/projects/default/features';
    const name = 'new.toggle.variants';
    await app.request
        .post(url)
        .send({ name, description: 'some', type: 'release' })
        .expect(201);
    await app.request
        .put(`${url}/${name}/variants`)
        .send([
            {
                name: 'variant1',
                weightType: 'variable',
                weight: 500,
                stickiness: 'default',
            },
            {
                name: 'variant2',
                weightType: 'variable',
                weight: 500,
                stickiness: 'default',
            },
        ])
        .expect(200);
    await app.request
        .patch(`${url}/${name}`)
        .send([
            { op: 'replace', path: '/description', value: 'New desc' },
            { op: 'replace', path: '/type', value: 'kill-switch' },
        ])
        .expect(200);

    const { body: toggle } = await app.request.get(`${url}/${name}`);

    expect(toggle.name).toBe(name);
    expect(toggle.description).toBe('New desc');
    expect(toggle.type).toBe('kill-switch');
    expect(toggle.variants).toHaveLength(2);
});

test('Patching feature toggles to stale should trigger FEATURE_STALE_ON event', async () => {
    const url = '/api/admin/projects/default/features';
    const name = 'toggle.stale.on.patch';
    await app.request
        .post(url)
        .send({ name, description: 'some', type: 'release', stale: false })
        .expect(201);
    await app.request
        .patch(`${url}/${name}`)
        .send([{ op: 'replace', path: '/stale', value: true }])
        .expect(200);

    const { body: toggle } = await app.request.get(`${url}/${name}`);

    expect(toggle.name).toBe(name);
    expect(toggle.archived).toBeFalsy();
    expect(toggle.stale).toBeTruthy();
    const events = await db.stores.eventStore.getAll({
        type: FEATURE_STALE_ON,
    });
    const updateForOurToggle = events.find((e) => e.featureName === name);
    expect(updateForOurToggle).toBeTruthy();
});

test('Trying to patch variants on a feature toggle should trigger an OperationDeniedError', async () => {
    const url = '/api/admin/projects/default/features';
    const name = 'toggle.variants.on.patch';
    await app.request
        .post(url)
        .send({ name, description: 'some', type: 'release', stale: false });
    await app.request
        .patch(`${url}/${name}`)
        .send([
            {
                op: 'add',
                path: '/variants/1',
                value: {
                    name: 'variant',
                    weightType: 'variable',
                    weight: 500,
                    stickiness: 'default',
                },
            },
        ])
        .expect(403)
        .expect((res) => {
            expect(res.body.message.includes('PATCH')).toBeTruthy();
            expect(
                res.body.message.includes(
                    '/api/admin/projects/:project/features/:feature/variants',
                ),
            ).toBeTruthy();
        });
});

test('Patching feature toggles to active (turning stale to false) should trigger FEATURE_STALE_OFF event', async () => {
    const url = '/api/admin/projects/default/features';
    const name = 'toggle.stale.off.patch';
    await app.request
        .post(url)
        .send({ name, description: 'some', type: 'release', stale: true })
        .expect(201);
    await app.request
        .patch(`${url}/${name}`)
        .send([{ op: 'replace', path: '/stale', value: false }])
        .expect(200);

    const { body: toggle } = await app.request.get(`${url}/${name}`);

    expect(toggle.name).toBe(name);
    expect(toggle.archived).toBeFalsy();
    expect(toggle.stale).toBe(false);
    const events = await db.stores.eventStore.getAll({
        type: FEATURE_STALE_OFF,
    });
    const updateForOurToggle = events.find((e) => e.featureName === name);
    expect(updateForOurToggle).toBeTruthy();
});

test('Should archive feature toggle', async () => {
    const url = '/api/admin/projects/default/features';
    const name = 'new.toggle.archive';
    await app.request
        .post(url)
        .send({ name, description: 'some', type: 'release' })
        .expect(201);
    await app.request.delete(`${url}/${name}`);

    await app.request.get(`${url}/${name}`).expect(404);
    const { body } = await app.request
        .get(`/api/admin/archive/features`)
        .expect(200);

    const toggle = body.features.find((f) => f.name === name);
    expect(toggle).toBeDefined();
});

test('Can add strategy to feature toggle to a "some-env-2"', async () => {
    const envName = 'some-env-2';
    const featureName = 'feature.strategy.toggle';
    // Create environment
    await db.stores.environmentStore.create({
        name: envName,
        type: 'production',
    });
    // Connect environment to project
    await app.request
        .post('/api/admin/projects/default/environments')
        .send({
            environment: envName,
        })
        .expect(200);

    await app.request
        .post('/api/admin/projects/default/features')
        .send({ name: featureName })
        .expect(201);
    await app.request
        .post(
            `/api/admin/projects/default/features/${featureName}/environments/${envName}/strategies`,
        )
        .send({ name: 'default', parameters: { userId: 'string' } })
        .expect(200);
    await app.request
        .get(`/api/admin/projects/default/features/${featureName}`)
        .expect((res) => {
            const env = res.body.environments.find((e) => e.name === envName);
            expect(env.strategies).toHaveLength(1);
        });
});

test('Can update strategy on feature toggle', async () => {
    const envName = 'default';
    const featureName = 'feature.strategy.update.strat';
    const projectPath = '/api/admin/projects/default';
    const featurePath = `${projectPath}/features/${featureName}`;

    // create feature toggle
    await app.request
        .post(`${projectPath}/features`)
        .send({ name: featureName })
        .expect(201);

    // add strategy
    const { body: strategy } = await app.request
        .post(`${featurePath}/environments/${envName}/strategies`)
        .send({ name: 'default', parameters: { userIds: '' } })
        .expect(200);

    // update strategy
    await app.request
        .put(`${featurePath}/environments/${envName}/strategies/${strategy.id}`)
        .send({ name: 'default', parameters: { userIds: 1234 } })
        .expect(200);

    const { body } = await app.request.get(`${featurePath}`);
    const defaultEnv = body.environments[0];
    expect(body.environments).toHaveLength(1);
    expect(defaultEnv.name).toBe(envName);
    expect(defaultEnv.strategies).toHaveLength(1);
    expect(defaultEnv.strategies[0].parameters).toStrictEqual({
        userIds: '1234',
    });
});

test('should coerce all strategy parameter values to strings', async () => {
    const envName = 'default';
    const featureName = randomId();
    const projectPath = '/api/admin/projects/default';
    const featurePath = `${projectPath}/features/${featureName}`;

    await app.request
        .post(`${projectPath}/features`)
        .send({ name: featureName })
        .expect(201);

    await app.request
        .post(`${featurePath}/environments/${envName}/strategies`)
        .send({ name: 'default', parameters: { foo: 1234 } })
        .expect(200);

    const { body } = await app.request.get(`${featurePath}`);
    const defaultEnv = body.environments[0];
    expect(defaultEnv.strategies).toHaveLength(1);
    expect(defaultEnv.strategies[0].parameters).toStrictEqual({
        foo: '1234',
    });
});

test('should NOT limit the length of parameter values', async () => {
    const envName = 'default';
    const featureName = randomId();
    const projectPath = '/api/admin/projects/default';
    const featurePath = `${projectPath}/features/${featureName}`;

    await app.request
        .post(`${projectPath}/features`)
        .send({ name: featureName })
        .expect(201);

    await app.request
        .post(`${featurePath}/environments/${envName}/strategies`)
        .send({ name: 'default', parameters: { foo: 'x'.repeat(101) } })
        .expect(200);
});

test('Can NOT delete strategy with wrong projectId', async () => {
    const envName = 'default';
    const featureName = 'feature.strategy.delete.strat.error';

    const projectPath = '/api/admin/projects/default';
    const featurePath = `${projectPath}/features/${featureName}`;

    // create feature toggle
    await app.request
        .post(`${projectPath}/features`)
        .send({ name: featureName })
        .expect(201);

    // add strategy
    const { body: strategy } = await app.request
        .post(`${featurePath}/environments/${envName}/strategies`)
        .send({
            name: 'default',
            parameters: {
                userIds: '',
            },
        })
        .expect(200);

    // delete strategy
    await app.request
        .delete(
            `/api/admin/projects/wrongId/features/${featureName}/environments/${envName}/strategies/${strategy.id}`,
        )
        .expect(403);
});

test('add strategy cannot use wrong projectId', async () => {
    const envName = 'default';
    const featureName = 'feature.strategy.add.strat.wrong.projectId';

    // create feature toggle
    await app.request
        .post('/api/admin/projects/default/features')
        .send({ name: featureName })
        .expect(201);

    // add strategy
    await app.request
        .post(
            `/api/admin/projects/invalidId/features/${featureName}/environments/${envName}/strategies`,
        )
        .send({
            name: 'default',
            parameters: {
                userIds: '',
            },
        })
        .expect(403);
});

test('update strategy on feature toggle cannot use wrong projectId', async () => {
    const envName = 'default';
    const featureName = 'feature.strategy.update.strat.wrong.projectId';

    const projectPath = '/api/admin/projects/default';
    const featurePath = `${projectPath}/features/${featureName}`;

    // create feature toggle
    await app.request
        .post(`${projectPath}/features`)
        .send({ name: featureName })
        .expect(201);

    // add strategy
    const { body: strategy } = await app.request
        .post(`${featurePath}/environments/${envName}/strategies`)
        .send({
            name: 'default',
            parameters: {
                userIds: '',
            },
        })
        .expect(200);

    // update strategy
    await app.request
        .put(
            `/api/admin/projects/invalidId/features/${featureName}/environments/${envName}/strategies/${strategy.id}`,
        )
        .send({
            name: 'default',
            parameters: {
                userIds: '1234',
            },
        })
        .expect(403);
});

test('Environments are returned in sortOrder', async () => {
    const sortedSecond = 'sortedSecond';
    const sortedLast = 'sortedLast';
    const featureName = 'feature.strategy.toggle.sortOrder';
    // Create environments
    await db.stores.environmentStore.create({
        name: sortedLast,
        type: 'production',
        sortOrder: 8000,
    });
    await db.stores.environmentStore.create({
        name: sortedSecond,
        type: 'production',
        sortOrder: 8,
    });

    // Connect environments to project
    await app.request
        .post('/api/admin/projects/default/environments')
        .send({
            environment: sortedSecond,
        })
        .expect(200);
    await app.request
        .post('/api/admin/projects/default/environments')
        .send({
            environment: sortedLast,
        })
        .expect(200);
    /* Create feature toggle */
    await app.request
        .post('/api/admin/projects/default/features')
        .send({ name: featureName })
        .expect(201);
    /* create strategies connected to feature toggle */
    await app.request
        .post(
            `/api/admin/projects/default/features/${featureName}/environments/${sortedSecond}/strategies`,
        )
        .send({
            name: 'default',
            parameters: {
                userId: 'string',
            },
        })
        .expect(200);
    await app.request
        .post(
            `/api/admin/projects/default/features/${featureName}/environments/${sortedLast}/strategies`,
        )
        .send({
            name: 'default',
            parameters: {
                userId: 'string',
            },
        })
        .expect(200);
    await app.request
        .get(`/api/admin/projects/default/features/${featureName}`)
        .expect(200)
        .expect((res) => {
            expect(res.body.environments).toHaveLength(3);
            expect(res.body.environments[0].name).toBe(DEFAULT_ENV);
            expect(res.body.environments[1].name).toBe(sortedSecond);
            expect(res.body.environments[2].name).toBe(sortedLast);
        });
});

test('Can get strategies for feature and environment', async () => {
    const envName = 'get-strategy';
    // Create environment
    await db.stores.environmentStore.create({
        name: envName,
        type: 'production',
    });
    // Connect environment to project
    await app.request
        .post('/api/admin/projects/default/environments')
        .send({
            environment: envName,
        })
        .expect(200);
    const featureName = 'feature.get.strategies';
    await app.request
        .post('/api/admin/projects/default/features')
        .send({ name: featureName })
        .expect(201);
    await app.request
        .post(
            `/api/admin/projects/default/features/${featureName}/environments/${envName}/strategies`,
        )
        .send({
            name: 'default',
            parameters: {
                userId: 'string',
            },
        })
        .expect(200);
    await app.request
        .get(
            `/api/admin/projects/default/features/${featureName}/environments/${envName}/strategies`,
        )
        .expect(200)
        .expect((res) => {
            expect(res.body).toHaveLength(1);
            expect(res.body[0].parameters.userId).toBe('string');
        });
});

test('Getting strategies for environment that does not exist yields 404', async () => {
    const featureName = 'feature.get.strategies.for.nonexisting';
    await app.request
        .post('/api/admin/projects/default/features')
        .send({ name: featureName })
        .expect(201);
    await app.request
        .get(
            `/api/admin/projects/default/features/${featureName}/environments/should.not.exist/strategies`,
        )
        .expect(404);
});

test('Can update a strategy based on id', async () => {
    const envName = 'feature.update.strategies';
    // Create environment
    await db.stores.environmentStore.create({
        name: envName,
        type: 'production',
    });
    // Connect environment to project
    await app.request
        .post('/api/admin/projects/default/environments')
        .send({
            environment: envName,
        })
        .expect(200);
    const featureName = 'feature.update.strategies';
    await app.request
        .post('/api/admin/projects/default/features')
        .send({ name: featureName })
        .expect(201);
    let strategy;
    await app.request
        .post(
            `/api/admin/projects/default/features/${featureName}/environments/${envName}/strategies`,
        )
        .send({
            name: 'default',
            parameters: {
                userId: 'string',
            },
        })
        .expect(200)
        .expect((res) => {
            strategy = res.body;
        });

    await app.request
        .put(
            `/api/admin/projects/default/features/${featureName}/environments/${envName}/strategies/${strategy.id}`,
        )
        .send({ parameters: { userId: 'string', companyId: 'string' } })
        .expect(200);
    await app.request
        .get(
            `/api/admin/projects/default/features/${featureName}/environments/${envName}/strategies/${strategy.id}`,
        )
        .expect(200)
        .expect((res) => {
            expect(res.body.parameters.companyId).toBeTruthy();
            expect(res.body.parameters.userId).toBeTruthy();
        });
});

test('Trying to update a non existing feature strategy should yield 404', async () => {
    const envName = 'feature.non.existing.strategy';
    // Create environment
    await db.stores.environmentStore.create({
        name: envName,
        type: 'production',
    });
    // Connect environment to project
    await app.request
        .post('/api/admin/projects/default/environments')
        .send({
            environment: envName,
        })
        .expect(200);
    const featureName = 'feature.non.existing.strategy';
    await app.request
        .post('/api/admin/projects/default/features')
        .send({ name: featureName })
        .expect(201);
    await app.request
        .put(
            `/api/admin/projects/default/features/${featureName}/environments/${envName}/strategies/some-non-existing-id`,
        )
        .send({ parameters: { fancyField: 'string' } })
        .expect(404);
});

test('Can patch a strategy based on id', async () => {
    const BASE_URI = '/api/admin/projects/default';
    const envName = 'feature.patch.strategies';
    const featureName = 'feature.patch.strategies';

    // Create environment
    await db.stores.environmentStore.create({
        name: envName,
        type: 'test',
    });
    // Connect environment to project
    await app.request
        .post(`${BASE_URI}/environments`)
        .send({
            environment: envName,
        })
        .expect(200);
    await app.request
        .post(`${BASE_URI}/features`)
        .send({ name: featureName })
        .expect(201);
    let strategy;
    await app.request
        .post(
            `${BASE_URI}/features/${featureName}/environments/${envName}/strategies`,
        )
        .send({
            name: 'flexibleRollout',
            parameters: {
                groupId: 'demo',
                rollout: 20,
                stickiness: 'default',
            },
        })
        .expect(200)
        .expect((res) => {
            strategy = res.body;
        });

    await app.request
        .patch(
            `${BASE_URI}/features/${featureName}/environments/${envName}/strategies/${strategy.id}`,
        )
        .send([{ op: 'replace', path: '/parameters/rollout', value: 42 }])
        .expect(200);
    await app.request
        .get(
            `${BASE_URI}/features/${featureName}/environments/${envName}/strategies/${strategy.id}`,
        )
        .expect(200)
        .expect((res) => {
            expect(res.body.parameters.rollout).toBe('42');
        });
});

test('Trying to get a non existing feature strategy should yield 404', async () => {
    const envName = 'feature.non.existing.strategy.get';
    // Create environment
    await db.stores.environmentStore.create({
        name: envName,
        type: 'production',
    });
    // Connect environment to project
    await app.request
        .post('/api/admin/projects/default/environments')
        .send({
            environment: envName,
        })
        .expect(200);
    const featureName = 'feature.non.existing.strategy.get';
    await app.request
        .post('/api/admin/projects/default/features')
        .send({ name: featureName })
        .expect(201);
    await app.request
        .get(
            `/api/admin/projects/default/features/${featureName}/environments/${envName}/strategies/some-non-existing-id`,
        )
        .expect(404);
});

test('Can enable environment for feature without strategies', async () => {
    const environment = 'some-env';
    const featureName = 'com.test.enable.environment.disabled';

    // Create environment
    await db.stores.environmentStore.create({
        name: environment,
        type: 'test',
    });
    // Connect environment to project
    await app.request
        .post('/api/admin/projects/default/environments')
        .send({ environment })
        .expect(200);

    // Create feature
    await app.request
        .post('/api/admin/projects/default/features')
        .send({
            name: featureName,
        })
        .set('Content-Type', 'application/json')
        .expect(201);
    await app.request
        .post(
            `/api/admin/projects/default/features/${featureName}/environments/${environment}/on`,
        )
        .set('Content-Type', 'application/json')
        .expect(200);
    await app.request
        .get(`/api/admin/projects/default/features/${featureName}`)
        .expect(200)
        .expect('Content-Type', /json/)
        .expect((res) => {
            const enabledFeatureEnv = res.body.environments.find(
                (e) => e.name === environment,
            );
            expect(enabledFeatureEnv.enabled).toBe(true);
            expect(enabledFeatureEnv.type).toBe('test');
        });
});

test('Deleting a strategy should include name of feature strategy was deleted from', async () => {
    const environment = 'delete_strategy_env';
    const featureName = 'delete_strategy_feature';
    // Create environment
    await db.stores.environmentStore.create({
        name: environment,
        type: 'test',
    });
    // Connect environment to project
    await app.request
        .post('/api/admin/projects/default/environments')
        .send({ environment })
        .expect(200);

    // Create feature
    await app.request
        .post('/api/admin/projects/default/features')
        .send({
            name: featureName,
        })
        .set('Content-Type', 'application/json')
        .expect(201);
    let strategyId;
    await app.request
        .post(
            `/api/admin/projects/default/features/${featureName}/environments/${environment}/strategies`,
        )
        .send({ name: 'default', constraints: [] })
        .expect(200)
        .expect((res) => {
            strategyId = res.body.id;
        });
    expect(strategyId).toBeTruthy();
    // Delete strategy
    await app.request
        .delete(
            `/api/admin/projects/default/features/${featureName}/environments/${environment}/strategies/${strategyId}`,
        )
        .expect(200);
    const events = await db.stores.eventStore.getAll({
        type: FEATURE_STRATEGY_REMOVE,
    });
    expect(events).toHaveLength(1);
    expect(events[0].featureName).toBe(featureName);
    expect(events[0].environment).toBe(environment);
    expect(events[0].preData.id).toBe(strategyId);
});

test('Enabling environment creates a FEATURE_ENVIRONMENT_ENABLED event', async () => {
    const environment = 'environment_enabled_env';
    const featureName = 'com.test.enable.environment.event.sent';

    // Create environment
    await db.stores.environmentStore.create({
        name: environment,
        type: 'test',
    });
    // Connect environment to project
    await app.request
        .post('/api/admin/projects/default/environments')
        .send({ environment })
        .expect(200);

    // Create feature
    await app.request
        .post('/api/admin/projects/default/features')
        .send({
            name: featureName,
        })
        .set('Content-Type', 'application/json')
        .expect(201);
    await app.request
        .post(
            `/api/admin/projects/default/features/${featureName}/environments/${environment}/strategies`,
        )
        .send({ name: 'default', constraints: [] })
        .expect(200);

    await app.request
        .post(
            `/api/admin/projects/default/features/${featureName}/environments/${environment}/on`,
        )
        .set('Content-Type', 'application/json')
        .expect(200);
    const events = await db.stores.eventStore.getAll({
        type: FEATURE_ENVIRONMENT_ENABLED,
    });
    const enabledEvents = events.filter((e) => e.featureName === featureName);
    expect(enabledEvents).toHaveLength(1);
});
test('Disabling environment creates a FEATURE_ENVIRONMENT_DISABLED event', async () => {
    const environment = 'environment_disabled_env';
    const featureName = 'com.test.enable.environment_disabled.sent';

    // Create environment
    await db.stores.environmentStore.create({
        name: environment,
        type: 'test',
    });
    // Connect environment to project
    await app.request
        .post('/api/admin/projects/default/environments')
        .send({ environment })
        .expect(200);

    // Create feature
    await app.request
        .post('/api/admin/projects/default/features')
        .send({
            name: featureName,
        })
        .set('Content-Type', 'application/json')
        .expect(201);
    await app.request
        .post(
            `/api/admin/projects/default/features/${featureName}/environments/${environment}/strategies`,
        )
        .send({ name: 'default', constraints: [] })
        .expect(200);

    await app.request
        .post(
            `/api/admin/projects/default/features/${featureName}/environments/${environment}/on`,
        )
        .set('Content-Type', 'application/json')
        .expect(200);

    await app.request
        .post(
            `/api/admin/projects/default/features/${featureName}/environments/${environment}/off`,
        )
        .set('Content-Type', 'application/json')
        .expect(200);

    const events = await db.stores.eventStore.getAll({
        type: FEATURE_ENVIRONMENT_DISABLED,
    });
    const ourFeatureEvent = events.find((e) => e.featureName === featureName);
    expect(ourFeatureEvent).toBeTruthy();
});

test('Can delete strategy from feature toggle', async () => {
    const envName = 'del-strategy';
    const featureName = 'feature.strategy.toggle.delete.strategy';
    // Create environment
    await db.stores.environmentStore.create({
        name: envName,
        type: 'test',
    });
    // Connect environment to project
    await app.request
        .post('/api/admin/projects/default/environments')
        .send({
            environment: envName,
        })
        .expect(200);

    await app.request
        .post('/api/admin/projects/default/features')
        .send({ name: featureName })
        .expect(201);
    await app.request
        .post(
            `/api/admin/projects/default/features/${featureName}/environments/${envName}/strategies`,
        )
        .send({
            name: 'default',
            parameters: {
                userId: 'string',
            },
        })
        .expect(200);
    const { body } = await app.request.get(
        `/api/admin/projects/default/features/${featureName}/environments/${envName}/strategies`,
    );
    const strategies = body;
    const strategyId = strategies[0].id;
    await app.request
        .delete(
            `/api/admin/projects/default/features/${featureName}/environments/${envName}/strategies/${strategyId}`,
        )
        .expect(200);
});

test('List of strategies should respect sortOrder', async () => {
    const envName = 'sortOrderdel-strategy';
    const featureName = 'feature.sort.order.one';
    // Create environment
    await db.stores.environmentStore.create({
        name: envName,
        type: 'test',
    });
    // Connect environment to project
    await app.request
        .post('/api/admin/projects/default/environments')
        .send({
            environment: envName,
        })
        .expect(200);
    await app.request
        .post('/api/admin/projects/default/features')
        .send({ name: featureName })
        .expect(201);
    await addStrategies(featureName, envName);
    const { body } = await app.request.get(
        `/api/admin/projects/default/features/${featureName}/environments/${envName}/strategies`,
    );
    const strategies = body;
    expect(strategies[0].sortOrder).toBe(sortOrderFirst);
    expect(strategies[1].sortOrder).toBe(sortOrderSecond);
    expect(strategies[2].sortOrder).toBe(sortOrderDefault);
});

test('Feature strategies list should respect strategy sortorders for each environment', async () => {
    const envName = 'sort-order-within-environment-one';
    const secondEnv = 'sort-order-within-environment-two';
    const featureName = 'feature.sort.order.environment.list';
    // Create environment
    await db.stores.environmentStore.create({
        name: envName,
        type: 'test',
    });
    await db.stores.environmentStore.create({
        name: secondEnv,
        type: 'test',
    });
    // Connect environment to project
    await app.request
        .post('/api/admin/projects/default/environments')
        .send({
            environment: envName,
        })
        .expect(200);
    await app.request
        .post('/api/admin/projects/default/environments')
        .send({
            environment: secondEnv,
        })
        .expect(200);

    await app.request
        .post('/api/admin/projects/default/features')
        .send({ name: featureName })
        .expect(201);

    await addStrategies(featureName, envName);
    await addStrategies(featureName, secondEnv);

    const response = await app.request.get(
        `/api/admin/projects/default/features/${featureName}`,
    );
    const { body } = response;
    let { strategies } = body.environments.find((e) => e.name === envName);
    expect(strategies[0].sortOrder).toBe(sortOrderFirst);
    expect(strategies[1].sortOrder).toBe(sortOrderSecond);
    expect(strategies[2].sortOrder).toBe(sortOrderDefault);
    strategies = body.environments.find((e) => e.name === secondEnv).strategies;
    expect(strategies[0].sortOrder).toBe(sortOrderFirst);
    expect(strategies[1].sortOrder).toBe(sortOrderSecond);
    expect(strategies[2].sortOrder).toBe(sortOrderDefault);
});

test('Deleting last strategy for feature environment should disable that environment', async () => {
    const envName = 'last_strategy_delete_env';
    const featureName = 'last_strategy_delete_feature';
    // Create environment
    await db.stores.environmentStore.create({
        name: envName,
        type: 'test',
    });
    // Connect environment to project
    await app.request
        .post('/api/admin/projects/default/environments')
        .send({
            environment: envName,
        })
        .expect(200);
    await app.request
        .post('/api/admin/projects/default/features')
        .send({ name: featureName })
        .expect(201);
    let strategyId;
    await app.request
        .post(
            `/api/admin/projects/default/features/${featureName}/environments/${envName}/strategies`,
        )
        .send({
            name: 'default',
            parameters: {
                userId: 'string',
            },
        })
        .expect(200)
        .expect((res) => {
            strategyId = res.body.id;
        });
    // Enable feature_environment
    await app.request
        .post(
            `/api/admin/projects/default/features/${featureName}/environments/${envName}/on`,
        )
        .send({})
        .expect(200);
    await app.request
        .get(
            `/api/admin/projects/default/features/${featureName}/environments/${envName}`,
        )
        .expect(200)
        .expect((res) => {
            expect(res.body.enabled).toBeTruthy();
        });
    // Delete last strategy, this should also disable the environment
    await app.request.delete(
        `/api/admin/projects/default/features/${featureName}/environments/${envName}/strategies/${strategyId}`,
    );
    await app.request
        .get(
            `/api/admin/projects/default/features/${featureName}/environments/${envName}`,
        )
        .expect(200)
        .expect((res) => {
            expect(res.body.enabled).toBeFalsy();
        });
});

test('Deleting strategy for feature environment should not disable that environment as long as there are other strategies', async () => {
    const envName = 'any_strategy_delete_env';
    const featureName = 'any_strategy_delete_feature';
    // Create environment
    await db.stores.environmentStore.create({
        name: envName,
        type: 'test',
    });
    // Connect environment to project
    await app.request
        .post('/api/admin/projects/default/environments')
        .send({
            environment: envName,
        })
        .expect(200);
    await app.request
        .post('/api/admin/projects/default/features')
        .send({ name: featureName })
        .expect(201);
    let strategyId;
    await app.request
        .post(
            `/api/admin/projects/default/features/${featureName}/environments/${envName}/strategies`,
        )
        .send({
            name: 'default',
            parameters: {
                userId: 'string',
            },
        })
        .expect(200)
        .expect((res) => {
            strategyId = res.body.id;
        });
    await app.request
        .post(
            `/api/admin/projects/default/features/${featureName}/environments/${envName}/strategies`,
        )
        .send({
            name: 'default',
            parameters: {
                customerId: 'string',
            },
        })
        .expect(200);
    // Enable feature_environment
    await app.request
        .post(
            `/api/admin/projects/default/features/${featureName}/environments/${envName}/on`,
        )
        .send({})
        .expect(200);
    await app.request
        .get(
            `/api/admin/projects/default/features/${featureName}/environments/${envName}`,
        )
        .expect(200)
        .expect((res) => {
            expect(res.body.enabled).toBeTruthy();
        });
    // Delete a strategy, this should also disable the environment
    await app.request.delete(
        `/api/admin/projects/default/features/${featureName}/environments/${envName}/strategies/${strategyId}`,
    );
    await app.request
        .get(
            `/api/admin/projects/default/features/${featureName}/environments/${envName}`,
        )
        .expect(200)
        .expect((res) => {
            expect(res.body.enabled).toBeTruthy();
        });
});

test('should clone feature toggle without strategies', async () => {
    const envName = 'some-env-3';
    const featureName = 'feature.toggle.base';
    const cloneName = 'feature.toggle.clone';
    const type = 'eExperiment';
    const description = 'Lorem ipsum...';

    // Create environment
    await db.stores.environmentStore.create({
        name: envName,
        type: 'production',
    });
    // Connect environment to project
    await app.request
        .post('/api/admin/projects/default/environments')
        .send({
            environment: envName,
        })
        .expect(200);

    await app.request
        .post('/api/admin/projects/default/features')
        .send({ name: featureName, description, type })
        .expect(201);
    await app.request
        .post(`/api/admin/projects/default/features/${featureName}/clone`)
        .send({ name: cloneName, replaceGroupId: false })
        .expect(201);
    await app.request
        .get(`/api/admin/projects/default/features/${cloneName}`)
        .expect(200)
        .expect((res) => {
            expect(res.body.name).toBe(cloneName);
            expect(res.body.type).toBe(type);
            expect(res.body.project).toBe('default');
            expect(res.body.description).toBe(description);
        });
});

test('should clone feature toggle WITH strategies', async () => {
    const envName = 'some-env-4';
    const featureName = 'feature.toggle.base.2';
    const cloneName = 'feature.toggle.clone.2';
    const type = 'eExperiment';
    const description = 'Lorem ipsum...';

    // Create environment
    await db.stores.environmentStore.create({
        name: envName,
        type: 'production',
    });
    // Connect environment to project
    await app.request
        .post('/api/admin/projects/default/environments')
        .send({
            environment: envName,
        })
        .expect(200);

    await app.request
        .post('/api/admin/projects/default/features')
        .send({ name: featureName, description, type })
        .expect(201);
    await app.request
        .post(
            `/api/admin/projects/default/features/${featureName}/environments/${envName}/strategies`,
        )
        .send({
            name: 'flexibleRollout',
            parameters: {
                groupId: featureName,
            },
        })
        .expect(200);

    await app.request
        .post(`/api/admin/projects/default/features/${featureName}/clone`)
        .send({ name: cloneName })
        .expect(201);
    await app.request
        .get(`/api/admin/projects/default/features/${cloneName}`)
        .expect(200)
        .expect((res) => {
            expect(res.body.name).toBe(cloneName);
            expect(res.body.type).toBe(type);
            expect(res.body.project).toBe('default');
            expect(res.body.description).toBe(description);

            const env = res.body.environments.find((e) => e.name === envName);
            expect(env.strategies).toHaveLength(1);
            expect(env.strategies[0].parameters.groupId).toBe(cloneName);
        });
});

test('should clone feature toggle WITH variants', async () => {
    const envName = 'some-env-5';
    const featureName = 'feature.toggle.base.3';
    const cloneName = 'feature.toggle.clone.3';
    const type = 'eExperiment';
    const description = 'Lorem ipsum...';
    const variants = [
        { name: 'variant1', weight: 50 },
        { name: 'variant2', weight: 50 },
    ];

    // Create environment
    await db.stores.environmentStore.create({
        name: envName,
        type: 'production',
    });
    // Connect environment to project
    await app.request
        .post('/api/admin/projects/default/environments')
        .send({
            environment: envName,
        })
        .expect(200);

    await app.request
        .post('/api/admin/projects/default/features')
        .send({
            name: featureName,
            description,
            type,
            variants,
        })
        .expect(201);
    await app.request
        .post(`/api/admin/projects/default/features/${featureName}/clone`)
        .send({ name: cloneName })
        .expect(201);
    await app.request
        .get(`/api/admin/projects/default/features/${cloneName}`)
        .expect(200)
        .expect((res) => {
            expect(res.body.name).toBe(cloneName);
            expect(res.body.type).toBe(type);
            expect(res.body.project).toBe('default');
            expect(res.body.description).toBe(description);

            expect(res.body.variants).toHaveLength(2);
            res.body.variants.forEach((variant, i) => {
                expect(variant.name).toBe(variants[i].name);
            });
        });
});

test('should clone feature toggle without replacing groupId', async () => {
    const envName = 'default';
    const featureName = 'feature.toggle.base.4';
    const cloneName = 'feature.toggle.clone.4';

    await app.request
        .post('/api/admin/projects/default/features')
        .send({ name: featureName })
        .expect(201);
    await app.request
        .post(
            `/api/admin/projects/default/features/${featureName}/environments/${envName}/strategies`,
        )
        .send({
            name: 'flexibleRollout',
            parameters: {
                groupId: featureName,
            },
        })
        .expect(200);

    await app.request
        .post(`/api/admin/projects/default/features/${featureName}/clone`)
        .send({ name: cloneName, replaceGroupId: false })
        .expect(201);
    await app.request
        .get(`/api/admin/projects/default/features/${cloneName}`)
        .expect(200)
        .expect((res) => {
            const env = res.body.environments.find((e) => e.name === envName);
            expect(env.strategies).toHaveLength(1);
            expect(env.strategies[0].parameters.groupId).toBe(featureName);
        });
});

test('Should not allow changing project to target project without the same enabled environments', async () => {
    const envNameNotInBoth = 'not-in-both';
    const featureName = 'feature.dont.allow.change.project';
    const project = 'default';
    const targetProject = 'target-for-disallowed-change';
    await db.stores.projectStore.create({
        name: 'Project to be moved to',
        id: targetProject,
        description: '',
        mode: 'open',
    });

    await db.stores.environmentStore.create({
        name: envNameNotInBoth,
        type: 'test',
        enabled: true,
        sortOrder: 500,
    });

    await db.stores.projectStore.addEnvironmentToProject(
        'default',
        envNameNotInBoth,
    );
    await db.stores.projectStore.addEnvironmentToProject(
        targetProject,
        'default',
    );

    await app.createFeature(featureName, project);
    await app.request
        .post(
            `/api/admin/projects/${project}/features/${featureName}/environments/default/strategies`,
        )
        .send({
            name: 'flexibleRollout',
            parameters: {
                groupId: featureName,
            },
        })
        .expect(200);
    await app.request
        .post(
            `/api/admin/projects/${project}/features/${featureName}/environments/${envNameNotInBoth}/strategies`,
        )
        .send({
            name: 'flexibleRollout',
            parameters: {
                groupId: featureName,
            },
        })
        .expect(200);
    await app.request
        .post(
            `/api/admin/projects/${project}/features/${featureName}/environments/default/on`,
        )
        .send({})
        .expect(200);
    await app.request
        .post(
            `/api/admin/projects/${project}/features/${featureName}/environments/${envNameNotInBoth}/on`,
        )
        .send({})
        .expect(200);
    const user = new ApiUser({
        tokenName: 'project-changer',
        permissions: ['ADMIN'],
        project: '*',
        type: ApiTokenType.ADMIN,
        environment: '*',
        secret: 'a',
    });
    await expect(async () =>
        app.services.projectService.changeProject(
            targetProject,
            featureName,
            //@ts-ignore
            user,
            'default',
        ),
    ).rejects.toThrow(new IncompatibleProjectError(targetProject));
});

test('Should allow changing project to target project with the same enabled environments', async () => {
    const inBoth = 'in-both';
    const featureName = 'feature.change.project';
    const project = 'default';
    const targetProject = 'target-for-change';
    await db.stores.projectStore.create({
        name: 'Project to be moved to',
        id: targetProject,
        description: '',
        mode: 'open',
    });

    await db.stores.environmentStore.create({
        name: inBoth,
        type: 'test',
        enabled: true,
        sortOrder: 500,
    });

    await db.stores.projectStore.addEnvironmentToProject('default', inBoth);
    await db.stores.projectStore.addEnvironmentToProject(
        targetProject,
        'default',
    );
    await db.stores.projectStore.addEnvironmentToProject(targetProject, inBoth);

    await app.createFeature(featureName, project);
    await app.request
        .post(
            `/api/admin/projects/${project}/features/${featureName}/environments/default/strategies`,
        )
        .send({
            name: 'flexibleRollout',
            parameters: {
                groupId: featureName,
            },
        })
        .expect(200);
    await app.request
        .post(
            `/api/admin/projects/${project}/features/${featureName}/environments/${inBoth}/strategies`,
        )
        .send({
            name: 'flexibleRollout',
            parameters: {
                groupId: featureName,
            },
        })
        .expect(200);
    await app.request
        .post(
            `/api/admin/projects/${project}/features/${featureName}/environments/default/on`,
        )
        .send({})
        .expect(200);
    await app.request
        .post(
            `/api/admin/projects/${project}/features/${featureName}/environments/${inBoth}/on`,
        )
        .send({})
        .expect(200);
    const user = new ApiUser({
        tokenName: 'project-changer',
        permissions: ['ADMIN'],
        project: '*',
        type: ApiTokenType.ADMIN,
        environment: '*',
        secret: 'a',
    });
    await expect(async () =>
        app.services.projectService.changeProject(
            targetProject,
            featureName,
            //@ts-ignore
            user,
            'default',
        ),
    ).resolves;
});

test(`a feature's variants should be sorted by name in increasing order`, async () => {
    const featureName = 'variants.are.sorted';
    const project = 'default';
    await app.createFeature(featureName, project);

    const newVariants: IVariant[] = [
        {
            name: 'z',
            stickiness: 'default',
            weight: 250,
            weightType: WeightType.FIX,
        },
        {
            name: 'f',
            stickiness: 'default',
            weight: 375,
            weightType: WeightType.VARIABLE,
        },
        {
            name: 'a',
            stickiness: 'default',
            weight: 450,
            weightType: WeightType.VARIABLE,
        },
    ];

    await app.request
        .put(`/api/admin/projects/${project}/features/${featureName}/variants`)
        .send(newVariants)
        .expect(200);

    await app.request
        .get(`/api/admin/projects/${project}/features/${featureName}`)
        .expect(200)
        .expect((res) => {
            expect(res.body.variants[0].name).toBe('a');
            expect(res.body.variants[1].name).toBe('f');
            expect(res.body.variants[2].name).toBe('z');
        });
});

test('should validate context when calling update with PUT', async () => {
    const name = 'new.toggle.validate.context';
    await app.request
        .post('/api/admin/projects/default/features')
        .send({ name, description: 'some', type: 'release' })
        .expect(201);

    await app.request
        .put(`/api/admin/projects/another-project/features/${name}`)
        .send({ name, description: 'updated', type: 'kill-switch' })
        .expect((res) => {
            expect(res.body.name).toBe('InvalidOperationError');
        })
        .expect(403);
});

test('should validate context when calling update with PATCH', async () => {
    const name = 'new.toggle.validate.context2';
    await app.request
        .post('/api/admin/projects/default/features')
        .send({ name, description: 'some', type: 'release' })
        .expect(201);

    await app.request
        .patch(`/api/admin/projects/another-project/features/${name}`)
        .send([])
        .expect((res) => {
            expect(res.body.name).toBe('InvalidOperationError');
        })
        .expect(403);
});

test('should not update project with PUT', async () => {
    const name = 'new.toggle.validate.update.project.put';
    await app.request
        .post('/api/admin/projects/default/features')
        .send({ name, description: 'some', type: 'release' })
        .expect(201);

    await app.request
        .put(`/api/admin/projects/default/features/${name}`)
        .send({
            name,
            description: 'updated',
            type: 'kill-switch',
            project: 'new-project',
        })
        .expect((res) => {
            expect(res.body.project).toBe('default');
        })
        .expect(200);
});

test('should not update project with PATCH', async () => {
    const name = 'new.toggle.validate.update.project.patch';
    await app.request
        .post('/api/admin/projects/default/features')
        .send({ name, description: 'some', type: 'release' })
        .expect(201);

    await app.request
        .patch(`/api/admin/projects/default/features/${name}`)
        .send([{ op: 'replace', path: '/project', value: 'new-project' }])
        .expect((res) => {
            expect(res.body.project).toBe('default');
        })
        .expect(200);
});

test('Can create a feature with impression data', async () => {
    await app.request
        .post('/api/admin/projects/default/features')
        .send({
            name: 'new.toggle.with.impressionData',
            impressionData: true,
        })
        .expect(201)
        .expect((res) => {
            expect(res.body.impressionData).toBe(true);
        });
});

test('Can create a feature without impression data', async () => {
    await app.request
        .post('/api/admin/projects/default/features')
        .send({
            name: 'new.toggle.without.impressionData',
        })
        .expect(201)
        .expect((res) => {
            expect(res.body.impressionData).toBe(false);
        });
});

test('Can update impression data with PUT', async () => {
    const toggle = {
        name: 'update.toggle.with.impressionData',
        impressionData: true,
    };
    await app.request
        .post('/api/admin/projects/default/features')
        .send(toggle)
        .expect(201)
        .expect((res) => {
            expect(res.body.impressionData).toBe(true);
        });

    await app.request
        .put(`/api/admin/projects/default/features/${toggle.name}`)
        .send({ ...toggle, impressionData: false })
        .expect(200)
        .expect((res) => {
            expect(res.body.impressionData).toBe(false);
        });
});

test('Can create toggle with impression data on different project', async () => {
    await db.stores.projectStore.create({
        id: 'impression-data',
        name: 'ImpressionData',
        description: '',
        mode: 'open',
    });

    const toggle = {
        name: 'project.impression.data',
        impressionData: true,
    };

    await app.request
        .post('/api/admin/projects/impression-data/features')
        .send(toggle)
        .expect(201)
        .expect((res) => {
            expect(res.body.impressionData).toBe(true);
        });

    await app.request
        .put(`/api/admin/projects/impression-data/features/${toggle.name}`)
        .send({ ...toggle, impressionData: false })
        .expect(200)
        .expect((res) => {
            expect(res.body.impressionData).toBe(false);
        });
});

test('should reject invalid constraint values for multi-valued constraints', async () => {
    const project = await db.stores.projectStore.create({
        id: uuidv4(),
        name: uuidv4(),
        description: '',
        mode: 'open',
    });

    const toggle = await db.stores.featureToggleStore.create(project.id, {
        name: uuidv4(),
        impressionData: true,
    });

    const mockStrategy = (values: string[]) => ({
        name: uuidv4(),
        constraints: [{ contextName: 'userId', operator: 'IN', values }],
    });

    const featureStrategiesPath = `/api/admin/projects/${project.id}/features/${toggle.name}/environments/default/strategies`;

    await app.request
        .post(featureStrategiesPath)
        .send(mockStrategy([]))
        .expect(400);
    await app.request
        .post(featureStrategiesPath)
        .send(mockStrategy(['']))
        .expect(400);
    const { body: strategy } = await app.request
        .post(featureStrategiesPath)
        .send(mockStrategy(['a']))
        .expect(200);

    await app.request
        .put(`${featureStrategiesPath}/${strategy.id}`)
        .send(mockStrategy([]))
        .expect(400);
    await app.request
        .put(`${featureStrategiesPath}/${strategy.id}`)
        .send(mockStrategy(['']))
        .expect(400);
    await app.request
        .put(`${featureStrategiesPath}/${strategy.id}`)
        .send(mockStrategy(['a']))
        .expect(200);
});

test('should add default constraint values for single-valued constraints', async () => {
    const project = await db.stores.projectStore.create({
        id: uuidv4(),
        name: uuidv4(),
        description: '',
        mode: 'open',
    });

    const toggle = await db.stores.featureToggleStore.create(project.id, {
        name: uuidv4(),
        impressionData: true,
    });

    const constraintValue = {
        contextName: 'userId',
        operator: 'NUM_EQ',
        value: '1',
    };

    const constraintValues = {
        contextName: 'userId',
        operator: 'IN',
        values: ['a', 'b', 'c'],
    };

    const mockStrategy = (constraint: unknown) => ({
        name: uuidv4(),
        constraints: [constraint],
    });

    const expectValues = (res: supertest.Response, values: unknown[]) => {
        expect(res.body.constraints.length).toEqual(1);
        expect(res.body.constraints[0].values).toEqual(values);
    };

    const featureStrategiesPath = `/api/admin/projects/${project.id}/features/${toggle.name}/environments/default/strategies`;

    await app.request
        .post(featureStrategiesPath)
        .send(mockStrategy(constraintValue))
        .expect(200)
        .expect((res) => expectValues(res, []));
    const { body: strategy } = await app.request
        .post(featureStrategiesPath)
        .send(mockStrategy(constraintValues))
        .expect(200)
        .expect((res) => expectValues(res, constraintValues.values));

    await app.request
        .put(`${featureStrategiesPath}/${strategy.id}`)
        .send(mockStrategy(constraintValue))
        .expect(200)
        .expect((res) => expectValues(res, []));
    await app.request
        .put(`${featureStrategiesPath}/${strategy.id}`)
        .send(mockStrategy(constraintValues))
        .expect(200)
        .expect((res) => expectValues(res, constraintValues.values));
});

test('should allow long parameter values', async () => {
    const project = await db.stores.projectStore.create({
        id: uuidv4(),
        name: uuidv4(),
        description: uuidv4(),
        mode: 'open',
    });

    const toggle = await db.stores.featureToggleStore.create(project.id, {
        name: uuidv4(),
    });

    const strategy = {
        name: uuidv4(),
        parameters: { a: 'b'.repeat(500) },
    };

    await app.request
        .post(
            `/api/admin/projects/${project.id}/features/${toggle.name}/environments/default/strategies`,
        )
        .send(strategy)
        .expect(200);
});

test('should change strategy sort order when payload is valid', async () => {
    const toggle = { name: uuidv4(), impressionData: false };
    await app.request
        .post('/api/admin/projects/default/features')
        .send({
            name: toggle.name,
        })
        .expect(201);

    const { body: strategyOne } = await app.request
        .post(
            `/api/admin/projects/default/features/${toggle.name}/environments/default/strategies`,
        )
        .send({
            name: 'default',
            parameters: {
                userId: 'string',
            },
        })
        .expect(200);

    const { body: strategyTwo } = await app.request
        .post(
            `/api/admin/projects/default/features/${toggle.name}/environments/default/strategies`,
        )
        .send({
            name: 'gradualrollout',
            parameters: {
                userId: 'string',
            },
        })
        .expect(200);

    const { body: strategies } = await app.request.get(
        `/api/admin/projects/default/features/${toggle.name}/environments/default/strategies`,
    );

    expect(strategies[0].sortOrder).toBe(9999);
    expect(strategies[0].id).toBe(strategyOne.id);
    expect(strategies[1].sortOrder).toBe(9999);
    expect(strategies[1].id).toBe(strategyTwo.id);

    await app.request
        .post(
            `/api/admin/projects/default/features/${toggle.name}/environments/default/strategies/set-sort-order`,
        )
        .send([
            {
                id: strategyOne.id,
                sortOrder: 2,
            },
            {
                id: strategyTwo.id,
                sortOrder: 1,
            },
        ])
        .expect(200);

    const { body: strategiesOrdered } = await app.request.get(
        `/api/admin/projects/default/features/${toggle.name}/environments/default/strategies`,
    );

    expect(strategiesOrdered[0].sortOrder).toBe(1);
    expect(strategiesOrdered[0].id).toBe(strategyTwo.id);
    expect(strategiesOrdered[1].sortOrder).toBe(2);
    expect(strategiesOrdered[1].id).toBe(strategyOne.id);
});

test('should reject set sort order request when payload is invalid', async () => {
    const toggle = { name: uuidv4(), impressionData: false };

    await app.request
        .post(
            `/api/admin/projects/default/features/${toggle.name}/environments/default/strategies/set-sort-order`,
        )
        .send([
            {
                id: '213141',
            },
            {
                id: '341123',
            },
        ])
        .expect(400);
});

test('should return strategies in correct order when new strategies are added', async () => {
    const toggle = { name: uuidv4(), impressionData: false };
    await app.request
        .post('/api/admin/projects/default/features')
        .send({
            name: toggle.name,
        })
        .expect(201);

    const { body: strategyOne } = await app.request
        .post(
            `/api/admin/projects/default/features/${toggle.name}/environments/default/strategies`,
        )
        .send({
            name: 'default',
            parameters: {
                userId: 'string',
            },
        })
        .expect(200);

    const { body: strategyTwo } = await app.request
        .post(
            `/api/admin/projects/default/features/${toggle.name}/environments/default/strategies`,
        )
        .send({
            name: 'gradualrollout',
            parameters: {
                userId: 'string',
            },
        })
        .expect(200);

    const { body: strategies } = await app.request.get(
        `/api/admin/projects/default/features/${toggle.name}/environments/default/strategies`,
    );

    expect(strategies[0].sortOrder).toBe(9999);
    expect(strategies[0].id).toBe(strategyOne.id);
    expect(strategies[1].sortOrder).toBe(9999);
    expect(strategies[1].id).toBe(strategyTwo.id);

    await app.request
        .post(
            `/api/admin/projects/default/features/${toggle.name}/environments/default/strategies/set-sort-order`,
        )
        .send([
            {
                id: strategyOne.id,
                sortOrder: 2,
            },
            {
                id: strategyTwo.id,
                sortOrder: 1,
            },
        ])
        .expect(200);

    const { body: strategyThree } = await app.request
        .post(
            `/api/admin/projects/default/features/${toggle.name}/environments/default/strategies`,
        )
        .send({
            name: 'gradualrollout',
            parameters: {
                userId: 'string',
            },
        })
        .expect(200);

    const { body: strategyFour } = await app.request
        .post(
            `/api/admin/projects/default/features/${toggle.name}/environments/default/strategies`,
        )
        .send({
            name: 'gradualrollout',
            parameters: {
                userId: 'string',
            },
        })
        .expect(200);

    const { body: strategiesOrdered } = await app.request.get(
        `/api/admin/projects/default/features/${toggle.name}/environments/default/strategies`,
    );

    expect(strategiesOrdered[0].sortOrder).toBe(1);
    expect(strategiesOrdered[0].id).toBe(strategyTwo.id);
    expect(strategiesOrdered[1].sortOrder).toBe(2);
    expect(strategiesOrdered[1].id).toBe(strategyOne.id);
    expect(strategiesOrdered[2].id).toBe(strategyThree.id);
    expect(strategiesOrdered[3].id).toBe(strategyFour.id);

    await app.request
        .post(
            `/api/admin/projects/default/features/${toggle.name}/environments/default/strategies/set-sort-order`,
        )
        .send([
            {
                id: strategyFour.id,
                sortOrder: 0,
            },
        ])
        .expect(200);

    const { body: strategiesReOrdered } = await app.request.get(
        `/api/admin/projects/default/features/${toggle.name}/environments/default/strategies`,
    );

    // This block checks the order of the strategies retrieved from the endpoint. After partial update, the order should
    // change because the new element received a lower sort order than the previous objects.
    expect(strategiesReOrdered[0].sortOrder).toBe(0);
    expect(strategiesReOrdered[0].id).toBe(strategyFour.id);
    expect(strategiesReOrdered[1].sortOrder).toBe(1);
    expect(strategiesReOrdered[1].id).toBe(strategyTwo.id);
    expect(strategiesReOrdered[2].sortOrder).toBe(2);
    expect(strategiesReOrdered[2].id).toBe(strategyOne.id);
    expect(strategiesReOrdered[3].sortOrder).toBe(9999);
    expect(strategiesReOrdered[3].id).toBe(strategyThree.id);
});

test('should create a strategy with segments', async () => {
    const feature = { name: uuidv4(), impressionData: false };
    await app.createFeature(feature.name);
    const segment = await createSegment('segmentOne');
    const { body: strategyOne } = await createStrategy(feature.name, {
        name: 'default',
        parameters: {
            userId: 'string',
        },
        segments: [segment.id],
    });

    // Can get the strategy with segment ids
    await app.request
        .get(`/api/admin/projects/default/features/${feature.name}`)
        .expect((res) => {
            const defaultEnv = res.body.environments.find(
                (env) => env.name === 'default',
            );
            const strategy = defaultEnv.strategies.find(
                (strat) => strat.id === strategyOne.id,
            );

            expect(strategy.segments).toEqual([segment.id]);
        });

    await updateStrategy(feature.name, strategyOne.id, {
        name: 'default',
        parameters: {
            userId: 'string',
        },
        segments: [],
    });

    await app.request
        .get(`/api/admin/projects/default/features/${feature.name}`)
        .expect((res) => {
            const defaultEnv = res.body.environments.find(
                (env) => env.name === 'default',
            );
            const strategy = defaultEnv.strategies.find(
                (strat) => strat.id === strategyOne.id,
            );

            expect(strategy.segments).toBe(undefined);
        });
});

test('should add multiple segments to a strategy', async () => {
    const feature = { name: uuidv4(), impressionData: false };
    await app.createFeature(feature.name);
    const segment = await createSegment('seg1');
    const segmentTwo = await createSegment('seg2');
    const segmentThree = await createSegment('seg3');
    const { body: strategyOne } = await createStrategy(feature.name, {
        name: 'default',
        parameters: {
            userId: 'string',
        },
        segments: [segment.id, segmentTwo.id, segmentThree.id],
    });

    // Can get the strategy with segment ids
    await app.request
        .get(`/api/admin/projects/default/features/${feature.name}`)
        .expect((res) => {
            const defaultEnv = res.body.environments.find(
                (env) => env.name === 'default',
            );
            const strategy = defaultEnv?.strategies.find(
                (strat) => strat.id === strategyOne.id,
            );

            expect(strategy.segments.sort()).toEqual([
                segment.id,
                segmentTwo.id,
                segmentThree.id,
            ]);
        });
});

test('Can filter based on tags', async () => {
    const tag = { type: 'simple', value: 'hello-tags' };
    await db.stores.tagStore.createTag(tag);
    await db.stores.featureToggleStore.create('default', {
        name: 'to-be-tagged',
    });
    await db.stores.featureToggleStore.create('default', {
        name: 'not-tagged',
    });
    await db.stores.featureTagStore.tagFeature('to-be-tagged', tag);
    await app.request
        .get('/api/admin/projects/default/features?tag=simple:hello-tags')
        .expect((res) => {
            expect(res.body.features).toHaveLength(1);
        });
});

test('Can query for features with namePrefix', async () => {
    await db.stores.featureToggleStore.create('default', {
        name: 'nameprefix-to-be-hit',
    });
    await db.stores.featureToggleStore.create('default', {
        name: 'nameprefix-not-be-hit',
    });
    await app.request
        .get('/api/admin/projects/default/features?namePrefix=nameprefix-to')
        .expect((res) => {
            expect(res.body.features).toHaveLength(1);
        });
});

test('Can query for features with namePrefix and tags', async () => {
    const tag = { type: 'simple', value: 'hello-nameprefix-tags' };
    await db.stores.tagStore.createTag(tag);
    await db.stores.featureToggleStore.create('default', {
        name: 'to-be-tagged-nameprefix-and-tags',
    });
    await db.stores.featureToggleStore.create('default', {
        name: 'not-tagged-nameprefix-and-tags',
    });
    await db.stores.featureToggleStore.create('default', {
        name: 'tagged-but-not-hit-nameprefix-and-tags',
    });
    await db.stores.featureTagStore.tagFeature(
        'to-be-tagged-nameprefix-and-tags',
        tag,
    );
    await db.stores.featureTagStore.tagFeature(
        'tagged-but-not-hit-nameprefix-and-tags',
        tag,
    );
    await app.request
        .get(
            '/api/admin/projects/default/features?namePrefix=to&tag=simple:hello-nameprefix-tags',
        )
        .expect((res) => {
            expect(res.body.features).toHaveLength(1);
        });
});

test('Can query for two tags at the same time. Tags are ORed together', async () => {
    const tag = { type: 'simple', value: 'twotags-first-tag' };
    const secondTag = { type: 'simple', value: 'twotags-second-tag' };
    await db.stores.tagStore.createTag(tag);
    await db.stores.tagStore.createTag(secondTag);
    const taggedWithFirst = await db.stores.featureToggleStore.create(
        'default',
        {
            name: 'tagged-with-first-tag',
        },
    );
    const taggedWithSecond = await db.stores.featureToggleStore.create(
        'default',
        {
            name: 'tagged-with-second-tag',
        },
    );
    const taggedWithBoth = await db.stores.featureToggleStore.create(
        'default',
        {
            name: 'tagged-with-both-tags',
        },
    );
    await db.stores.featureTagStore.tagFeature(taggedWithFirst.name, tag);
    await db.stores.featureTagStore.tagFeature(
        taggedWithSecond.name,
        secondTag,
    );
    await db.stores.featureTagStore.tagFeature(taggedWithBoth.name, tag);
    await db.stores.featureTagStore.tagFeature(taggedWithBoth.name, secondTag);
    await app.request
        .get(
            `/api/admin/projects/default/features?tag=${tag.type}:${tag.value}&tag=${secondTag.type}:${secondTag.value}`,
        )
        .expect((res) => {
            expect(res.body.features).toHaveLength(3);
        });
});

test('Should batch stale features', async () => {
    const staledFeatureName1 = 'staledFeature1';
    const staledFeatureName2 = 'staledFeature2';

    await app.createFeature(staledFeatureName1);
    await app.createFeature(staledFeatureName2);

    await app.request
        .post(`/api/admin/projects/${DEFAULT_PROJECT}/stale`)
        .send({
            features: [staledFeatureName1, staledFeatureName2],
            stale: true,
        })
        .expect(202);

    const { body } = await app.request
        .get(
            `/api/admin/projects/${DEFAULT_PROJECT}/features/${staledFeatureName1}`,
        )
        .expect(200);
    expect(body.stale).toBeTruthy();
});

test('should return disabled strategies', async () => {
    const toggle = { name: uuidv4(), impressionData: false };
    await app.request
        .post('/api/admin/projects/default/features')
        .send({
            name: toggle.name,
        })
        .expect(201);

    const { body: strategyOne } = await app.request
        .post(
            `/api/admin/projects/default/features/${toggle.name}/environments/default/strategies`,
        )
        .send({
            name: 'default',
            parameters: {
                userId: 'string',
            },
            disabled: true,
        })
        .expect(200);

    const { body: strategyTwo } = await app.request
        .post(
            `/api/admin/projects/default/features/${toggle.name}/environments/default/strategies`,
        )
        .send({
            name: 'gradualrollout',
            parameters: {
                userId: 'string',
            },
        })
        .expect(200);

    const { body: strategies } = await app.request.get(
        `/api/admin/projects/default/features/${toggle.name}/environments/default/strategies`,
    );

    expect(strategies[0].id).toBe(strategyOne.id);
    expect(strategies[0].disabled).toBe(strategyOne.disabled);
    expect(strategies[1].id).toBe(strategyTwo.id);
    expect(strategies[1].disabled).toBe(strategyTwo.disabled);
});

test('should disable strategies in place', async () => {
    const toggle = { name: uuidv4(), impressionData: false };
    await app.request
        .post('/api/admin/projects/default/features')
        .send({
            name: toggle.name,
        })
        .expect(201);

    const { body: strategyOne } = await app.request
        .post(
            `/api/admin/projects/default/features/${toggle.name}/environments/default/strategies`,
        )
        .send({
            name: 'flexibleRollout',
            constraints: [],
            parameters: {
                rollout: '100',
                stickiness: 'default',
                groupId: 'some-new',
            },
        })
        .expect(200);

    const { body: strategies } = await app.request.get(
        `/api/admin/projects/default/features/${toggle.name}/environments/default/strategies`,
    );

    expect(strategies[0].id).toBe(strategyOne.id);
    expect(strategies[0].disabled).toBe(false);

    const { body: updatedStrategyOne } = await app.request
        .put(
            `/api/admin/projects/default/features/${toggle.name}/environments/default/strategies/${strategyOne.id}`,
        )
        .send({
            name: 'flexibleRollout',
            constraints: [],
            disabled: true,
            parameters: {
                rollout: '100',
                stickiness: 'default',
                groupId: 'some-new',
            },
        })
        .expect(200);

    const { body: updatedStrategies } = await app.request.get(
        `/api/admin/projects/default/features/${toggle.name}/environments/default/strategies`,
    );

    expect(updatedStrategies[0].id).toBe(updatedStrategyOne.id);
    expect(updatedStrategies[0].disabled).toBe(updatedStrategyOne.disabled);
});

test('Disabling last strategy for feature environment should disable that environment', async () => {
    const envName = 'last_strategy_disable_env';
    const featureName = 'last_strategy_disable_feature';
    // Create environment
    await db.stores.environmentStore.create({
        name: envName,
        type: 'test',
    });
    // Connect environment to project
    await app.request
        .post('/api/admin/projects/default/environments')
        .send({
            environment: envName,
        })
        .expect(200);
    await app.request
        .post('/api/admin/projects/default/features')
        .send({ name: featureName })
        .expect(201);
    let strategyId;
    await app.request
        .post(
            `/api/admin/projects/default/features/${featureName}/environments/${envName}/strategies`,
        )
        .send({
            name: 'default',
            parameters: {
                userId: 'string',
            },
        })
        .expect(200)
        .expect((res) => {
            strategyId = res.body.id;
        });
    // Enable feature_environment
    await app.request
        .post(
            `/api/admin/projects/default/features/${featureName}/environments/${envName}/on`,
        )
        .send({})
        .expect(200);
    await app.request
        .get(
            `/api/admin/projects/default/features/${featureName}/environments/${envName}`,
        )
        .expect(200)
        .expect((res) => {
            expect(res.body.enabled).toBeTruthy();
        });
    // Disable last strategy, this should also disable the environment
    await app.request
        .patch(
            `/api/admin/projects/default/features/${featureName}/environments/${envName}/strategies/${strategyId}`,
        )
        .send([
            {
                path: '/disabled',
                value: true,
                op: 'replace',
            },
        ])
        .expect(200);
    await app.request
        .get(
            `/api/admin/projects/default/features/${featureName}/environments/${envName}`,
        )
        .expect(200)
        .expect((res) => {
            expect(res.body.enabled).toBeFalsy();
        });
});

test('Enabling a feature environment should add the default strategy when only disabled strategies', async () => {
    const envName = 'add_default_strategy';
    const featureName = 'add_default_strategy_feature';
    // Create environment
    await db.stores.environmentStore.create({
        name: envName,
        type: 'test',
    });
    // Connect environment to project
    await app.request
        .post('/api/admin/projects/default/environments')
        .send({
            environment: envName,
        })
        .expect(200);
    await app.request
        .post('/api/admin/projects/default/features')
        .send({ name: featureName })
        .expect(201);
    let strategyId;
    await app.request
        .post(
            `/api/admin/projects/default/features/${featureName}/environments/${envName}/strategies`,
        )
        .send({
            name: 'default',
            parameters: {
                userId: 'string',
            },
        })
        .expect(200)
        .expect((res) => {
            strategyId = res.body.id;
        });
    // Enable feature_environment
    await app.request
        .post(
            `/api/admin/projects/default/features/${featureName}/environments/${envName}/on`,
        )
        .send({})
        .expect(200);
    await app.request
        .get(
            `/api/admin/projects/default/features/${featureName}/environments/${envName}`,
        )
        .expect(200)
        .expect((res) => {
            expect(res.body.enabled).toBeTruthy();
        });
    // Disable last strategy, this should also disable the environment
    await app.request
        .patch(
            `/api/admin/projects/default/features/${featureName}/environments/${envName}/strategies/${strategyId}`,
        )
        .send([
            {
                path: '/disabled',
                value: true,
                op: 'replace',
            },
        ])
        .expect(200);
    await app.request
        .get(
            `/api/admin/projects/default/features/${featureName}/environments/${envName}`,
        )
        .expect(200)
        .expect((res) => {
            expect(res.body.enabled).toBeFalsy();
        });

    // Enable feature_environment
    await app.request
        .post(
            `/api/admin/projects/default/features/${featureName}/environments/${envName}/on`,
        )
        .send({})
        .expect(200);
    await app.request
        .get(
            `/api/admin/projects/default/features/${featureName}/environments/${envName}`,
        )
        .expect(200)
        .expect((res) => {
            expect(res.body.enabled).toBeTruthy();
            expect(res.body.strategies.length).toBe(2);
            expect(res.body.strategies[0].disabled).toBeTruthy();
            expect(res.body.strategies[1].disabled).toBeFalsy();
        });
});<|MERGE_RESOLUTION|>--- conflicted
+++ resolved
@@ -413,36 +413,14 @@
         )
         .send({ features: [featureName] })
         .set('Content-Type', 'application/json')
-<<<<<<< HEAD
-        .expect(200);
-    await app.getProjectFeatures(project, featureName).expect((res) => {
-        const enabledFeatureEnv = res.body.environments.find(
-            (e) => e.name === envName,
-        );
-        expect(enabledFeatureEnv).toBeTruthy();
-        expect(enabledFeatureEnv.enabled).toBe(true);
-    });
-=======
         .expect(405);
->>>>>>> 45505d69
 
     await app.request
         .post(
             `/api/admin/projects/${project}/bulk_features/environments/${envName}/off`,
         )
         .send({ features: [featureName] })
-<<<<<<< HEAD
-        .expect(200);
-    await app.getProjectFeatures(project, featureName).expect((res) => {
-        const disabledFeatureEnv = res.body.environments.find(
-            (e) => e.name === envName,
-        );
-        expect(disabledFeatureEnv).toBeTruthy();
-        expect(disabledFeatureEnv.enabled).toBe(false);
-    });
-=======
         .expect(405);
->>>>>>> 45505d69
 });
 
 test("Trying to get a project that doesn't exist yields 404", async () => {
