import { randomId } from '../../../../lib/util/random-id';
import {
    IFeatureStrategy,
    IFeatureToggleClient,
    ISegment,
} from '../../../../lib/types/model';
import { collectIds } from '../../../../lib/util/collect-ids';
import dbInit, { ITestDb } from '../../helpers/database-init';
import getLogger from '../../../fixtures/no-logger';
import {
    addStrategyToFeatureEnv,
    createFeatureToggle,
} from '../../helpers/app.utils';
import {
    IUnleashTest,
    setupAppWithCustomConfig,
} from '../../helpers/test-helper';
import { StrategiesUsingSegment } from 'lib/segments/segment-service-interface';

let app: IUnleashTest;
let db: ITestDb;

const SEGMENTS_BASE_PATH = '/api/admin/segments';
const FEATURES_LIST_BASE_PATH = '/api/admin/features';

// Recursively change all Date properties to string properties.
type SerializeDatesDeep<T> = {
    [P in keyof T]: T[P] extends Date ? string : SerializeDatesDeep<T[P]>;
};

const fetchSegments = (): Promise<SerializeDatesDeep<ISegment[]>> =>
    app.request
        .get(SEGMENTS_BASE_PATH)
        .expect(200)
        .then((res) => res.body.segments);

const fetchSegmentsByStrategy = (
    strategyId: string,
): Promise<SerializeDatesDeep<ISegment[]>> =>
    app.request
        .get(`${SEGMENTS_BASE_PATH}/strategies/${strategyId}`)
        .expect(200)
        .then((res) => res.body.segments);

const fetchFeatures = (): Promise<IFeatureToggleClient[]> =>
    app.request
        .get(FEATURES_LIST_BASE_PATH)
        .expect(200)
        .then((res) => res.body.features);

const fetchSegmentStrategies = (
    segmentId: number,
): Promise<StrategiesUsingSegment> =>
    app.request
        .get(`${SEGMENTS_BASE_PATH}/${segmentId}/strategies`)
        .expect(200)
        .then((res) => res.body);

const updateSegment = (
    id: number,
    postData: object,
    expectStatusCode = 204,
): Promise<unknown> =>
    app.request
        .put(`${SEGMENTS_BASE_PATH}/${id}`)
        .send(postData)
        .expect(expectStatusCode);

const addSegmentsToStrategy = (
    segmentIds: number[],
    strategyId: string,
    expectStatusCode = 201,
): Promise<unknown> =>
    app.request
        .post(`${SEGMENTS_BASE_PATH}/strategies`)
        .set('Content-type', 'application/json')
        .send({
            strategyId,
            segmentIds,
            projectId: 'default',
            environmentId: 'default',
            additional: 'property',
        })
        .expect(expectStatusCode);

const mockFeatureToggle = () => ({
    name: randomId(),
    strategies: [
        {
            name: 'flexibleRollout',
            constraints: [],
            parameters: {},
        },
    ],
});

const validateSegment = (
    postData: object,
    expectStatusCode = 204,
): Promise<unknown> =>
    app.request
        .post(`${SEGMENTS_BASE_PATH}/validate`)
        .set('Content-type', 'application/json')
        .send(postData)
        .expect(expectStatusCode);

beforeAll(async () => {
    const customOptions = {
        experimental: {
            flags: {
                anonymiseEventLog: true,
                detectSegmentUsageInChangeRequests: true,
            },
        },
    };

    db = await dbInit('segments_api_serial', getLogger, customOptions);
    app = await setupAppWithCustomConfig(
        db.stores,
        customOptions,
        db.rawDatabase,
    );
});

afterAll(async () => {
    await app.destroy();
    await db.destroy();
});

afterEach(async () => {
    await db.stores.segmentStore.deleteAll();
    await db.stores.featureToggleStore.deleteAll();
});

test('should validate segments', async () => {
    await app.createSegment({ something: 'a' }, 400);
    await app.createSegment(
        {
            name: randomId(),
            something: 'b',
        },
        400,
    );
    await app.createSegment(
        {
            name: randomId(),
            constraints: 'b',
        },
        400,
    );
    await app.createSegment({ constraints: [] }, 400);
    await app.createSegment(
        {
            name: randomId(),
            constraints: [{}],
        },
        400,
    );
    await app.createSegment({
        name: randomId(),
        constraints: [],
    });
    await app.createSegment({
        name: randomId(),
        description: '',
        constraints: [],
    });
});

test('should fail on missing properties', async () => {
    const res = await app.request
        .post(`${SEGMENTS_BASE_PATH}/strategies`)
        .set('Content-type', 'application/json')
        .send({
            projectId: 'default',
            environmentId: 'default',
            additional: 'property',
        });

    expect(res.status).toBe(400);
});

test('should create segments', async () => {
    await app.createSegment({
        name: 'a',
        constraints: [],
    });
    await app.createSegment({
        name: 'c',
        constraints: [],
    });
    await app.createSegment({
        name: 'b',
        constraints: [],
    });

    const segments = await fetchSegments();
    expect(segments.map((s) => s.name)).toEqual(['a', 'b', 'c']);
});

test('should update segments', async () => {
    await app.createSegment({
        name: 'a',
        constraints: [],
    });
    const [segmentA] = await fetchSegments();
    expect(segmentA.id).toBeGreaterThan(0);
    expect(segmentA.name).toEqual('a');
    expect(segmentA.createdAt).toBeDefined();
    expect(segmentA.constraints.length).toEqual(0);

    await updateSegment(segmentA.id, {
        ...segmentA,
        name: 'b',
    });

    const [segmentB] = await fetchSegments();
    expect(segmentB.id).toEqual(segmentA.id);
    expect(segmentB.name).toEqual('b');
    expect(segmentB.createdAt).toBeDefined();
    expect(segmentB.constraints.length).toEqual(0);
});

test('should update segment constraints', async () => {
    const constraintA = {
        contextName: 'a',
        operator: 'IN',
        values: ['x'],
    };
    const constraintB = {
        contextName: 'b',
        operator: 'IN',
        values: ['y'],
    };
    await app.createSegment({
        name: 'a',
        constraints: [constraintA],
    });
    const [segmentA] = await fetchSegments();
    expect(segmentA.constraints).toEqual([constraintA]);

    await app.request
        .put(`${SEGMENTS_BASE_PATH}/${segmentA.id}`)
        .send({
            ...segmentA,
            constraints: [constraintB, constraintA],
        })
        .expect(204);

    const [segmentB] = await fetchSegments();
    expect(segmentB.constraints).toEqual([constraintB, constraintA]);
});

test('should delete segments', async () => {
    await app.createSegment({
        name: 'a',
        constraints: [],
    });
    const segments = await fetchSegments();
    expect(segments.length).toEqual(1);

    await app.request
        .delete(`${SEGMENTS_BASE_PATH}/${segments[0].id}`)
        .expect(204);

    expect((await fetchSegments()).length).toEqual(0);
});

test('should not delete segments used by strategies', async () => {
    await app.createSegment({
        name: 'a',
        constraints: [],
    });
    const toggle = mockFeatureToggle();
    await createFeatureToggle(app, toggle);
    const [segment] = await fetchSegments();

    await addStrategyToFeatureEnv(
        app,
        { ...toggle.strategies[0] },
        'default',
        toggle.name,
    );
    const [feature] = await fetchFeatures();
    //@ts-ignore
    await addSegmentsToStrategy([segment.id], feature.strategies[0].id);
    const segments = await fetchSegments();
    expect(segments.length).toEqual(1);

    await app.request
        .delete(`${SEGMENTS_BASE_PATH}/${segments[0].id}`)
        .expect(409);

    expect((await fetchSegments()).length).toEqual(1);
});

test('should list strategies by segment', async () => {
    await app.createSegment({
        name: 'S1',
        constraints: [],
    });
    await app.createSegment({
        name: 'S2',
        constraints: [],
    });
    await app.createSegment({
        name: 'S3',
        constraints: [],
    });
    const toggle1 = mockFeatureToggle();
    const toggle2 = mockFeatureToggle();
    const toggle3 = mockFeatureToggle();
    await createFeatureToggle(app, toggle1);
    await createFeatureToggle(app, toggle2);
    await createFeatureToggle(app, toggle3);

    await addStrategyToFeatureEnv(
        app,
        { ...toggle1.strategies[0] },
        'default',
        toggle1.name,
    );
    await addStrategyToFeatureEnv(
        app,
        { ...toggle1.strategies[0] },
        'default',
        toggle2.name,
    );
    await addStrategyToFeatureEnv(
        app,
        { ...toggle3.strategies[0] },
        'default',
        toggle3.name,
    );

    const [feature1, feature2, feature3] = await fetchFeatures();
    const [segment1, segment2, segment3] = await fetchSegments();

    await addSegmentsToStrategy(
        [segment1.id, segment2.id, segment3.id],
        //@ts-ignore
        feature1.strategies[0].id,
    );
    await addSegmentsToStrategy(
        [segment2.id, segment3.id],
        //@ts-ignore
        feature2.strategies[0].id,
    );
    //@ts-ignore
    await addSegmentsToStrategy([segment3.id], feature3.strategies[0].id);

    const segmentStrategies1 = await fetchSegmentStrategies(segment1.id);
    const segmentStrategies2 = await fetchSegmentStrategies(segment2.id);
    const segmentStrategies3 = await fetchSegmentStrategies(segment3.id);

    expect(collectIds(segmentStrategies1.strategies)).toEqual(
        collectIds(feature1.strategies),
    );

    expect(collectIds(segmentStrategies2.strategies)).toEqual(
        collectIds([...feature1.strategies, ...feature2.strategies]),
    );

    expect(collectIds(segmentStrategies3.strategies)).toEqual(
        collectIds([
            ...feature1.strategies,
            ...feature2.strategies,
            ...feature3.strategies,
        ]),
    );
});

test('should list segments by strategy', async () => {
    await app.createSegment({
        name: 'S1',
        constraints: [],
    });
    await app.createSegment({
        name: 'S2',
        constraints: [],
    });
    await app.createSegment({
        name: 'S3',
        constraints: [],
    });
    const toggle1 = mockFeatureToggle();
    const toggle2 = mockFeatureToggle();
    const toggle3 = mockFeatureToggle();
    await createFeatureToggle(app, toggle1);
    await createFeatureToggle(app, toggle2);
    await createFeatureToggle(app, toggle3);

    await addStrategyToFeatureEnv(
        app,
        { ...toggle1.strategies[0] },
        'default',
        toggle1.name,
    );
    await addStrategyToFeatureEnv(
        app,
        { ...toggle1.strategies[0] },
        'default',
        toggle2.name,
    );
    await addStrategyToFeatureEnv(
        app,
        { ...toggle3.strategies[0] },
        'default',
        toggle3.name,
    );

    const [feature1, feature2, feature3] = await fetchFeatures();
    const [segment1, segment2, segment3] = await fetchSegments();

    await addSegmentsToStrategy(
        [segment1.id, segment2.id, segment3.id],
        //@ts-ignore
        feature1.strategies[0].id,
    );
    await addSegmentsToStrategy(
        [segment2.id, segment3.id],
        //@ts-ignore
        feature2.strategies[0].id,
    );
    //@ts-ignore
    await addSegmentsToStrategy([segment3.id], feature3.strategies[0].id);

    const strategySegments1 = await fetchSegmentsByStrategy(
        //@ts-ignore
        feature1.strategies[0].id,
    );
    const strategySegments2 = await fetchSegmentsByStrategy(
        //@ts-ignore
        feature2.strategies[0].id,
    );
    const strategySegments3 = await fetchSegmentsByStrategy(
        //@ts-ignore
        feature3.strategies[0].id,
    );

    expect(collectIds(strategySegments1)).toEqual(
        collectIds([segment1, segment2, segment3]),
    );

    expect(collectIds(strategySegments2)).toEqual(
        collectIds([segment2, segment3]),
    );

    expect(collectIds(strategySegments3)).toEqual(collectIds([segment3]));
});

test('should reject duplicate segment names', async () => {
    await validateSegment({ name: 'a' });
    await app.createSegment({
        name: 'a',
        constraints: [],
    });
    await validateSegment({ name: 'a' }, 409);
    await validateSegment({ name: 'b' });
});

test('should reject empty segment names', async () => {
    await validateSegment({ name: 'a' });
    await validateSegment({}, 400);
    await validateSegment({ name: '' }, 400);
});

test('should reject duplicate segment names on create', async () => {
    await app.createSegment({
        name: 'a',
        constraints: [],
    });
    await app.createSegment(
        {
            name: 'a',
            constraints: [],
        },
        409,
    );
    await validateSegment({ name: 'b' });
});

test('should reject duplicate segment names on update', async () => {
    await app.createSegment({
        name: 'a',
        constraints: [],
    });
    await app.createSegment({
        name: 'b',
        constraints: [],
    });
    const [segmentA, segmentB] = await fetchSegments();
    await updateSegment(
        segmentA.id,
        {
            name: 'b',
            constraints: [],
        },
        409,
    );
    await updateSegment(
        segmentB.id,
        {
            name: 'a',
            constraints: [],
        },
        409,
    );
    await updateSegment(segmentA.id, {
        name: 'a',
        constraints: [],
    });
    await updateSegment(segmentA.id, {
        name: 'c',
        constraints: [],
    });
});

test('Should anonymise createdBy field if anonymiseEventLog flag is set', async () => {
    await app.createSegment({
        name: 'a',
        constraints: [],
    });
    await app.createSegment({
        name: 'b',
        constraints: [],
    });
    const segments = await fetchSegments();
    expect(segments).toHaveLength(2);
    expect(segments[0].createdBy).toContain('unleash.run');
});

test('Should show usage in features and projects', async () => {
    await app.createSegment({
        name: 'a',
        constraints: [],
    });
    const toggle = mockFeatureToggle();
    await createFeatureToggle(app, toggle);
    const [segment] = await fetchSegments();
    await addStrategyToFeatureEnv(
        app,
        { ...toggle.strategies[0] },
        'default',
        toggle.name,
    );
    const [feature] = await fetchFeatures();
    //@ts-ignore
    await addSegmentsToStrategy([segment.id], feature.strategies[0].id);

    const segments = await fetchSegments();
    expect(segments).toMatchObject([
        {
            usedInFeatures: 1,
            usedInProjects: 1,
        },
    ]);
});

describe('detect strategy usage in change requests', () => {
    const CR_TITLE = 'My change request';
    const CR_ID = 54321;
    let user;

    beforeAll(async () => {
        user = await db.stores.userStore.insert({
            username: 'test',
        });

        await db.rawDatabase.table('change_requests').insert({
            id: CR_ID,
            environment: 'default',
            state: 'In review',
            project: 'default',
            created_by: user.id,
            created_at: '2023-01-01 00:00:00',
            min_approvals: 1,
            title: CR_TITLE,
        });
    });
    afterAll(async () => {
        user = await db.stores.userStore.delete(user.id);
        await db.rawDatabase.table('change_requests').delete();
    });

    afterEach(async () => {
        await db.rawDatabase.table('change_request_events').delete();
    });

    test('should not delete segments used by strategies in CRs', async () => {
        await app.createSegment({
            name: 'a',
            constraints: [],
        });
        const toggle = mockFeatureToggle();
        await createFeatureToggle(app, toggle);
        const [segment] = await fetchSegments();

        await db.rawDatabase.table('change_request_events').insert({
            feature: toggle.name,
            action: 'addStrategy',
            payload: {
                name: 'flexibleRollout',
                title: '',
                disabled: false,
                segments: [segment.id],
                variants: [],
                parameters: {
                    groupId: toggle.name,
                    rollout: '100',
                    stickiness: 'default',
                },
                constraints: [],
            },
            created_at: '2023-01-01 00:01:00',
            change_request_id: CR_ID,
            created_by: user.id,
        });

        expect((await fetchSegments()).length).toEqual(1);

        await app.request
            .delete(`${SEGMENTS_BASE_PATH}/${segment.id}`)
            .expect(409);

        expect((await fetchSegments()).length).toEqual(1);
    });

    test('Should show segment usage in addStrategy events', async () => {
        await app.createSegment({
            name: 'a',
            constraints: [],
        });
        const toggle = mockFeatureToggle();
        await createFeatureToggle(app, toggle);
        const [segment] = await fetchSegments();

        await db.rawDatabase.table('change_request_events').insert({
            feature: toggle.name,
            action: 'addStrategy',
            payload: {
                name: 'flexibleRollout',
                title: '',
                disabled: false,
                segments: [segment.id],
                variants: [],
                parameters: {
                    groupId: toggle.name,
                    rollout: '100',
                    stickiness: 'default',
                },
                constraints: [],
            },
            created_at: '2023-01-01 00:01:00',
            change_request_id: CR_ID,
            created_by: user.id,
        });

        const { strategies, changeRequestStrategies } =
            await fetchSegmentStrategies(segment.id);

        expect(changeRequestStrategies).toMatchObject([
            {
                environment: 'default',
                featureName: toggle.name,
                projectId: 'default',
                strategyName: 'flexibleRollout',
                changeRequest: { id: CR_ID, title: CR_TITLE },
            },
        ]);
        expect(strategies).toStrictEqual([]);
    });

    test('Should show segment usage in updateStrategy events', async () => {
        await app.createSegment({
            name: 'a',
            constraints: [],
        });
        const toggle = mockFeatureToggle();
        await createFeatureToggle(app, toggle);
        const [segment] = await fetchSegments();

        await addStrategyToFeatureEnv(
            app,
            { ...toggle.strategies[0] },
            'default',
            toggle.name,
        );

        const [feature] = await fetchFeatures();

        const strategyId = feature.strategies[0].id;

        await db.rawDatabase.table('change_request_events').insert({
            feature: toggle.name,
            action: 'updateStrategy',
            payload: {
                id: strategyId,
                name: 'flexibleRollout',
                title: '',
                disabled: false,
                segments: [segment.id],
                variants: [],
                parameters: {
                    groupId: toggle.name,
                    rollout: '100',
                    stickiness: 'default',
                },
                constraints: [],
            },
            created_at: '2023-01-01 00:01:00',
            change_request_id: CR_ID,
            created_by: user.id,
        });

        const { strategies, changeRequestStrategies } =
            await fetchSegmentStrategies(segment.id);

        expect(changeRequestStrategies).toMatchObject([
            {
                id: strategyId,
<<<<<<< HEAD
                changeRequestIds: [CR_ID],
=======
                changeRequest: { id: CR_ID, title: CR_TITLE },
>>>>>>> 80fff20b
            },
        ]);
        expect(strategies).toStrictEqual([]);
    });

    test('If a segment is used in an existing strategy and in a CR for the same strategy, the strategy should be listed both places', async () => {
        await app.createSegment({
            name: 'a',
            constraints: [],
        });
        const toggle = mockFeatureToggle();
        await createFeatureToggle(app, toggle);
        const [segment] = await fetchSegments();

        await addStrategyToFeatureEnv(
            app,
            { ...toggle.strategies[0] },
            'default',
            toggle.name,
        );

        const [feature] = await fetchFeatures();

        const strategyId = feature.strategies[0].id;
        await addSegmentsToStrategy([segment.id], strategyId!);

        await db.rawDatabase.table('change_request_events').insert({
            feature: toggle.name,
            action: 'updateStrategy',
            payload: {
                id: strategyId,
                name: 'flexibleRollout',
                title: '',
                disabled: false,
                segments: [segment.id],
                variants: [],
                parameters: {
                    groupId: toggle.name,
                    rollout: '100',
                    stickiness: 'default',
                },
                constraints: [],
            },
            created_at: '2023-01-01 00:01:00',
            change_request_id: CR_ID,
            created_by: user.id,
        });

        const { strategies, changeRequestStrategies } =
            await fetchSegmentStrategies(segment.id);

        expect(strategies).toMatchObject([{ id: strategyId }]);

        expect(changeRequestStrategies).toMatchObject([{ id: strategyId }]);
    });

    test('Should show usage in features and projects in CRs', async () => {
        // Change request data is only counted for enterprise
        // instances, so we'll instantiate our own version of the app
        // for that.
        const enterpriseApp = await setupAppWithCustomConfig(
            db.stores,
            {
                enterpriseVersion: '5.3.0',
                ui: { environment: 'Enterprise' },
                experimental: {
                    flags: {
                        detectSegmentUsageInChangeRequests: true,
                    },
                },
            },
            db.rawDatabase,
        );

        // likewise, we want to fetch from the right app to make sure
        // we get the right data
        const enterpriseFetchSegments = () =>
            enterpriseApp.request
                .get(SEGMENTS_BASE_PATH)
                .expect(200)
                .then((res) => res.body.segments);

        // because they use the same db, we can use the regular app
        // (through `createSegment` and `createFeatureToggle`) to
        // create the segment and the flag
        await createSegment({ name: 'a', constraints: [] });
        const toggle = mockFeatureToggle();
        await createFeatureToggle(app, toggle);
        const [segment] = await enterpriseFetchSegments();

        expect(segment).toMatchObject({ usedInFeatures: 0, usedInProjects: 0 });

        await db.rawDatabase.table('change_request_events').insert({
            feature: toggle.name,
            action: 'addStrategy',
            payload: {
                name: 'flexibleRollout',
                title: '',
                disabled: false,
                segments: [segment.id],
                variants: [],
                parameters: {
                    groupId: toggle.name,
                    rollout: '100',
                    stickiness: 'default',
                },
                constraints: [],
            },
            created_at: '2023-01-01 00:01:00',
            change_request_id: CR_ID,
            created_by: user.id,
        });

        const segments = await enterpriseFetchSegments();
        expect(segments).toMatchObject([
            { usedInFeatures: 1, usedInProjects: 1 },
        ]);
    });
});<|MERGE_RESOLUTION|>--- conflicted
+++ resolved
@@ -719,11 +719,7 @@
         expect(changeRequestStrategies).toMatchObject([
             {
                 id: strategyId,
-<<<<<<< HEAD
-                changeRequestIds: [CR_ID],
-=======
                 changeRequest: { id: CR_ID, title: CR_TITLE },
->>>>>>> 80fff20b
             },
         ]);
         expect(strategies).toStrictEqual([]);
