import dbInit, { ITestDb } from '../../helpers/database-init';
import { IUnleashTest, setupApp } from '../../helpers/test-helper';
import getLogger from '../../../fixtures/no-logger';
import { DEFAULT_ENV } from '../../../../lib/util/constants';
import { collectIds } from '../../../../lib/util/collect-ids';
import { ApiTokenType } from '../../../../lib/types/models/api-token';

const importData = require('../../../examples/import.json');

let app: IUnleashTest;
let db: ITestDb;

beforeAll(async () => {
    db = await dbInit('state_api_serial', getLogger);
    app = await setupApp(db.stores);
});

afterAll(async () => {
    await app.destroy();
    await db.destroy();
});

test('exports strategies and features as json by default', async () => {
    expect.assertions(2);

    return app.request
        .get('/api/admin/state/export')
        .expect('Content-Type', /json/)
        .expect(200)
        .expect((res) => {
            expect('features' in res.body).toBe(true);
            expect('strategies' in res.body).toBe(true);
        });
});

test('exports strategies and features as yaml', async () => {
    return app.request
        .get('/api/admin/state/export?format=yaml')
        .expect('Content-Type', /yaml/)
        .expect(200);
});

test('exports only features as yaml', async () => {
    return app.request
        .get('/api/admin/state/export?format=yaml&featureToggles=1')
        .expect('Content-Type', /yaml/)
        .expect(200);
});

test('exports strategies and features as attachment', async () => {
    return app.request
        .get('/api/admin/state/export?download=1')
        .expect('Content-Type', /json/)
        .expect('Content-Disposition', /attachment/)
        .expect(200);
});

test('accepts "true" and "false" as parameter values', () => {
    return app.request
        .get('/api/admin/state/export?strategies=true&tags=false')
        .expect(200);
});

test('imports strategies and features', async () => {
    return app.request
        .post('/api/admin/state/import')
        .send(importData)
        .expect(202);
});

test('imports features with variants', async () => {
    await app.request
        .post('/api/admin/state/import')
        .send(importData)
        .expect(202);

    const { body } = await app.request.get(
        '/api/admin/projects/default/features/feature.with.variants',
    );

    expect(body.variants).toHaveLength(2);
});

test('does not not accept gibberish', async () => {
    return app.request
        .post('/api/admin/state/import')
        .send({ features: 'nonsense' })
        .expect(400);
});

test('imports strategies and features from json file', async () => {
    return app.request
        .post('/api/admin/state/import')
        .attach('file', 'src/test/examples/import.json')
        .expect(202);
});

test('imports strategies and features from yaml file', async () => {
    return app.request
        .post('/api/admin/state/import')
        .attach('file', 'src/test/examples/import.yml')
        .expect(202);
});

test('import works for 3.17 json format', async () => {
    await app.request
        .post('/api/admin/state/import')
        .attach('file', 'src/test/examples/exported3176.json')
        .expect(202);
});

test('import works for 3.17 enterprise json format', async () => {
    await app.request
        .post('/api/admin/state/import')
        .attach('file', 'src/test/examples/exported-3175-enterprise.json')
        .expect(202);
});
test('import works for 4.0 enterprise format', async () => {
    await app.request
        .post('/api/admin/state/import')
        .attach('file', 'src/test/examples/exported405-enterprise.json')
        .expect(202);
});

test('import for 4.1.2 enterprise format fails', async () => {
    await expect(async () =>
        app.request
            .post('/api/admin/state/import')
            .attach('file', 'src/test/examples/exported412-enterprise.json')
            .expect(202),
    ).rejects;
});

test('import for 4.1.2 enterprise format fixed works', async () => {
    await app.request
        .post('/api/admin/state/import')
        .attach(
            'file',
            'src/test/examples/exported412-enterprise-necessary-fixes.json',
        )
        .expect(202);
});

test('Can roundtrip. I.e. export and then import', async () => {
    const projectId = 'export-project';
    const environment = 'export-environment';
    const userName = 'export-user';
    const featureName = 'export.feature';
    await db.stores.environmentStore.create({
        name: environment,
        type: 'test',
    });
    await db.stores.projectStore.create({
        name: projectId,
        id: projectId,
        description: 'Project for export',
    });
    await app.services.environmentService.addEnvironmentToProject(
        environment,
        projectId,
    );
    await app.services.featureToggleServiceV2.createFeatureToggle(
        projectId,
        {
            type: 'Release',
            name: featureName,
            description: 'Feature for export',
        },
        userName,
    );
    await app.services.featureToggleServiceV2.createStrategy(
        {
            name: 'default',
            constraints: [
                { contextName: 'userId', operator: 'IN', values: ['123'] },
            ],
            parameters: {},
        },
        { projectId, featureName, environment },
        userName,
    );
    const data = await app.services.stateService.export({});
    await app.services.stateService.import({
        data,
        dropBeforeImport: true,
        keepExisting: false,
        userName: 'export-tester',
    });
});

test('Roundtrip with tags works', async () => {
    const projectId = 'tags-project';
    const environment = 'tags-environment';
    const userName = 'tags-user';
    const featureName = 'tags.feature';
    await db.stores.environmentStore.create({
        name: environment,
        type: 'test',
    });
    await db.stores.projectStore.create({
        name: projectId,
        id: projectId,
        description: 'Project for export',
    });
    await app.services.environmentService.addEnvironmentToProject(
        environment,
        projectId,
    );
    await app.services.featureToggleServiceV2.createFeatureToggle(
        projectId,
        {
            type: 'Release',
            name: featureName,
            description: 'Feature for export',
        },
        userName,
    );
    await app.services.featureToggleServiceV2.createStrategy(
        {
            name: 'default',
            constraints: [
                { contextName: 'userId', operator: 'IN', values: ['123'] },
            ],
            parameters: {},
        },
        {
            projectId,
            featureName,
            environment,
        },
        userName,
    );
    await app.services.featureTagService.addTag(
        featureName,
        { type: 'simple', value: 'export-test' },
        userName,
    );
    await app.services.featureTagService.addTag(
        featureName,
        { type: 'simple', value: 'export-test-2' },
        userName,
    );
    const data = await app.services.stateService.export({});
    await app.services.stateService.import({
        data,
        dropBeforeImport: true,
        keepExisting: false,
        userName: 'export-tester',
    });

    const f = await app.services.featureTagService.listTags(featureName);
    expect(f).toHaveLength(2);
});

test('Roundtrip with strategies in multiple environments works', async () => {
    const projectId = 'multiple-environment-project';
    const environment = 'multiple-environment-environment';
    const userName = 'multiple-environment-user';
    const featureName = 'multiple-environment.feature';
    await db.stores.environmentStore.create({
        name: environment,
        type: 'test',
    });
    await db.stores.projectStore.create({
        name: projectId,
        id: projectId,
        description: 'Project for export',
    });

    await app.services.featureToggleServiceV2.createFeatureToggle(
        projectId,
        {
            type: 'Release',
            name: featureName,
            description: 'Feature for export',
        },
        userName,
    );
    await app.services.environmentService.addEnvironmentToProject(
        environment,
        projectId,
    );

    await app.services.environmentService.addEnvironmentToProject(
        DEFAULT_ENV,
        projectId,
    );
    await app.services.featureToggleServiceV2.createStrategy(
        {
            name: 'default',
            constraints: [
                { contextName: 'userId', operator: 'IN', values: ['123'] },
            ],
            parameters: {},
        },
        { projectId, featureName, environment },
        userName,
    );
    await app.services.featureToggleServiceV2.createStrategy(
        {
            name: 'default',
            constraints: [
                { contextName: 'userId', operator: 'IN', values: ['123'] },
            ],
            parameters: {},
        },
        { projectId, featureName, environment: DEFAULT_ENV },
        userName,
    );
    const data = await app.services.stateService.export({});
    await app.services.stateService.import({
        data,
        dropBeforeImport: true,
        keepExisting: false,
        userName: 'export-tester',
    });
    const f = await app.services.featureToggleServiceV2.getFeature(featureName);
    expect(f.environments).toHaveLength(4);
});

test(`Importing version 2 replaces :global: environment with 'default'`, async () => {
    await app.request
        .post('/api/admin/state/import')
        .attach('file', 'src/test/examples/exported412-version2.json')
        .expect(202);
    const env = await app.services.environmentService.get(DEFAULT_ENV);
    expect(env).toBeTruthy();
    const feature = await app.services.featureToggleServiceV2.getFeatureToggle(
        'this-is-fun',
    );
    expect(feature.environments).toHaveLength(4);
    expect(feature.environments[0].name).toBe(DEFAULT_ENV);
});

test(`should import segments and connect them to feature strategies`, async () => {
    await app.request
        .post('/api/admin/state/import')
        .attach('file', 'src/test/examples/exported-segments.json')
        .expect(202);

    const allSegments = await app.services.segmentService.getAll();
    const activeSegments = await app.services.segmentService.getActive();

    expect(allSegments.length).toEqual(2);
    expect(collectIds(allSegments)).toEqual([1, 2]);
    expect(activeSegments.length).toEqual(1);
    expect(collectIds(activeSegments)).toEqual([1]);
});

test(`should not delete api_tokens on import when drop-flag is set`, async () => {
    const projectId = 'reimported-project';
    const environment = 'reimported-environment';
    const apiTokenName = 'not-dropped-token';
    const featureName = 'reimportedFeature';
    const userName = 'apiTokens-user';

    await db.stores.environmentStore.create({
        name: environment,
        type: 'test',
    });
    await db.stores.projectStore.create({
        name: projectId,
        id: projectId,
        description: 'Project for export',
    });
    await app.services.environmentService.addEnvironmentToProject(
        environment,
        projectId,
    );
    await app.services.featureToggleServiceV2.createFeatureToggle(
        projectId,
        {
            type: 'Release',
            name: featureName,
            description: 'Feature for export',
        },
        userName,
    );
    await app.services.featureToggleServiceV2.createStrategy(
        {
            name: 'default',
            constraints: [
                { contextName: 'userId', operator: 'IN', values: ['123'] },
            ],
            parameters: {},
        },
        {
            projectId,
            featureName,
            environment,
        },
        userName,
    );
    await app.services.apiTokenService.createApiTokenWithProjects({
        username: apiTokenName,
        type: ApiTokenType.CLIENT,
        environment: environment,
        projects: [projectId],
    });

    const data = await app.services.stateService.export({});
    await app.services.stateService.import({
        data,
        dropBeforeImport: true,
        keepExisting: false,
        userName: userName,
    });

    const apiTokens = await app.services.apiTokenService.getAllTokens();

    expect(apiTokens.length).toEqual(1);
    expect(apiTokens[0].username).toBe(apiTokenName);
});

test(`should clean apitokens for not existing environment after import with drop`, async () => {
    const projectId = 'not-reimported-project';
    const environment = 'not-reimported-environment';
    const apiTokenName = 'dropped-token';

    await db.stores.environmentStore.create({
        name: environment,
        type: 'test',
    });
    await db.stores.projectStore.create({
        name: projectId,
        id: projectId,
        description: 'Project for export',
    });
    await app.services.environmentService.addEnvironmentToProject(
        environment,
        projectId,
    );
    await app.services.apiTokenService.createApiTokenWithProjects({
        username: apiTokenName,
        type: ApiTokenType.CLIENT,
        environment: environment,
        projects: [projectId],
    });

    await app.request
        .post('/api/admin/state/import?drop=true')
        .attach('file', 'src/test/examples/v3-minimal.json')
        .expect(202);

    const apiTokens = await app.services.apiTokenService.getAllTokens();
    expect(apiTokens.length).toEqual(0);
});

test(`should not show environment on feature toggle, when environment is disabled`, async () => {
    await app.request
        .post('/api/admin/state/import?drop=true')
        .attach('file', 'src/test/examples/import-state.json')
        .expect(202);

    // TODO use environment service addEnvironmentToProject during import
    const { body } = await app.request
        .get('/api/admin/projects/default/features/my-feature')
        .expect(200);

<<<<<<< HEAD
    // sort to have predictable test results
    const result = body.environments.sort((e1, e2) => e1.name < e2.name);
    expect(result).toHaveLength(2);
    expect(result[0].name).toBe('development');
    expect(result[0].enabled).toBeTruthy();
    expect(result[1].name).toBe('production');
    expect(result[1].enabled).toBeFalsy();
=======
    expect(body.environments).toHaveLength(1);
    expect(body.environments[0].name).toBe('state-visible-environment');
    expect(body.environments[0].enabled).toBeTruthy();
>>>>>>> 8ab8f442
});<|MERGE_RESOLUTION|>--- conflicted
+++ resolved
@@ -452,12 +452,10 @@
         .attach('file', 'src/test/examples/import-state.json')
         .expect(202);
 
-    // TODO use environment service addEnvironmentToProject during import
     const { body } = await app.request
         .get('/api/admin/projects/default/features/my-feature')
         .expect(200);
 
-<<<<<<< HEAD
     // sort to have predictable test results
     const result = body.environments.sort((e1, e2) => e1.name < e2.name);
     expect(result).toHaveLength(2);
@@ -465,9 +463,4 @@
     expect(result[0].enabled).toBeTruthy();
     expect(result[1].name).toBe('production');
     expect(result[1].enabled).toBeFalsy();
-=======
-    expect(body.environments).toHaveLength(1);
-    expect(body.environments[0].name).toBe('state-visible-environment');
-    expect(body.environments[0].enabled).toBeTruthy();
->>>>>>> 8ab8f442
 });