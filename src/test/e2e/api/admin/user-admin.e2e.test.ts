import { setupApp, setupAppWithCustomConfig } from '../../helpers/test-helper';
import dbInit from '../../helpers/database-init';
import getLogger from '../../../fixtures/no-logger';
import {
    USER_CREATED,
    USER_DELETED,
    USER_UPDATED,
} from '../../../../lib/types/events';
import { IRole } from '../../../../lib/types/stores/access-store';
import { IEventStore } from '../../../../lib/types/stores/event-store';
import { IUserStore } from '../../../../lib/types/stores/user-store';
import { RoleName } from '../../../../lib/types/model';
import { IRoleStore } from 'lib/types/stores/role-store';
import { randomId } from '../../../../lib/util/random-id';
import { omitKeys } from '../../../../lib/util/omit-keys';
import { ISessionStore } from '../../../../lib/types/stores/session-store';

let stores;
let db;
let app;

let userStore: IUserStore;
let eventStore: IEventStore;
let roleStore: IRoleStore;
let sessionStore: ISessionStore;
let editorRole: IRole;
let adminRole: IRole;

beforeAll(async () => {
    db = await dbInit('user_admin_api_serial', getLogger);
    stores = db.stores;
    app = await setupApp(stores);

    userStore = stores.userStore;
    eventStore = stores.eventStore;
    roleStore = stores.roleStore;
    sessionStore = stores.sessionStore;
    const roles = await roleStore.getRootRoles();
<<<<<<< HEAD
    editorRole = roles.find((r) => r.name === RoleName.EDITOR)!;
    adminRole = roles.find((r) => r.name === RoleName.ADMIN)!;
=======
    editorRole = roles.find((r) => r.name === RoleName.EDITOR)!!;
    adminRole = roles.find((r) => r.name === RoleName.ADMIN)!!;
>>>>>>> 21640481
});

afterAll(async () => {
    await app.destroy();
    await db.destroy();
});

afterEach(async () => {
    await userStore.deleteAll();
});

test('returns empty list of users', async () => {
    return app.request
        .get('/api/admin/user-admin')
        .expect('Content-Type', /json/)
        .expect(200)
        .expect((res) => {
            expect(res.body.users.length).toBe(0);
        });
});

test('creates and returns all users', async () => {
    const createUserRequests = [...Array(10).keys()].map((i) =>
        app.request
            .post('/api/admin/user-admin')
            .send({
                email: `some${i}@getunleash.ai`,
                name: `Some Name ${i}`,
                rootRole: editorRole.id,
            })
            .set('Content-Type', 'application/json'),
    );

    await Promise.all(createUserRequests);

    return app.request
        .get('/api/admin/user-admin')
        .expect('Content-Type', /json/)
        .expect(200)
        .expect((res) => {
            expect(res.body.users.length).toBe(10);
            expect(res.body.users[2].rootRole).toBe(editorRole.id);
        });
});

test('creates editor-user without password', async () => {
    return app.request
        .post('/api/admin/user-admin')
        .send({
            email: 'some@getunelash.ai',
            name: 'Some Name',
            rootRole: editorRole.id,
        })
        .set('Content-Type', 'application/json')
        .expect(201)
        .expect((res) => {
            expect(res.body.email).toBe('some@getunelash.ai');
            expect(res.body.rootRole).toBe(editorRole.id);
            expect(res.body.id).toBeTruthy();
        });
});

test('creates admin-user with password', async () => {
    const { body } = await app.request
        .post('/api/admin/user-admin')
        .send({
            email: 'some@getunelash.ai',
            name: 'Some Name',
            password: 'some-strange-pass-123-GH',
            rootRole: adminRole.id,
        })
        .set('Content-Type', 'application/json')
        .expect(201);

    expect(body.rootRole).toBe(adminRole.id);

    const user = await userStore.getByQuery({ id: body.id });
    expect(user.email).toBe('some@getunelash.ai');
    expect(user.name).toBe('Some Name');

    const passwordHash = userStore.getPasswordHash(body.id);
    expect(passwordHash).toBeTruthy();

    const roles = await stores.accessStore.getRolesForUserId(body.id);
    expect(roles.length).toBe(1);
    expect(roles[0].name).toBe(RoleName.ADMIN);
});

test('requires known root role', async () => {
    return app.request
        .post('/api/admin/user-admin')
        .send({
            email: 'some@getunelash.ai',
            name: 'Some Name',
            rootRole: 'Unknown',
        })
        .set('Content-Type', 'application/json')
        .expect(400);
});

test('should require username or email on create', async () => {
    await app.request
        .post('/api/admin/user-admin')
        .send({ rootRole: adminRole.id })
        .set('Content-Type', 'application/json')
        .expect(400)
        .expect((res) => {
            expect(res.body.details[0].description).toEqual(
                'You must specify username or email',
            );
        });
});

test('update user name', async () => {
    const { body } = await app.request
        .post('/api/admin/user-admin')
        .send({
            email: 'some@getunelash.ai',
            name: 'Some Name',
            rootRole: editorRole.id,
        })
        .set('Content-Type', 'application/json');

    return app.request
        .put(`/api/admin/user-admin/${body.id}`)
        .send({
            name: 'New name',
        })
        .set('Content-Type', 'application/json')
        .expect(200)
        .expect((res) => {
            expect(res.body.email).toBe('some@getunelash.ai');
            expect(res.body.name).toBe('New name');
            expect(res.body.id).toBe(body.id);
        });
});

test('should not require any fields on update', async () => {
    const { body: created } = await app.request
        .post('/api/admin/user-admin')
        .send({ email: `${randomId()}@example.com`, rootRole: editorRole.id })
        .set('Content-Type', 'application/json')
        .expect(201);

    const { body: updated } = await app.request
        .put(`/api/admin/user-admin/${created.id}`)
        .send({})
        .set('Content-Type', 'application/json')
        .expect(200);

    expect(updated).toEqual(
        omitKeys(created, 'emailSent', 'inviteLink', 'rootRole'),
    );
});

test('get a single user', async () => {
    const { body } = await app.request
        .post('/api/admin/user-admin')
        .send({
            email: 'some2@getunelash.ai',
            name: 'Some Name 2',
            rootRole: editorRole.id,
        })
        .set('Content-Type', 'application/json');

    const { body: user } = await app.request
        .get(`/api/admin/user-admin/${body.id}`)
        .expect(200);

    expect(user.email).toBe('some2@getunelash.ai');
    expect(user.name).toBe('Some Name 2');
    expect(user.id).toBe(body.id);
});

test('should delete user', async () => {
    const user = await userStore.insert({ email: 'some@mail.com' });

    await app.request.delete(`/api/admin/user-admin/${user.id}`).expect(200);
    await app.request.get(`/api/admin/user-admin/${user.id}`).expect(404);
});

test('validator should require strong password', async () => {
    return app.request
        .post('/api/admin/user-admin/validate-password')
        .send({ password: 'simple' })
        .expect(400);
});

test('validator should accept strong password', async () => {
    return app.request
        .post('/api/admin/user-admin/validate-password')
        .send({ password: 'simple123-_ASsad' })
        .expect(200);
});

test('should change password', async () => {
    const user = await userStore.insert({ email: 'some@mail.com' });
    const spy = jest.spyOn(sessionStore, 'deleteSessionsForUser');
    await app.request
        .post(`/api/admin/user-admin/${user.id}/change-password`)
        .send({ password: 'simple123-_ASsad' })
        .expect(200);
    expect(spy).toHaveBeenCalled();
});

test('should search for users', async () => {
    await userStore.insert({ email: 'some@mail.com' });
    await userStore.insert({ email: 'another@mail.com' });
    await userStore.insert({ email: 'another2@mail.com' });

    return app.request
        .get('/api/admin/user-admin/search?q=another')
        .expect(200)
        .expect((res) => {
            expect(res.body.length).toBe(2);
            expect(res.body.some((u) => u.email === 'another@mail.com')).toBe(
                true,
            );
        });
});

test('Creates a user and includes inviteLink and emailConfigured', async () => {
    return app.request
        .post('/api/admin/user-admin')
        .send({
            email: 'some@getunelash.ai',
            name: 'Some Name',
            rootRole: editorRole.id,
        })
        .set('Content-Type', 'application/json')
        .expect(201)
        .expect((res) => {
            expect(res.body.email).toBe('some@getunelash.ai');
            expect(res.body.rootRole).toBe(editorRole.id);
            expect(res.body.inviteLink).toBeTruthy();
            expect(res.body.emailSent).toBeFalsy();
            expect(res.body.id).toBeTruthy();
        });
});

test('Creates a user but does not send email if sendEmail is set to false', async () => {
    const myAppConfig = await setupAppWithCustomConfig(stores, {
        email: {
            host: 'smtp.ethereal.email',
            smtpuser: 'rafaela.pouros@ethereal.email',
            smtppass: 'CuVPBSvUFBPuqXMFEe',
        },
    });

    await myAppConfig.request
        .post('/api/admin/user-admin')
        .send({
            email: 'some@getunelash.ai',
            name: 'Some Name',
            rootRole: editorRole.id,
            sendEmail: false,
        })
        .set('Content-Type', 'application/json')
        .expect(201)
        .expect((res) => {
            expect(res.body.emailSent).toBeFalsy();
        });
    await myAppConfig.request
        .post('/api/admin/user-admin')
        .send({
            email: 'some2@getunelash.ai',
            name: 'Some2 Name',
            rootRole: editorRole.id,
        })
        .set('Content-Type', 'application/json')
        .expect(201)
        .expect((res) => {
            expect(res.body.emailSent).toBeTruthy();
        });

    await myAppConfig.destroy();
});

test('generates USER_CREATED event', async () => {
    const email = 'some@getunelash.ai';
    const name = 'Some Name';

    const { body } = await app.request
        .post('/api/admin/user-admin')
        .send({
            email,
            name,
            password: 'some-strange-pass-123-GH',
            rootRole: adminRole.id,
        })
        .set('Content-Type', 'application/json')
        .expect(201);

    const events = await eventStore.getEvents();

    expect(events[0].type).toBe(USER_CREATED);
    expect(events[0].data.email).toBe(email);
    expect(events[0].data.name).toBe(name);
    expect(events[0].data.id).toBe(body.id);
    expect(events[0].data.password).toBeFalsy();
});

test('generates USER_DELETED event', async () => {
    const user = await userStore.insert({ email: 'some@mail.com' });
    await app.request.delete(`/api/admin/user-admin/${user.id}`).expect(200);

    const events = await eventStore.getEvents();
    expect(events[0].type).toBe(USER_DELETED);
    expect(events[0].preData.id).toBe(user.id);
    expect(events[0].preData.email).toBe(user.email);
});

test('generates USER_UPDATED event', async () => {
    const { body } = await app.request
        .post('/api/admin/user-admin')
        .send({
            email: 'some@getunelash.ai',
            name: 'Some Name',
            rootRole: editorRole.id,
        })
        .set('Content-Type', 'application/json');

    await app.request
        .put(`/api/admin/user-admin/${body.id}`)
        .send({
            name: 'New name',
        })
        .set('Content-Type', 'application/json');

    const events = await eventStore.getEvents();
    expect(events[0].type).toBe(USER_UPDATED);
    expect(events[0].data.id).toBe(body.id);
    expect(events[0].data.name).toBe('New name');
});<|MERGE_RESOLUTION|>--- conflicted
+++ resolved
@@ -36,13 +36,8 @@
     roleStore = stores.roleStore;
     sessionStore = stores.sessionStore;
     const roles = await roleStore.getRootRoles();
-<<<<<<< HEAD
-    editorRole = roles.find((r) => r.name === RoleName.EDITOR)!;
-    adminRole = roles.find((r) => r.name === RoleName.ADMIN)!;
-=======
     editorRole = roles.find((r) => r.name === RoleName.EDITOR)!!;
     adminRole = roles.find((r) => r.name === RoleName.ADMIN)!!;
->>>>>>> 21640481
 });
 
 afterAll(async () => {
