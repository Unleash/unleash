// Jest Snapshot v1, https://goo.gl/fbAQLP

exports[`should serve the OpenAPI UI 1`] = `
"<!DOCTYPE html>
<html>
  <head>
    <title>Swagger UI</title>
    <meta charset="utf-8"/>
    <meta name="viewport" content="width=device-width, initial-scale=1">
    <style>
      html {
          box-sizing: border-box;
          overflow: -moz-scrollbars-vertical;
          overflow-y: scroll;
      }
      *,
      *:before,
      *:after {
          box-sizing: inherit;
      }
      body {
        margin: 0;
        padding: 0;
        background: #fafafa;
      }
    </style>
    
      <link rel="stylesheet" type="text/css" href="./swagger-ui.css" >
    
  </head>
  <body>
    
      <div id="swagger-ui"></div>
      <script src="./swagger-ui-bundle.js"></script>
      <script src="./swagger-ui-standalone-preset.js"></script>
      <script src="./swagger-ui-init.js"></script>
    
  </body>
</html>
  "
`;

exports[`should serve the OpenAPI spec 1`] = `
{
  "components": {
    "schemas": {
      "addonCreateUpdateSchema": {
        "description": "Data required to create or update an [Unleash addon](https://docs.getunleash.io/reference/addons) instance.",
        "properties": {
          "description": {
            "description": "A description of the addon.",
            "example": "This addon posts updates to our internal feature tracking system whenever a feature is created or updated.",
            "type": "string",
          },
          "enabled": {
            "description": "Whether the addon should be enabled or not.",
            "type": "boolean",
          },
          "environments": {
            "description": "The list of environments that this addon will listen to events from. An empty list means it will listen to events from **all** environments.",
            "example": [
              "development",
              "production",
            ],
            "items": {
              "type": "string",
            },
            "type": "array",
          },
          "events": {
            "description": "The event types that will trigger this specific addon.",
            "example": [
              "feature-created",
              "feature-updated",
            ],
            "items": {
              "type": "string",
            },
            "type": "array",
          },
          "parameters": {
            "additionalProperties": {},
            "description": "Parameters for the addon provider. This object has different required and optional properties depending on the provider you choose. Consult the documentation for details.",
            "example": {
              "url": "http://localhost:4242/webhook",
            },
            "type": "object",
          },
          "projects": {
            "description": "The projects that this addon will listen to events from. An empty list means it will listen to events from **all** projects.",
            "example": [
              "new-landing-project",
              "signups-v2",
            ],
            "items": {
              "type": "string",
            },
            "type": "array",
          },
          "provider": {
            "description": "The addon provider, such as "webhook" or "slack". This string is **case sensitive** and maps to the provider's \`name\` property.

The list of all supported providers and their parameters for a specific Unleash instance can be found by making a GET request to the \`api/admin/addons\` endpoint: the \`providers\` property of that response will contain all available providers.

The default set of providers can be found in the [addons reference documentation](https://docs.getunleash.io/reference/addons). The default supported options are:
- \`datadog\` for [Datadog](https://docs.getunleash.io/reference/addons/datadog)
- \`slack\` for [Slack](https://docs.getunleash.io/reference/addons/slack)
- \`teams\` for [Microsoft Teams](https://docs.getunleash.io/reference/addons/teams)
- \`webhook\` for [webhooks](https://docs.getunleash.io/reference/addons/webhook)

The provider you choose for your addon dictates what properties the \`parameters\` object needs. Refer to the documentation for each provider for more information.
",
            "example": "webhook",
            "type": "string",
          },
        },
        "required": [
          "provider",
          "enabled",
          "parameters",
          "events",
        ],
        "type": "object",
      },
      "addonParameterSchema": {
        "additionalProperties": false,
        "description": "An addon parameter definition.",
        "properties": {
          "description": {
            "description": "A description of the parameter. This should explain to the end user what the parameter is used for.",
            "example": "The emoji_icon to use when posting messages to slack. Defaults to ":unleash:".",
            "type": "string",
          },
          "displayName": {
            "description": "The name of the parameter as it is shown to the end user in the Admin UI.",
            "example": "Emoji Icon",
            "type": "string",
          },
          "name": {
            "description": "The name of the parameter as it is used in code. References to this parameter should use this value.",
            "example": "emojiIcon",
            "type": "string",
          },
          "placeholder": {
            "description": "The default value for this parameter. This value is used if no other value is provided.",
            "example": ":unleash:",
            "type": "string",
          },
          "required": {
            "description": "Whether this parameter is required or not. If a parameter is required, you must give it a value when you create the addon. If it is not required it can be left out. It may receive a default value in those cases.",
            "example": false,
            "type": "boolean",
          },
          "sensitive": {
            "description": "Indicates whether this parameter is **sensitive** or not. Unleash will not return sensitive parameters to API requests. It will instead use a number of asterisks to indicate that a value is set, e.g. "******". The number of asterisks does not correlate to the parameter's value.",
            "example": false,
            "type": "boolean",
          },
          "type": {
            "description": "The type of the parameter. Corresponds roughly to [HTML \`input\` field types](https://developer.mozilla.org/docs/Web/HTML/Element/Input#input_types). Multi-line inut fields are indicated as \`textfield\` (equivalent to the HTML \`textarea\` tag).",
            "example": "text",
            "type": "string",
          },
        },
        "required": [
          "name",
          "displayName",
          "type",
          "required",
          "sensitive",
        ],
        "type": "object",
      },
      "addonSchema": {
        "description": "An [addon](https://docs.getunleash.io/reference/addons) instance description. Contains data about what kind of provider it uses, whether it's enabled or not, what events it listens for, and more.",
        "properties": {
          "description": {
            "description": "A description of the addon. \`null\` if no description exists.",
            "example": "This addon posts updates to our internal feature tracking system whenever a feature is created or updated.",
            "nullable": true,
            "type": "string",
          },
          "enabled": {
            "description": "Whether the addon is enabled or not.",
            "type": "boolean",
          },
          "environments": {
            "description": "The list of environments that this addon listens to events from. An empty list means it listens to events from **all** environments.",
            "example": [
              "development",
              "production",
            ],
            "items": {
              "type": "string",
            },
            "type": "array",
          },
          "events": {
            "description": "The event types that trigger this specific addon.",
            "example": [
              "feature-created",
              "feature-updated",
            ],
            "items": {
              "type": "string",
            },
            "type": "array",
          },
          "id": {
            "description": "The addon's unique identifier.",
            "example": 27,
            "minimum": 1,
            "type": "integer",
          },
          "parameters": {
            "additionalProperties": {},
            "description": "Parameters for the addon provider. This object has different required and optional properties depending on the provider you choose.",
            "example": {
              "url": "http://localhost:4242/webhook",
            },
            "type": "object",
          },
          "projects": {
            "description": "The projects that this addon listens to events from. An empty list means it listens to events from **all** projects.",
            "example": [
              "new-landing-project",
              "signups-v2",
            ],
            "items": {
              "type": "string",
            },
            "type": "array",
          },
          "provider": {
            "description": "The addon provider, such as "webhook" or "slack".",
            "example": "webhook",
            "type": "string",
          },
        },
        "required": [
          "id",
          "description",
          "provider",
          "enabled",
          "parameters",
          "events",
        ],
        "type": "object",
      },
      "addonTypeSchema": {
        "additionalProperties": false,
        "description": "An addon provider. Defines a specific addon type and what the end user must configure when creating a new addon of that type.",
        "properties": {
          "description": {
            "description": "A description of the addon type.",
            "example": "Allows Unleash to post updates to Slack.",
            "type": "string",
          },
          "displayName": {
            "description": "The addon type's name as it should be displayed in the admin UI.",
            "example": "Slack",
            "type": "string",
          },
          "documentationUrl": {
            "description": "A URL to where you can find more information about using this addon type.",
            "example": "https://docs.getunleash.io/docs/addons/slack",
            "type": "string",
          },
          "events": {
            "description": "All the [event types](https://docs.getunleash.io/reference/api/legacy/unleash/admin/events#feature-toggle-events) that are available for this addon provider.",
            "example": [
              "feature-created",
              "feature-updated",
              "feature-archived",
              "feature-revived",
              "feature-stale-on",
              "feature-stale-off",
              "feature-environment-enabled",
              "feature-environment-disabled",
              "feature-strategy-remove",
              "feature-strategy-update",
              "feature-strategy-add",
              "feature-metadata-updated",
              "feature-variants-updated",
              "feature-project-change",
            ],
            "items": {
              "type": "string",
            },
            "type": "array",
          },
          "name": {
            "description": "The name of the addon type. When creating new addons, this goes in the payload's \`type\` field.",
            "example": "slack",
            "type": "string",
          },
          "parameters": {
            "description": "The addon provider's parameters. Use these to configure an addon of this provider type. Items with \`required: true\` must be provided.",
            "example": [
              {
                "description": "(Required)",
                "displayName": "Slack webhook URL",
                "name": "url",
                "required": true,
                "sensitive": true,
                "type": "url",
              },
              {
                "description": "The username to use when posting messages to slack. Defaults to "Unleash".",
                "displayName": "Username",
                "name": "username",
                "placeholder": "Unleash",
                "required": false,
                "sensitive": false,
                "type": "text",
              },
              {
                "description": "The emoji_icon to use when posting messages to slack. Defaults to ":unleash:".",
                "displayName": "Emoji Icon",
                "name": "emojiIcon",
                "placeholder": ":unleash:",
                "required": false,
                "sensitive": false,
                "type": "text",
              },
              {
                "description": "(Required) Default channel to post updates to if not specified in the slack-tag",
                "displayName": "Default channel",
                "name": "defaultChannel",
                "required": true,
                "sensitive": false,
                "type": "text",
              },
            ],
            "items": {
              "$ref": "#/components/schemas/addonParameterSchema",
            },
            "type": "array",
          },
          "tagTypes": {
            "description": "A list of [Unleash tag types](https://docs.getunleash.io/reference/tags#tag-types) that this addon uses. These tags will be added to the Unleash instance when an addon of this type is created.",
            "example": [
              {
                "description": "Slack tag used by the slack-addon to specify the slack channel.",
                "icon": "S",
                "name": "slack",
              },
            ],
            "items": {
              "$ref": "#/components/schemas/tagTypeSchema",
            },
            "type": "array",
          },
        },
        "required": [
          "name",
          "displayName",
          "documentationUrl",
          "description",
        ],
        "type": "object",
      },
      "addonsSchema": {
        "description": "An object containing two things:
1. A list of all [addons](https://docs.getunleash.io/reference/addons) defined on this Unleash instance
2. A list of all addon providers defined on this instance",
        "properties": {
          "addons": {
            "description": "All the addons that exist on this instance of Unleash.",
            "items": {
              "$ref": "#/components/schemas/addonSchema",
            },
            "type": "array",
          },
          "providers": {
            "description": "A list of  all available addon providers, along with their parameters and descriptions.",
            "example": [
              {
                "description": "A Webhook is a generic way to post messages from Unleash to third party services.",
                "displayName": "Webhook",
                "documentationUrl": "https://docs.getunleash.io/docs/addons/webhook",
                "events": [
                  "feature-created",
                  "feature-updated",
                  "feature-archived",
                  "feature-revived",
                  "feature-stale-on",
                  "feature-stale-off",
                  "feature-environment-enabled",
                  "feature-environment-disabled",
                  "feature-strategy-remove",
                  "feature-strategy-update",
                  "feature-strategy-add",
                  "feature-metadata-updated",
                  "feature-variants-updated",
                  "feature-project-change",
                  "feature-tagged",
                  "feature-untagged",
                  "change-request-created",
                  "change-request-discarded",
                  "change-added",
                  "change-discarded",
                  "change-request-approved",
                  "change-request-approval-added",
                  "change-request-cancelled",
                  "change-request-sent-to-review",
                  "change-request-applied",
                ],
                "name": "webhook",
                "parameters": [
                  {
                    "description": "(Required) Unleash will perform a HTTP Post to the specified URL (one retry if first attempt fails)",
                    "displayName": "Webhook URL",
                    "name": "url",
                    "required": true,
                    "sensitive": true,
                    "type": "url",
                  },
                  {
                    "description": "(Optional) The Content-Type header to use. Defaults to "application/json".",
                    "displayName": "Content-Type",
                    "name": "contentType",
                    "placeholder": "application/json",
                    "required": false,
                    "sensitive": false,
                    "type": "text",
                  },
                  {
                    "description": "(Optional) The Authorization header to use. Not used if left blank.",
                    "displayName": "Authorization",
                    "name": "authorization",
                    "placeholder": "",
                    "required": false,
                    "sensitive": true,
                    "type": "text",
                  },
                  {
                    "description": "(Optional) You may format the body using a mustache template. If you don't specify anything, the format will similar to the events format (https://docs.getunleash.io/reference/api/legacy/unleash/admin/events)",
                    "displayName": "Body template",
                    "name": "bodyTemplate",
                    "placeholder": "{
  "event": "{{event.type}}",
  "createdBy": "{{event.createdBy}}",
  "featureToggle": "{{event.data.name}}",
  "timestamp": "{{event.data.createdAt}}"
}",
                    "required": false,
                    "sensitive": false,
                    "type": "textfield",
                  },
                ],
              },
              {
                "description": "Allows Unleash to post updates to Slack.",
                "displayName": "Slack",
                "documentationUrl": "https://docs.getunleash.io/docs/addons/slack",
                "events": [
                  "feature-created",
                  "feature-updated",
                  "feature-archived",
                  "feature-revived",
                  "feature-stale-on",
                  "feature-stale-off",
                  "feature-environment-enabled",
                  "feature-environment-disabled",
                  "feature-strategy-remove",
                  "feature-strategy-update",
                  "feature-strategy-add",
                  "feature-metadata-updated",
                  "feature-variants-updated",
                  "feature-project-change",
                ],
                "name": "slack",
                "parameters": [
                  {
                    "description": "(Required)",
                    "displayName": "Slack webhook URL",
                    "name": "url",
                    "required": true,
                    "sensitive": true,
                    "type": "url",
                  },
                  {
                    "description": "The username to use when posting messages to slack. Defaults to "Unleash".",
                    "displayName": "Username",
                    "name": "username",
                    "placeholder": "Unleash",
                    "required": false,
                    "sensitive": false,
                    "type": "text",
                  },
                  {
                    "description": "The emoji_icon to use when posting messages to slack. Defaults to ":unleash:".",
                    "displayName": "Emoji Icon",
                    "name": "emojiIcon",
                    "placeholder": ":unleash:",
                    "required": false,
                    "sensitive": false,
                    "type": "text",
                  },
                  {
                    "description": "(Required) Default channel to post updates to if not specified in the slack-tag",
                    "displayName": "Default channel",
                    "name": "defaultChannel",
                    "required": true,
                    "sensitive": false,
                    "type": "text",
                  },
                ],
                "tagTypes": [
                  {
                    "description": "Slack tag used by the slack-addon to specify the slack channel.",
                    "icon": "S",
                    "name": "slack",
                  },
                ],
              },
              {
                "description": "Allows Unleash to post updates to Microsoft Teams.",
                "displayName": "Microsoft Teams",
                "documentationUrl": "https://docs.getunleash.io/docs/addons/teams",
                "events": [
                  "feature-created",
                  "feature-updated",
                  "feature-archived",
                  "feature-revived",
                  "feature-stale-on",
                  "feature-stale-off",
                  "feature-environment-enabled",
                  "feature-environment-disabled",
                  "feature-strategy-remove",
                  "feature-strategy-update",
                  "feature-strategy-add",
                  "feature-metadata-updated",
                  "feature-variants-updated",
                  "feature-project-change",
                ],
                "name": "teams",
                "parameters": [
                  {
                    "description": "(Required)",
                    "displayName": "Microsoft Teams webhook URL",
                    "name": "url",
                    "required": true,
                    "sensitive": true,
                    "type": "url",
                  },
                ],
              },
              {
                "description": "Allows Unleash to post updates to Datadog.",
                "displayName": "Datadog",
                "documentationUrl": "https://docs.getunleash.io/docs/addons/datadog",
                "events": [
                  "feature-created",
                  "feature-updated",
                  "feature-archived",
                  "feature-revived",
                  "feature-stale-on",
                  "feature-stale-off",
                  "feature-environment-enabled",
                  "feature-environment-disabled",
                  "feature-strategy-remove",
                  "feature-strategy-update",
                  "feature-strategy-add",
                  "feature-metadata-updated",
                  "feature-project-change",
                  "feature-variants-updated",
                ],
                "name": "datadog",
                "parameters": [
                  {
                    "description": "Default url: https://api.datadoghq.com/api/v1/events. Needs to be changed if your not using the US1 site.",
                    "displayName": "Datadog Events URL",
                    "name": "url",
                    "required": false,
                    "sensitive": false,
                    "type": "url",
                  },
                  {
                    "description": "(Required) API key from Datadog",
                    "displayName": "Datadog API key",
                    "name": "apiKey",
                    "placeholder": "j96c23b0f12a6b3434a8d710110bd862",
                    "required": true,
                    "sensitive": true,
                    "type": "text",
                  },
                ],
                "tagTypes": [
                  {
                    "description": "All Datadog tags added to a specific feature are sent to datadog event stream.",
                    "icon": "D",
                    "name": "datadog",
                  },
                ],
              },
            ],
            "items": {
              "$ref": "#/components/schemas/addonTypeSchema",
            },
            "type": "array",
          },
        },
        "required": [
          "addons",
          "providers",
        ],
        "type": "object",
      },
      "adminFeaturesQuerySchema": {
        "additionalProperties": false,
        "properties": {
          "namePrefix": {
            "description": "A case-insensitive prefix filter for the names of feature toggles",
            "example": "demo.part1",
            "type": "string",
          },
          "tag": {
            "description": "Used to filter by tags. For each entry, a TAGTYPE:TAGVALUE is expected",
            "example": [
              "simple:mytag",
            ],
            "items": {
              "pattern": "\\w+:\\w+",
              "type": "string",
            },
            "type": "array",
          },
        },
        "type": "object",
      },
      "apiTokenSchema": {
        "additionalProperties": false,
<<<<<<< HEAD
        "description": "An overview of an API token.",
=======
        "anyOf": [
          {
            "properties": {
              "username": {
                "type": "string",
              },
            },
            "required": [
              "username",
            ],
          },
          {
            "properties": {
              "tokenName": {
                "type": "string",
              },
            },
            "required": [
              "tokenName",
            ],
          },
        ],
>>>>>>> e50a5217
        "properties": {
          "alias": {
            "description": "Not actively used. Present as a legacy format for identifying older tokens",
            "example": "some-alias",
            "nullable": true,
            "type": "string",
          },
          "createdAt": {
            "description": "When the token was created.",
            "example": "2023-04-19T08:15:14.000Z",
            "format": "date-time",
            "nullable": true,
            "type": "string",
          },
          "environment": {
            "description": "The environment the token has access to.",
            "example": "development",
            "nullable": true,
            "type": "string",
          },
          "expiresAt": {
            "description": "The token's expiration date.",
            "example": "2023-04-19T08:15:14.000Z",
            "format": "date-time",
            "nullable": true,
            "type": "string",
          },
          "project": {
            "description": "The project this token belongs to.",
            "example": "developerexperience",
            "type": "string",
          },
          "projects": {
            "description": "The list of projects this token has access to. If the token has access to specific projects they will be listed here. If the token has access to all projects it will be represented as [\`*\`]",
            "example": [
              "developerexperience",
              "enterprisegrowth",
            ],
            "items": {
              "type": "string",
            },
            "type": "array",
          },
          "secret": {
            "description": "The token used for authentication.",
            "example": "project:environment.xyzrandomstring",
            "type": "string",
          },
          "seenAt": {
            "description": "When the token was last seen/used to authenticate with.",
            "example": "2023-04-19T08:15:14.000Z",
            "format": "date-time",
            "nullable": true,
            "type": "string",
          },
          "tokenName": {
            "description": "A unique name for this particular token",
            "example": "some-user",
            "type": "string",
          },
          "type": {
            "description": "The type of API token",
            "enum": [
              "client",
              "admin",
              "frontend",
            ],
            "example": "client",
            "type": "string",
          },
          "username": {
<<<<<<< HEAD
            "description": "The name of the token",
            "example": "some-user",
=======
            "deprecated": true,
            "description": "This property was deprecated in Unleash v5. Prefer the \`tokenName\` property instead.",
>>>>>>> e50a5217
            "type": "string",
          },
        },
        "required": [
          "type",
        ],
        "type": "object",
      },
      "apiTokensSchema": {
        "additionalProperties": false,
        "description": "Contains a list of API tokens.",
        "properties": {
          "tokens": {
            "description": "A list of API tokens.",
            "items": {
              "$ref": "#/components/schemas/apiTokenSchema",
            },
            "type": "array",
          },
        },
        "required": [
          "tokens",
        ],
        "type": "object",
      },
      "applicationSchema": {
        "additionalProperties": false,
        "properties": {
          "appName": {
            "description": "Name of the application",
            "example": "accounting",
            "type": "string",
          },
          "color": {
            "description": "The CSS color that is used to color the application's entry in the application list",
            "example": "red",
            "type": "string",
          },
          "description": {
            "description": "Extra information added about the application reporting the metrics. Only present if added via the Unleash Admin interface",
            "example": "Application for reporting page visits",
            "type": "string",
          },
          "icon": {
            "description": "An URL to an icon file to be used for the applications's entry in the application list",
            "example": "https://github.com/favicon.ico",
            "type": "string",
          },
          "sdkVersion": {
            "description": "Which SDK and version the application reporting uses. Typically represented as \`<identifier>:<version>\`",
            "example": "unleash-client-java:8.0.0",
            "type": "string",
          },
          "strategies": {
            "description": "Which [strategies](https://docs.getunleash.io/topics/the-anatomy-of-unleash#activation-strategies) the application has loaded. Useful when trying to figure out if your [custom strategy](https://docs.getunleash.io/reference/custom-activation-strategies) has been loaded in the SDK",
            "example": [
              "standard",
              "gradualRollout",
              "mySpecialCustomStrategy",
            ],
            "items": {
              "type": "string",
            },
            "type": "array",
          },
          "url": {
            "description": "A link to reference the application reporting the metrics. Could for instance be a GitHub link to the repository of the application",
            "example": "https://github.com/Unleash/unleash-client-proxy-js",
            "type": "string",
          },
        },
        "required": [
          "appName",
        ],
        "type": "object",
      },
      "applicationsSchema": {
        "additionalProperties": false,
        "properties": {
          "applications": {
            "description": "Contains a list of applications that have connected via an SDK",
            "items": {
              "$ref": "#/components/schemas/applicationSchema",
            },
            "type": "array",
          },
        },
        "type": "object",
      },
      "batchFeaturesSchema": {
        "properties": {
          "features": {
            "items": {
              "type": "string",
            },
            "type": "array",
          },
        },
        "required": [
          "features",
        ],
        "type": "object",
      },
      "batchStaleSchema": {
        "properties": {
          "features": {
            "items": {
              "type": "string",
            },
            "type": "array",
          },
          "stale": {
            "type": "boolean",
          },
        },
        "required": [
          "features",
          "stale",
        ],
        "type": "object",
      },
      "bulkMetricsSchema": {
        "description": "A batch of metrics accumulated by Edge (or other compatible applications). Includes both application registrations as well usage metrics from clients",
        "properties": {
          "applications": {
            "description": "A list of applications registered by an Unleash SDK",
            "items": {
              "$ref": "#/components/schemas/bulkRegistrationSchema",
            },
            "type": "array",
          },
          "metrics": {
            "description": "a list of client usage metrics registered by downstream providers. (Typically Unleash Edge)",
            "items": {
              "$ref": "#/components/schemas/clientMetricsEnvSchema",
            },
            "type": "array",
          },
        },
        "required": [
          "applications",
          "metrics",
        ],
        "type": "object",
      },
      "bulkRegistrationSchema": {
        "description": "An application registration. Defines the format POSTed by our server-side SDKs when they're starting up",
        "properties": {
          "appName": {
            "description": "The name of the application that is evaluating toggles",
            "example": "Ingress load balancer",
            "type": "string",
          },
          "connectVia": {
            "description": "A list of applications this app registration has been registered through. If connected directly to Unleash, this is an empty list. 
 This can be used in later visualizations to tell how many levels of proxy or Edge instances our SDKs have connected through",
            "example": [
              {
                "appName": "unleash-edge",
                "instanceId": "edge-pod-bghzv5",
              },
            ],
            "items": {
              "properties": {
                "appName": {
                  "type": "string",
                },
                "instanceId": {
                  "type": "string",
                },
              },
              "required": [
                "appName",
                "instanceId",
              ],
              "type": "object",
            },
            "type": "array",
          },
          "environment": {
            "description": "Which environment the application is running in",
            "example": "development",
            "type": "string",
          },
          "instanceId": {
            "description": "A [(somewhat) unique identifier](https://docs.getunleash.io/reference/sdks/node#advanced-usage) for the application",
            "example": "application-name-dacb1234",
            "type": "string",
          },
          "interval": {
            "description": "How often (in seconds) the application refreshes its features",
            "example": 10,
            "type": "number",
          },
          "sdkVersion": {
            "description": "The version the sdk is running. Typically <client>:<version>",
            "example": "unleash-client-java:8.0.0",
            "type": "string",
          },
          "started": {
            "$ref": "#/components/schemas/dateSchema",
            "description": "The application started at",
            "example": "1952-03-11T12:00:00.000Z",
          },
          "strategies": {
            "description": "Enabled [strategies](https://docs.getunleash.io/reference/activation-strategies) in the application",
            "example": [
              "standard",
              "gradualRollout",
            ],
            "items": {
              "type": "string",
            },
            "type": "array",
          },
        },
        "required": [
          "appName",
          "instanceId",
          "environment",
        ],
        "type": "object",
      },
      "changePasswordSchema": {
        "additionalProperties": false,
        "properties": {
          "password": {
            "type": "string",
          },
          "token": {
            "type": "string",
          },
        },
        "required": [
          "token",
          "password",
        ],
        "type": "object",
      },
      "clientApplicationSchema": {
        "properties": {
          "appName": {
            "type": "string",
          },
          "environment": {
            "type": "string",
          },
          "instanceId": {
            "type": "string",
          },
          "interval": {
            "type": "number",
          },
          "sdkVersion": {
            "type": "string",
          },
          "started": {
            "oneOf": [
              {
                "format": "date-time",
                "type": "string",
              },
              {
                "type": "number",
              },
            ],
          },
          "strategies": {
            "items": {
              "type": "string",
            },
            "type": "array",
          },
        },
        "required": [
          "appName",
          "interval",
          "started",
          "strategies",
        ],
        "type": "object",
      },
      "clientFeatureSchema": {
        "additionalProperties": false,
        "properties": {
          "createdAt": {
            "format": "date-time",
            "nullable": true,
            "type": "string",
          },
          "description": {
            "nullable": true,
            "type": "string",
          },
          "enabled": {
            "type": "boolean",
          },
          "impressionData": {
            "nullable": true,
            "type": "boolean",
          },
          "lastSeenAt": {
            "format": "date-time",
            "nullable": true,
            "type": "string",
          },
          "name": {
            "type": "string",
          },
          "project": {
            "type": "string",
          },
          "stale": {
            "type": "boolean",
          },
          "strategies": {
            "deprecated": true,
            "items": {
              "$ref": "#/components/schemas/featureStrategySchema",
            },
            "type": "array",
          },
          "type": {
            "type": "string",
          },
          "variants": {
            "deprecated": true,
            "items": {
              "$ref": "#/components/schemas/variantSchema",
            },
            "nullable": true,
            "type": "array",
          },
        },
        "required": [
          "name",
          "enabled",
        ],
        "type": "object",
      },
      "clientFeaturesQuerySchema": {
        "additionalProperties": false,
        "properties": {
          "environment": {
            "type": "string",
          },
          "inlineSegmentConstraints": {
            "type": "boolean",
          },
          "namePrefix": {
            "type": "string",
          },
          "project": {
            "items": {
              "type": "string",
            },
            "type": "array",
          },
          "tag": {
            "items": {
              "items": {
                "type": "string",
              },
              "type": "array",
            },
            "type": "array",
          },
        },
        "type": "object",
      },
      "clientFeaturesSchema": {
        "properties": {
          "features": {
            "items": {
              "$ref": "#/components/schemas/clientFeatureSchema",
            },
            "type": "array",
          },
          "query": {
            "$ref": "#/components/schemas/clientFeaturesQuerySchema",
          },
          "segments": {
            "items": {
              "$ref": "#/components/schemas/segmentSchema",
            },
            "type": "array",
          },
          "version": {
            "type": "number",
          },
        },
        "required": [
          "version",
          "features",
        ],
        "type": "object",
      },
      "clientMetricsEnvSchema": {
        "additionalProperties": true,
        "description": "Used for reporting feature evaluation results from SDKs",
        "properties": {
          "appName": {
            "description": "The name of the application the SDK is being used in",
            "example": "accounting",
            "type": "string",
          },
          "environment": {
            "description": "Which environment the SDK is being used in",
            "example": "development",
            "type": "string",
          },
          "featureName": {
            "description": "Name of the feature checked by the SDK",
            "example": "my.special.feature",
            "type": "string",
          },
          "no": {
            "description": "How many times the toggle evaluated to false",
            "example": 50,
            "minimum": 0,
            "type": "integer",
          },
          "timestamp": {
            "$ref": "#/components/schemas/dateSchema",
            "description": "The start of the time window these metrics are valid for. The window is 1 hour wide",
            "example": "1926-05-08T12:00:00.000Z",
          },
          "variants": {
            "additionalProperties": {
              "minimum": 0,
              "type": "integer",
            },
            "description": "How many times each variant was returned",
            "example": {
              "variantA": 15,
              "variantB": 25,
              "variantC": 5,
            },
            "type": "object",
          },
          "yes": {
            "description": "How many times the toggle evaluated to true",
            "example": 974,
            "minimum": 0,
            "type": "integer",
          },
        },
        "required": [
          "featureName",
          "appName",
          "environment",
        ],
        "type": "object",
      },
      "clientMetricsSchema": {
        "description": "Client usage metrics, accumulated in buckets of hour by hour by default",
        "properties": {
          "appName": {
            "description": "The name of the application that is evaluating toggles",
            "example": "insurance-selector",
            "type": "string",
          },
          "bucket": {
            "description": "Holds all metrics gathered over a window of time. Typically 1 hour wide",
            "properties": {
              "start": {
                "$ref": "#/components/schemas/dateSchema",
                "description": "The start of the time window these metrics are valid for. The window is usually 1 hour wide",
                "example": "1926-05-08T12:00:00.000Z",
              },
              "stop": {
                "$ref": "#/components/schemas/dateSchema",
                "description": "The end of the time window these metrics are valid for. The window is 1 hour wide",
                "example": "1926-05-08T13:00:00.000Z",
              },
              "toggles": {
                "additionalProperties": {
                  "properties": {
                    "no": {
                      "description": "How many times the toggle evaluated to false",
                      "example": 50,
                      "minimum": 0,
                      "type": "integer",
                    },
                    "variants": {
                      "additionalProperties": {
                        "minimum": 0,
                        "type": "integer",
                      },
                      "description": "How many times each variant was returned",
                      "example": {
                        "variantA": 15,
                        "variantB": 25,
                        "variantC": 5,
                      },
                      "type": "object",
                    },
                    "yes": {
                      "description": "How many times the toggle evaluated to true",
                      "example": 974,
                      "minimum": 0,
                      "type": "number",
                    },
                  },
                  "type": "object",
                },
                "description": "an object containing feature names with yes/no plus variant usage",
                "example": {
                  "myCoolToggle": {
                    "no": 42,
                    "variants": {
                      "blue": 6,
                      "green": 15,
                      "red": 46,
                    },
                    "yes": 25,
                  },
                  "myOtherToggle": {
                    "no": 100,
                    "yes": 0,
                  },
                },
                "type": "object",
              },
            },
            "required": [
              "start",
              "stop",
              "toggles",
            ],
            "type": "object",
          },
          "environment": {
            "description": "Which environment the application is running in",
            "example": "development",
            "type": "string",
          },
          "instanceId": {
            "description": "A [(somewhat) unique identifier](https://docs.getunleash.io/reference/sdks/node#advanced-usage) for the application",
            "example": "application-name-dacb1234",
            "type": "string",
          },
        },
        "required": [
          "appName",
          "bucket",
        ],
        "type": "object",
      },
      "cloneFeatureSchema": {
        "properties": {
          "name": {
            "type": "string",
          },
          "replaceGroupId": {
            "type": "boolean",
          },
        },
        "required": [
          "name",
        ],
        "type": "object",
      },
      "constraintSchema": {
        "additionalProperties": false,
        "description": "A strategy constraint. For more information, refer to [the strategy constraint reference documentation](https://docs.getunleash.io/reference/strategy-constraints)",
        "properties": {
          "caseInsensitive": {
            "default": false,
            "description": "Whether the operator should be case sensitive or not. Defaults to \`false\` (being case sensitive).",
            "type": "boolean",
          },
          "contextName": {
            "description": "The name of the context field that this constraint should apply to.",
            "example": "appName",
            "type": "string",
          },
          "inverted": {
            "default": false,
            "description": "Whether the result should be negated or not. If \`true\`, will turn a \`true\` result into a \`false\` result and vice versa.",
            "type": "boolean",
          },
          "operator": {
            "description": "The operator to use when evaluating this constraint. For more information about the various operators, refer to [the strategy constraint operator documentation](https://docs.getunleash.io/reference/strategy-constraints#strategy-constraint-operators).",
            "enum": [
              "NOT_IN",
              "IN",
              "STR_ENDS_WITH",
              "STR_STARTS_WITH",
              "STR_CONTAINS",
              "NUM_EQ",
              "NUM_GT",
              "NUM_GTE",
              "NUM_LT",
              "NUM_LTE",
              "DATE_AFTER",
              "DATE_BEFORE",
              "SEMVER_EQ",
              "SEMVER_GT",
              "SEMVER_LT",
            ],
            "example": "IN",
            "type": "string",
          },
          "value": {
            "description": "The context value that should be used for constraint evaluation. Use this property instead of \`values\` for properties that only accept single values.",
            "example": "my-app",
            "type": "string",
          },
          "values": {
            "description": "The context values that should be used for constraint evaluation. Use this property instead of \`value\` for properties that accept multiple values.",
            "example": [
              "my-app",
              "my-other-app",
            ],
            "items": {
              "type": "string",
            },
            "type": "array",
          },
        },
        "required": [
          "contextName",
          "operator",
        ],
        "type": "object",
      },
      "contextFieldSchema": {
        "additionalProperties": false,
        "properties": {
          "createdAt": {
            "format": "date-time",
            "nullable": true,
            "type": "string",
          },
          "description": {
            "type": "string",
          },
          "legalValues": {
            "items": {
              "$ref": "#/components/schemas/legalValueSchema",
            },
            "type": "array",
          },
          "name": {
            "type": "string",
          },
          "sortOrder": {
            "type": "number",
          },
          "stickiness": {
            "type": "boolean",
          },
        },
        "required": [
          "name",
        ],
        "type": "object",
      },
      "contextFieldsSchema": {
        "items": {
          "$ref": "#/components/schemas/contextFieldSchema",
        },
        "type": "array",
      },
      "createApiTokenSchema": {
        "anyOf": [
          {
            "properties": {
              "username": {
                "type": "string",
              },
            },
            "required": [
              "username",
            ],
          },
          {
            "properties": {
              "tokenName": {
                "type": "string",
              },
            },
            "required": [
              "tokenName",
            ],
          },
        ],
        "properties": {
          "environment": {
            "type": "string",
          },
          "expiresAt": {
            "format": "date-time",
            "nullable": true,
            "type": "string",
          },
          "project": {
            "type": "string",
          },
          "projects": {
            "items": {
              "type": "string",
            },
            "type": "array",
          },
          "secret": {
            "type": "string",
          },
          "type": {
            "description": "One of client, admin, frontend",
            "type": "string",
          },
        },
        "required": [
          "type",
        ],
        "type": "object",
      },
      "createApplicationSchema": {
        "additionalProperties": true,
        "description": "Reported application information from Unleash SDKs",
        "properties": {
          "appName": {
            "description": "Name of the application",
            "example": "accounting",
            "type": "string",
          },
          "color": {
            "description": "Css color to be used to color the application's entry in the application list",
            "example": "red",
            "type": "string",
          },
          "icon": {
            "description": "An URL to an icon file to be used for the applications's entry in the application list",
            "example": "https://github.com/favicon.ico",
            "type": "string",
          },
          "sdkVersion": {
            "description": "Which SDK and version the application reporting uses. Typically represented as \`<identifier>:<version>\`",
            "example": "unleash-client-java:8.0.0",
            "type": "string",
          },
          "strategies": {
            "description": "Which [strategies](https://docs.getunleash.io/topics/the-anatomy-of-unleash#activation-strategies) the application has loaded. Useful when trying to figure out if your [custom strategy](https://docs.getunleash.io/reference/custom-activation-strategies) has been loaded in the SDK",
            "example": [
              "standard",
              "gradualRollout",
              "mySpecialCustomStrategy",
            ],
            "items": {
              "type": "string",
            },
            "type": "array",
          },
          "url": {
            "description": "A link to reference the application reporting the metrics. Could for instance be a GitHub link to the repository of the application",
            "example": "https://github.com/Unleash/unleash-client-proxy-js",
            "type": "string",
          },
        },
        "required": [
          "appName",
        ],
        "type": "object",
      },
      "createFeatureSchema": {
        "properties": {
          "description": {
            "type": "string",
          },
          "impressionData": {
            "type": "boolean",
          },
          "name": {
            "type": "string",
          },
          "type": {
            "type": "string",
          },
        },
        "required": [
          "name",
        ],
        "type": "object",
      },
      "createFeatureStrategySchema": {
        "properties": {
          "constraints": {
            "description": "A list of the constraints attached to the strategy",
            "example": [
              {
                "caseInsensitive": false,
                "contextName": "appName",
                "inverted": false,
                "operator": "IN",
                "values": [
                  "1",
                  "2",
                ],
              },
            ],
            "items": {
              "$ref": "#/components/schemas/constraintSchema",
            },
            "type": "array",
          },
          "disabled": {
            "description": "A toggle to disable the strategy. defaults to false. Disabled strategies are not evaluated or returned to the SDKs",
            "example": false,
            "nullable": true,
            "type": "boolean",
          },
          "name": {
            "description": "The name or type of strategy",
            "example": "flexibleRollout",
            "type": "string",
          },
          "parameters": {
            "$ref": "#/components/schemas/parametersSchema",
            "description": "An object containing the parameters for the strategy",
            "example": {
              "groupId": "some_new",
              "rollout": "25",
              "stickiness": "sessionId",
            },
          },
          "segments": {
            "description": "Ids of segments to use for this strategy",
            "example": [
              1,
              2,
            ],
            "items": {
              "type": "number",
            },
            "type": "array",
          },
          "sortOrder": {
            "description": "The order of the strategy in the list",
            "example": 9999,
            "type": "number",
          },
          "title": {
            "description": "A descriptive title for the strategy",
            "example": "Gradual Rollout 25-Prod",
            "nullable": true,
            "type": "string",
          },
        },
        "required": [
          "name",
        ],
        "type": "object",
      },
      "createInvitedUserSchema": {
        "additionalProperties": false,
        "properties": {
          "email": {
            "type": "string",
          },
          "name": {
            "type": "string",
          },
          "password": {
            "type": "string",
          },
          "username": {
            "type": "string",
          },
        },
        "required": [
          "email",
          "name",
          "password",
        ],
        "type": "object",
      },
      "createUserSchema": {
        "additionalProperties": false,
        "properties": {
          "email": {
            "type": "string",
          },
          "name": {
            "type": "string",
          },
          "password": {
            "type": "string",
          },
          "rootRole": {
            "type": "number",
          },
          "sendEmail": {
            "type": "boolean",
          },
          "username": {
            "type": "string",
          },
        },
        "required": [
          "rootRole",
        ],
        "type": "object",
      },
      "dateSchema": {
        "oneOf": [
          {
            "format": "date-time",
            "type": "string",
          },
          {
            "type": "number",
          },
        ],
      },
      "edgeTokenSchema": {
        "additionalProperties": false,
        "description": "A representation of a client token, limiting access to [CLIENT](https://docs.getunleash.io/reference/api-tokens-and-client-keys#client-tokens) (used by serverside SDKs) or [FRONTEND](https://docs.getunleash.io/reference/api-tokens-and-client-keys#front-end-tokens) (used by proxy SDKs)",
        "properties": {
          "projects": {
            "description": "The list of projects this token has access to. If the token has access to specific projects they will be listed here. If the token has access to all projects it will be represented as [\`*\`]",
            "example": [
              "developerexperience",
              "enterprisegrowth",
            ],
            "items": {
              "type": "string",
            },
            "type": "array",
          },
          "token": {
            "description": "The actual token value. [Unleash API tokens](https://docs.getunleash.io/reference/api-tokens-and-client-keys) are comprised of three parts. <project(s)>:<environment>.randomcharacters",
            "example": "*:development.5c806b5320c88cf27e81f3e9b97dab298a77d5879316e3c2d806206b",
            "type": "string",
          },
          "type": {
            "description": "The [API token](https://docs.getunleash.io/reference/api-tokens-and-client-keys#api-tokens)'s **type**. Unleash supports three different types of API tokens ([ADMIN](https://docs.getunleash.io/reference/api-tokens-and-client-keys#admin-tokens), [CLIENT](https://docs.getunleash.io/reference/api-tokens-and-client-keys#client-tokens), [FRONTEND](https://docs.getunleash.io/reference/api-tokens-and-client-keys#front-end-tokens)). They all have varying access, so when validating a token it's important to know what kind you're dealing with",
            "enum": [
              "client",
              "admin",
              "frontend",
            ],
            "example": "client",
            "type": "string",
          },
        },
        "required": [
          "token",
          "projects",
          "type",
        ],
        "type": "object",
      },
      "emailSchema": {
        "additionalProperties": false,
        "properties": {
          "email": {
            "type": "string",
          },
        },
        "required": [
          "email",
        ],
        "type": "object",
      },
      "environmentProjectSchema": {
        "additionalProperties": false,
        "description": "Describes a project's configuration in a given environment.",
        "properties": {
          "enabled": {
            "description": "\`true\` if the environment is enabled for the project, otherwise \`false\`",
            "example": true,
            "type": "boolean",
          },
          "name": {
            "description": "The name of the environment",
            "example": "development",
            "type": "string",
          },
          "projectApiTokenCount": {
            "description": "The number of client and front-end API tokens that have access to this project",
            "example": 5,
            "minimum": 0,
            "type": "integer",
          },
          "projectEnabledToggleCount": {
            "description": "The number of features enabled in this environment for this project",
            "example": 7,
            "minimum": 0,
            "type": "integer",
          },
          "protected": {
            "description": "\`true\` if the environment is protected, otherwise \`false\`. A *protected* environment can not be deleted.",
            "example": false,
            "type": "boolean",
          },
          "sortOrder": {
            "description": "Priority of the environment in a list of environments, the lower the value, the higher up in the list the environment will appear",
            "example": 1,
            "type": "integer",
          },
          "type": {
            "description": "The [type of environment](https://docs.getunleash.io/reference/environments#environment-types).",
            "example": "production",
            "type": "string",
          },
        },
        "required": [
          "name",
          "type",
          "enabled",
          "protected",
          "sortOrder",
        ],
        "type": "object",
      },
      "environmentSchema": {
        "additionalProperties": false,
        "description": "A definition of the project environment",
        "properties": {
          "apiTokenCount": {
            "description": "The number of API tokens for the project environment",
            "example": 6,
            "minimum": 0,
            "nullable": true,
            "type": "integer",
          },
          "enabled": {
            "description": "\`true\` if the environment is enabled for the project, otherwise \`false\`.",
            "example": true,
            "type": "boolean",
          },
          "enabledToggleCount": {
            "description": "The number of enabled toggles for the project environment",
            "example": 10,
            "minimum": 0,
            "nullable": true,
            "type": "integer",
          },
          "name": {
            "description": "The name of the environment",
            "example": "my-dev-env",
            "type": "string",
          },
          "projectCount": {
            "description": "The number of projects with this environment",
            "example": 10,
            "minimum": 0,
            "nullable": true,
            "type": "integer",
          },
          "protected": {
            "description": "\`true\` if the environment is protected, otherwise \`false\`. A *protected* environment can not be deleted.",
            "example": true,
            "type": "boolean",
          },
          "sortOrder": {
            "description": "Priority of the environment in a list of environments, the lower the value, the higher up in the list the environment will appear. Needs to be an integer",
            "example": 3,
            "type": "integer",
          },
          "type": {
            "description": "The [type of environment](https://docs.getunleash.io/reference/environments#environment-types).",
            "example": "development",
            "type": "string",
          },
        },
        "required": [
          "name",
          "type",
          "enabled",
          "protected",
          "sortOrder",
        ],
        "type": "object",
      },
      "environmentsProjectSchema": {
        "additionalProperties": false,
        "description": "Environments defined for a given project",
        "properties": {
          "environments": {
            "items": {
              "$ref": "#/components/schemas/environmentProjectSchema",
            },
            "type": "array",
          },
          "version": {
            "type": "integer",
          },
        },
        "required": [
          "version",
          "environments",
        ],
        "type": "object",
      },
      "environmentsSchema": {
        "additionalProperties": false,
        "properties": {
          "environments": {
            "items": {
              "$ref": "#/components/schemas/environmentSchema",
            },
            "type": "array",
          },
          "version": {
            "type": "integer",
          },
        },
        "required": [
          "version",
          "environments",
        ],
        "type": "object",
      },
      "eventSchema": {
        "additionalProperties": false,
        "properties": {
          "createdAt": {
            "format": "date-time",
            "type": "string",
          },
          "createdBy": {
            "type": "string",
          },
          "data": {
            "nullable": true,
            "type": "object",
          },
          "environment": {
            "nullable": true,
            "type": "string",
          },
          "featureName": {
            "nullable": true,
            "type": "string",
          },
          "id": {
            "minimum": 1,
            "type": "integer",
          },
          "preData": {
            "nullable": true,
            "type": "object",
          },
          "project": {
            "nullable": true,
            "type": "string",
          },
          "tags": {
            "items": {
              "$ref": "#/components/schemas/tagSchema",
            },
            "nullable": true,
            "type": "array",
          },
          "type": {
            "type": "string",
          },
        },
        "required": [
          "id",
          "createdAt",
          "type",
          "createdBy",
        ],
        "type": "object",
      },
      "eventsSchema": {
        "additionalProperties": false,
        "properties": {
          "events": {
            "items": {
              "$ref": "#/components/schemas/eventSchema",
            },
            "type": "array",
          },
          "totalEvents": {
            "minimum": 0,
            "type": "integer",
          },
          "version": {
            "minimum": 1,
            "type": "integer",
          },
        },
        "required": [
          "version",
          "events",
        ],
        "type": "object",
      },
      "exportQuerySchema": {
        "additionalProperties": true,
        "oneOf": [
          {
            "properties": {
              "features": {
                "description": "Selects features to export by name.",
                "items": {
                  "minLength": 1,
                  "type": "string",
                },
                "type": "array",
              },
            },
            "required": [
              "features",
            ],
          },
          {
            "properties": {
              "tag": {
                "description": "Selects features to export by tag. Takes precedence over the features field.",
                "type": "string",
              },
            },
            "required": [
              "tag",
            ],
          },
        ],
        "properties": {
          "downloadFile": {
            "type": "boolean",
          },
          "environment": {
            "type": "string",
          },
        },
        "required": [
          "environment",
        ],
        "type": "object",
      },
      "exportResultSchema": {
        "additionalProperties": false,
        "properties": {
          "contextFields": {
            "items": {
              "$ref": "#/components/schemas/contextFieldSchema",
            },
            "type": "array",
          },
          "featureEnvironments": {
            "items": {
              "$ref": "#/components/schemas/featureEnvironmentSchema",
            },
            "type": "array",
          },
          "featureStrategies": {
            "items": {
              "$ref": "#/components/schemas/featureStrategySchema",
            },
            "type": "array",
          },
          "featureTags": {
            "items": {
              "$ref": "#/components/schemas/featureTagSchema",
            },
            "type": "array",
          },
          "features": {
            "items": {
              "$ref": "#/components/schemas/featureSchema",
            },
            "type": "array",
          },
          "segments": {
            "items": {
              "additionalProperties": false,
              "properties": {
                "id": {
                  "type": "number",
                },
                "name": {
                  "type": "string",
                },
              },
              "required": [
                "id",
              ],
              "type": "object",
            },
            "type": "array",
          },
          "tagTypes": {
            "items": {
              "$ref": "#/components/schemas/tagTypeSchema",
            },
            "type": "array",
          },
        },
        "required": [
          "features",
          "featureStrategies",
          "tagTypes",
        ],
        "type": "object",
      },
      "featureEnvironmentMetricsSchema": {
        "additionalProperties": false,
        "description": "How many times \`feautreName\` was evaluated to \`true\` (yes) and \`false\` (no) for \`appName\` in \`environmnet\`",
        "properties": {
          "appName": {
            "description": "The name of the application the SDK is being used in",
            "example": "accounting",
            "type": "string",
          },
          "environment": {
            "description": "Which environment the SDK is being used in",
            "example": "development",
            "type": "string",
          },
          "featureName": {
            "description": "The name of the feature",
            "example": "my.special.feature",
            "type": "string",
          },
          "no": {
            "description": "How many times the toggle evaluated to false",
            "example": 50,
            "minimum": 0,
            "type": "integer",
          },
          "timestamp": {
            "$ref": "#/components/schemas/dateSchema",
            "description": "The start of the time window these metrics are valid for. The window is usually 1 hour wide",
            "example": "1926-05-08T12:00:00.000Z",
          },
          "yes": {
            "description": "How many times the toggle evaluated to true",
            "example": 974,
            "minimum": 0,
            "type": "integer",
          },
        },
        "required": [
          "environment",
          "timestamp",
          "yes",
          "no",
        ],
        "type": "object",
      },
      "featureEnvironmentSchema": {
        "additionalProperties": false,
        "description": "A detailed description of the feature environment",
        "properties": {
          "enabled": {
            "description": "\`true\` if the feature is enabled for the environment, otherwise \`false\`.",
            "example": true,
            "type": "boolean",
          },
          "environment": {
            "type": "string",
          },
          "featureName": {
            "example": "disable-comments",
            "type": "string",
          },
          "name": {
            "description": "The name of the environment",
            "example": "my-dev-env",
            "type": "string",
          },
          "sortOrder": {
            "description": "The sort order of the feature environment in the feature environments list",
            "example": 3,
            "type": "number",
          },
          "strategies": {
            "description": "A list of activation strategies for the feature environment",
            "items": {
              "$ref": "#/components/schemas/featureStrategySchema",
            },
            "type": "array",
          },
          "type": {
            "description": "The type of the environment",
            "example": "development",
            "type": "string",
          },
          "variantCount": {
            "type": "number",
          },
          "variants": {
            "description": "A list of variants for the feature environment",
            "items": {
              "$ref": "#/components/schemas/variantSchema",
            },
            "type": "array",
          },
        },
        "required": [
          "name",
          "enabled",
        ],
        "type": "object",
      },
      "featureEventsSchema": {
        "additionalProperties": false,
        "properties": {
          "events": {
            "items": {
              "$ref": "#/components/schemas/eventSchema",
            },
            "type": "array",
          },
          "toggleName": {
            "type": "string",
          },
          "totalEvents": {
            "minimum": 0,
            "type": "integer",
          },
          "version": {
            "type": "number",
          },
        },
        "required": [
          "events",
        ],
        "type": "object",
      },
      "featureMetricsSchema": {
        "additionalProperties": false,
        "description": "A batch of feature metrics",
        "properties": {
          "data": {
            "description": "Metrics gathered per environment",
            "items": {
              "$ref": "#/components/schemas/featureEnvironmentMetricsSchema",
            },
            "type": "array",
          },
          "maturity": {
            "description": "The maturity level of this API (alpha, beta, stable, deprecated)",
            "example": "stable",
            "type": "string",
          },
          "version": {
            "description": "The version of this schema",
            "minimum": 1,
            "type": "integer",
          },
        },
        "required": [
          "version",
          "maturity",
          "data",
        ],
        "type": "object",
      },
      "featureSchema": {
        "additionalProperties": false,
        "properties": {
          "archived": {
            "description": "\`true\` if the feature is archived",
            "example": true,
            "type": "boolean",
          },
          "archivedAt": {
            "example": "2023-01-29T15:21:39.975Z",
            "format": "date-time",
            "nullable": true,
            "type": "string",
          },
          "createdAt": {
            "example": "2023-01-28T15:21:39.975Z",
            "format": "date-time",
            "nullable": true,
            "type": "string",
          },
          "description": {
            "description": "Detailed description of the feature",
            "example": "Controls disabling of the comments section in case of an incident",
            "nullable": true,
            "type": "string",
          },
          "enabled": {
            "example": true,
            "type": "boolean",
          },
          "environments": {
            "description": "The list of environments where the feature can be used",
            "items": {
              "$ref": "#/components/schemas/featureEnvironmentSchema",
            },
            "type": "array",
          },
          "favorite": {
            "description": "\`true\` if the feature was favorited, otherwise \`false\`.",
            "example": true,
            "type": "boolean",
          },
          "impressionData": {
            "description": "\`true\` if the impression data collection is enabled for the feature, otherwise \`false\`.",
            "example": false,
            "type": "boolean",
          },
          "lastSeenAt": {
            "example": "2023-01-28T16:21:39.975Z",
            "format": "date-time",
            "nullable": true,
            "type": "string",
          },
          "name": {
            "description": "Unique feature name",
            "example": "disable-comments",
            "type": "string",
          },
          "project": {
            "description": "Name of the project the feature belongs to",
            "example": "dx-squad",
            "type": "string",
          },
          "stale": {
            "description": "\`true\` if the feature is stale based on the age and feature type, otherwise \`false\`.",
            "example": false,
            "type": "boolean",
          },
          "strategies": {
            "deprecated": true,
            "description": "This is a legacy field that will be deprecated",
            "items": {
              "type": "object",
            },
            "type": "array",
          },
          "tags": {
            "description": "The list of feature tags",
            "items": {
              "$ref": "#/components/schemas/tagSchema",
            },
            "nullable": true,
            "type": "array",
          },
          "type": {
            "description": "Type of the toggle e.g. experiment, kill-switch, release, operational, permission",
            "example": "kill-switch",
            "type": "string",
          },
          "variants": {
            "deprecated": true,
            "description": "The list of feature variants",
            "items": {
              "$ref": "#/components/schemas/variantSchema",
            },
            "type": "array",
          },
        },
        "required": [
          "name",
        ],
        "type": "object",
      },
      "featureStrategySchema": {
        "additionalProperties": false,
        "description": "A singles activation strategy configuration schema for a feature",
        "properties": {
          "constraints": {
            "description": "A list of the constraints attached to the strategy",
            "items": {
              "$ref": "#/components/schemas/constraintSchema",
            },
            "type": "array",
          },
          "disabled": {
            "description": "A toggle to disable the strategy. defaults to false. Disabled strategies are not evaluated or returned to the SDKs",
            "example": false,
            "nullable": true,
            "type": "boolean",
          },
          "featureName": {
            "description": "The name or feature the strategy is attached to",
            "example": "myAwesomeFeature",
            "type": "string",
          },
          "id": {
            "description": "A uuid for the feature strategy",
            "example": "6b5157cb-343a-41e7-bfa3-7b4ec3044840",
            "type": "string",
          },
          "name": {
            "description": "The name or type of strategy",
            "example": "flexibleRollout",
            "type": "string",
          },
          "parameters": {
            "$ref": "#/components/schemas/parametersSchema",
          },
          "segments": {
            "description": "A list of segment ids attached to the strategy",
            "example": [
              1,
              2,
            ],
            "items": {
              "type": "number",
            },
            "type": "array",
          },
          "sortOrder": {
            "description": "The order of the strategy in the list",
            "example": 9999,
            "type": "number",
          },
          "title": {
            "description": "A descriptive title for the strategy",
            "example": "Gradual Rollout 25-Prod",
            "nullable": true,
            "type": "string",
          },
        },
        "required": [
          "name",
        ],
        "type": "object",
      },
      "featureStrategySegmentSchema": {
        "additionalProperties": false,
        "properties": {
          "featureStrategyId": {
            "type": "string",
          },
          "segmentId": {
            "type": "integer",
          },
        },
        "required": [
          "segmentId",
          "featureStrategyId",
        ],
        "type": "object",
      },
      "featureTagSchema": {
        "additionalProperties": false,
        "description": "Describes a tag applied to a feature",
        "properties": {
          "featureName": {
            "description": "The name of the feature this tag is applied to",
            "example": "my-feature",
            "type": "string",
          },
          "tagType": {
            "description": "The [type](https://docs.getunleash.io/reference/tags#tag-types tag types) of the tag",
            "example": "simple",
            "type": "string",
          },
          "tagValue": {
            "description": "The value of the tag",
            "example": "my-tag",
            "type": "string",
          },
          "type": {
            "deprecated": true,
            "description": "The [type](https://docs.getunleash.io/reference/tags#tag-types tag types) of the tag. This property is deprecated and will be removed in a future version of Unleash. Superseded by the \`tagType\` property.",
            "type": "string",
          },
          "value": {
            "deprecated": true,
            "description": "The value of the tag. This property is deprecated and will be removed in a future version of Unleash. Superseded by the \`tagValue\` property.",
            "type": "string",
          },
        },
        "required": [
          "featureName",
          "tagValue",
        ],
        "type": "object",
      },
      "featureTypeSchema": {
        "additionalProperties": false,
        "properties": {
          "description": {
            "type": "string",
          },
          "id": {
            "type": "string",
          },
          "lifetimeDays": {
            "nullable": true,
            "type": "number",
          },
          "name": {
            "type": "string",
          },
        },
        "required": [
          "id",
          "name",
          "description",
          "lifetimeDays",
        ],
        "type": "object",
      },
      "featureTypesSchema": {
        "additionalProperties": false,
        "properties": {
          "types": {
            "items": {
              "$ref": "#/components/schemas/featureTypeSchema",
            },
            "type": "array",
          },
          "version": {
            "type": "integer",
          },
        },
        "required": [
          "version",
          "types",
        ],
        "type": "object",
      },
      "featureUsageSchema": {
        "additionalProperties": false,
        "description": "How many applications have seen this feature toggle, as well as how this feature was evaluated the last hour",
        "properties": {
          "featureName": {
            "description": "The name of the feature",
            "example": "my.special.feature",
            "type": "string",
          },
          "lastHourUsage": {
            "description": "Last hour statistics. Accumulated per feature per environment. Contains counts for evaluations to true (yes) and to false (no)",
            "items": {
              "$ref": "#/components/schemas/featureEnvironmentMetricsSchema",
            },
            "type": "array",
          },
          "maturity": {
            "description": "The maturity level of this API (alpha, beta, stable, deprecated)",
            "example": "stable",
            "type": "string",
          },
          "seenApplications": {
            "description": "A list of applications seen using this feature",
            "example": [
              "accounting",
              "billing",
              "booking",
            ],
            "items": {
              "type": "string",
            },
            "type": "array",
          },
          "version": {
            "description": "The version of this schema",
            "minimum": 1,
            "type": "integer",
          },
        },
        "required": [
          "version",
          "maturity",
          "featureName",
          "lastHourUsage",
          "seenApplications",
        ],
        "type": "object",
      },
      "featureVariantsSchema": {
        "additionalProperties": false,
        "properties": {
          "variants": {
            "items": {
              "$ref": "#/components/schemas/variantSchema",
            },
            "type": "array",
          },
          "version": {
            "type": "integer",
          },
        },
        "required": [
          "version",
          "variants",
        ],
        "type": "object",
      },
      "featuresSchema": {
        "additionalProperties": false,
        "properties": {
          "features": {
            "items": {
              "$ref": "#/components/schemas/featureSchema",
            },
            "type": "array",
          },
          "version": {
            "type": "integer",
          },
        },
        "required": [
          "version",
          "features",
        ],
        "type": "object",
      },
      "feedbackSchema": {
        "additionalProperties": false,
        "properties": {
          "feedbackId": {
            "type": "string",
          },
          "given": {
            "format": "date-time",
            "nullable": true,
            "type": "string",
          },
          "neverShow": {
            "type": "boolean",
          },
          "userId": {
            "type": "number",
          },
        },
        "type": "object",
      },
      "groupSchema": {
        "additionalProperties": true,
        "properties": {
          "createdAt": {
            "format": "date-time",
            "nullable": true,
            "type": "string",
          },
          "createdBy": {
            "nullable": true,
            "type": "string",
          },
          "description": {
            "nullable": true,
            "type": "string",
          },
          "id": {
            "type": "number",
          },
          "mappingsSSO": {
            "items": {
              "type": "string",
            },
            "type": "array",
          },
          "name": {
            "type": "string",
          },
          "projects": {
            "items": {
              "type": "string",
            },
            "type": "array",
          },
          "rootRole": {
            "description": "A role id that is used as the root role for all users in this group. This can be either the id of the Editor or Admin role.",
            "nullable": true,
            "type": "number",
          },
          "users": {
            "items": {
              "$ref": "#/components/schemas/groupUserModelSchema",
            },
            "type": "array",
          },
        },
        "required": [
          "name",
        ],
        "type": "object",
      },
      "groupUserModelSchema": {
        "additionalProperties": false,
        "properties": {
          "createdBy": {
            "nullable": true,
            "type": "string",
          },
          "joinedAt": {
            "format": "date-time",
            "type": "string",
          },
          "user": {
            "$ref": "#/components/schemas/userSchema",
          },
        },
        "required": [
          "user",
        ],
        "type": "object",
      },
      "groupsSchema": {
        "additionalProperties": false,
        "properties": {
          "groups": {
            "items": {
              "$ref": "#/components/schemas/groupSchema",
            },
            "type": "array",
          },
        },
        "type": "object",
      },
      "healthCheckSchema": {
        "additionalProperties": false,
        "properties": {
          "health": {
            "enum": [
              "GOOD",
              "BAD",
            ],
            "type": "string",
          },
        },
        "required": [
          "health",
        ],
        "type": "object",
      },
      "healthOverviewSchema": {
        "additionalProperties": false,
        "description": "An overview of a project and its health as described in the documentation on [technical debt](https://docs.getunleash.io/reference/technical-debt)",
        "properties": {
          "defaultStickiness": {
            "description": "A default stickiness for the project affecting the default stickiness value for variants and Gradual Rollout strategy",
            "example": "userId",
            "type": "string",
          },
          "description": {
            "description": "The project description",
            "example": "The project for all things enterprisegrowth",
            "nullable": true,
            "type": "string",
          },
          "environments": {
            "description": "An array containing the names of all the environments configured for the project.",
            "example": [
              "development",
              "production",
            ],
            "items": {
              "$ref": "#/components/schemas/projectEnvironmentSchema",
            },
            "type": "array",
          },
          "favorite": {
            "description": "Indicates if the project has been favourited by the current user requesting the project health overview.",
            "example": true,
            "type": "boolean",
          },
          "features": {
            "description": "An array containing an overview of all the features of the project and their individual status",
            "items": {
              "$ref": "#/components/schemas/featureSchema",
            },
            "type": "array",
          },
          "health": {
            "description": "The overall [health rating](https://docs.getunleash.io/reference/technical-debt#health-rating) of the project.",
            "example": 95,
            "type": "number",
          },
          "members": {
            "description": "The number of users/members in the project.",
            "example": 5,
            "type": "number",
          },
          "mode": {
            "description": "The project's [collaboration mode](https://docs.getunleash.io/reference/project-collaboration-mode). Determines whether non-project members can submit change requests or not.",
            "enum": [
              "open",
              "protected",
            ],
            "example": "open",
            "type": "string",
          },
          "name": {
            "description": "Project name",
            "example": "enterprisegrowth",
            "type": "string",
          },
          "stats": {
            "$ref": "#/components/schemas/projectStatsSchema",
            "description": "Project statistics",
          },
          "updatedAt": {
            "description": "When the project was last updated.",
            "example": "2023-04-19T08:15:14.000Z",
            "format": "date-time",
            "nullable": true,
            "type": "string",
          },
          "version": {
            "description": "The project overview version.",
            "example": 1,
            "type": "number",
          },
        },
        "required": [
          "version",
          "name",
        ],
        "type": "object",
      },
      "healthReportSchema": {
        "additionalProperties": false,
        "description": "A report of the current health of the requested project, with datapoints like counters of currently active, stale, and potentially stale feature toggles.",
        "properties": {
          "activeCount": {
            "description": "The number of active feature toggles.",
            "example": 2,
            "type": "number",
          },
          "defaultStickiness": {
            "description": "A default stickiness for the project affecting the default stickiness value for variants and Gradual Rollout strategy",
            "example": "userId",
            "type": "string",
          },
          "description": {
            "description": "The project description",
            "example": "The project for all things enterprisegrowth",
            "nullable": true,
            "type": "string",
          },
          "environments": {
            "description": "An array containing the names of all the environments configured for the project.",
            "example": [
              "development",
              "production",
            ],
            "items": {
              "$ref": "#/components/schemas/projectEnvironmentSchema",
            },
            "type": "array",
          },
          "favorite": {
            "description": "Indicates if the project has been favourited by the current user requesting the project health overview.",
            "example": true,
            "type": "boolean",
          },
          "features": {
            "description": "An array containing an overview of all the features of the project and their individual status",
            "items": {
              "$ref": "#/components/schemas/featureSchema",
            },
            "type": "array",
          },
          "health": {
            "description": "The overall [health rating](https://docs.getunleash.io/reference/technical-debt#health-rating) of the project.",
            "example": 95,
            "type": "number",
          },
          "members": {
            "description": "The number of users/members in the project.",
            "example": 5,
            "type": "number",
          },
          "mode": {
            "description": "The project's [collaboration mode](https://docs.getunleash.io/reference/project-collaboration-mode). Determines whether non-project members can submit change requests or not.",
            "enum": [
              "open",
              "protected",
            ],
            "example": "open",
            "type": "string",
          },
          "name": {
            "description": "Project name",
            "example": "enterprisegrowth",
            "type": "string",
          },
          "potentiallyStaleCount": {
            "description": "The number of potentially stale feature toggles.",
            "example": 5,
            "type": "number",
          },
          "staleCount": {
            "description": "The number of stale feature toggles.",
            "example": 10,
            "type": "number",
          },
          "stats": {
            "$ref": "#/components/schemas/projectStatsSchema",
            "description": "Project statistics",
          },
          "updatedAt": {
            "description": "When the project was last updated.",
            "example": "2023-04-19T08:15:14.000Z",
            "format": "date-time",
            "nullable": true,
            "type": "string",
          },
          "version": {
            "description": "The project overview version.",
            "example": 1,
            "type": "number",
          },
        },
        "required": [
          "version",
          "name",
          "potentiallyStaleCount",
          "activeCount",
          "staleCount",
        ],
        "type": "object",
      },
      "idSchema": {
        "additionalProperties": false,
        "properties": {
          "id": {
            "type": "string",
          },
        },
        "required": [
          "id",
        ],
        "type": "object",
      },
      "importTogglesSchema": {
        "additionalProperties": false,
        "properties": {
          "data": {
            "$ref": "#/components/schemas/exportResultSchema",
          },
          "environment": {
            "type": "string",
          },
          "project": {
            "type": "string",
          },
        },
        "required": [
          "project",
          "environment",
          "data",
        ],
        "type": "object",
      },
      "importTogglesValidateItemSchema": {
        "additionalProperties": false,
        "properties": {
          "affectedItems": {
            "items": {
              "type": "string",
            },
            "type": "array",
          },
          "message": {
            "type": "string",
          },
        },
        "required": [
          "message",
          "affectedItems",
        ],
        "type": "object",
      },
      "importTogglesValidateSchema": {
        "additionalProperties": false,
        "properties": {
          "errors": {
            "items": {
              "$ref": "#/components/schemas/importTogglesValidateItemSchema",
            },
            "type": "array",
          },
          "permissions": {
            "items": {
              "$ref": "#/components/schemas/importTogglesValidateItemSchema",
            },
            "type": "array",
          },
          "warnings": {
            "items": {
              "$ref": "#/components/schemas/importTogglesValidateItemSchema",
            },
            "type": "array",
          },
        },
        "required": [
          "errors",
          "warnings",
        ],
        "type": "object",
      },
      "instanceAdminStatsSchema": {
        "additionalProperties": false,
        "properties": {
          "OIDCenabled": {
            "type": "number",
          },
          "SAMLenabled": {
            "type": "number",
          },
          "contextFields": {
            "type": "number",
          },
          "environments": {
            "type": "number",
          },
          "featureToggles": {
            "type": "number",
          },
          "groups": {
            "type": "number",
          },
          "instanceId": {
            "type": "string",
          },
          "projects": {
            "type": "number",
          },
          "roles": {
            "type": "number",
          },
          "segments": {
            "type": "number",
          },
          "strategies": {
            "type": "number",
          },
          "sum": {
            "type": "string",
          },
          "timestamp": {
            "format": "date-time",
            "nullable": true,
            "type": "string",
          },
          "users": {
            "type": "number",
          },
          "versionEnterprise": {
            "type": "string",
          },
          "versionOSS": {
            "type": "string",
          },
        },
        "required": [
          "instanceId",
        ],
        "type": "object",
      },
      "legalValueSchema": {
        "additionalProperties": false,
        "properties": {
          "description": {
            "type": "string",
          },
          "value": {
            "type": "string",
          },
        },
        "required": [
          "value",
        ],
        "type": "object",
      },
      "loginSchema": {
        "additionalProperties": false,
        "properties": {
          "password": {
            "type": "string",
          },
          "username": {
            "type": "string",
          },
        },
        "required": [
          "username",
          "password",
        ],
        "type": "object",
      },
      "maintenanceSchema": {
        "additionalProperties": false,
        "properties": {
          "enabled": {
            "example": true,
            "type": "boolean",
          },
        },
        "required": [
          "enabled",
        ],
        "type": "object",
      },
      "meSchema": {
        "additionalProperties": false,
        "properties": {
          "feedback": {
            "items": {
              "$ref": "#/components/schemas/feedbackSchema",
            },
            "type": "array",
          },
          "permissions": {
            "items": {
              "$ref": "#/components/schemas/permissionSchema",
            },
            "type": "array",
          },
          "splash": {
            "additionalProperties": {
              "type": "boolean",
            },
            "type": "object",
          },
          "user": {
            "$ref": "#/components/schemas/userSchema",
          },
        },
        "required": [
          "user",
          "permissions",
          "feedback",
          "splash",
        ],
        "type": "object",
      },
      "nameSchema": {
        "additionalProperties": false,
        "properties": {
          "name": {
            "type": "string",
          },
        },
        "required": [
          "name",
        ],
        "type": "object",
      },
      "overrideSchema": {
        "additionalProperties": false,
        "properties": {
          "contextName": {
            "type": "string",
          },
          "values": {
            "items": {
              "type": "string",
            },
            "type": "array",
          },
        },
        "required": [
          "contextName",
          "values",
        ],
        "type": "object",
      },
      "parametersSchema": {
        "additionalProperties": {
          "type": "string",
        },
        "type": "object",
      },
      "passwordSchema": {
        "additionalProperties": false,
        "properties": {
          "confirmPassword": {
            "type": "string",
          },
          "password": {
            "type": "string",
          },
        },
        "required": [
          "password",
        ],
        "type": "object",
      },
      "patSchema": {
        "properties": {
          "createdAt": {
            "format": "date-time",
            "nullable": true,
            "type": "string",
          },
          "expiresAt": {
            "format": "date-time",
            "nullable": true,
            "type": "string",
          },
          "id": {
            "type": "number",
          },
          "secret": {
            "type": "string",
          },
          "seenAt": {
            "format": "date-time",
            "nullable": true,
            "type": "string",
          },
        },
        "type": "object",
      },
      "patchSchema": {
        "properties": {
          "from": {
            "type": "string",
          },
          "op": {
            "enum": [
              "add",
              "remove",
              "replace",
              "copy",
              "move",
            ],
            "type": "string",
          },
          "path": {
            "type": "string",
          },
          "value": {},
        },
        "required": [
          "path",
          "op",
        ],
        "type": "object",
      },
      "patchesSchema": {
        "items": {
          "$ref": "#/components/schemas/patchSchema",
        },
        "type": "array",
      },
      "patsSchema": {
        "properties": {
          "pats": {
            "items": {
              "$ref": "#/components/schemas/patSchema",
            },
            "type": "array",
          },
        },
        "type": "object",
      },
      "permissionSchema": {
        "additionalProperties": false,
        "properties": {
          "environment": {
            "type": "string",
          },
          "permission": {
            "type": "string",
          },
          "project": {
            "type": "string",
          },
        },
        "required": [
          "permission",
        ],
        "type": "object",
      },
      "playgroundConstraintSchema": {
        "additionalProperties": false,
        "description": "A strategy constraint. For more information, refer to [the strategy constraint reference documentation](https://docs.getunleash.io/reference/strategy-constraints)",
        "properties": {
          "caseInsensitive": {
            "default": false,
            "description": "Whether the operator should be case sensitive or not. Defaults to \`false\` (being case sensitive).",
            "type": "boolean",
          },
          "contextName": {
            "description": "The name of the context field that this constraint should apply to.",
            "example": "appName",
            "type": "string",
          },
          "inverted": {
            "default": false,
            "description": "Whether the result should be negated or not. If \`true\`, will turn a \`true\` result into a \`false\` result and vice versa.",
            "type": "boolean",
          },
          "operator": {
            "description": "The operator to use when evaluating this constraint. For more information about the various operators, refer to [the strategy constraint operator documentation](https://docs.getunleash.io/reference/strategy-constraints#strategy-constraint-operators).",
            "enum": [
              "NOT_IN",
              "IN",
              "STR_ENDS_WITH",
              "STR_STARTS_WITH",
              "STR_CONTAINS",
              "NUM_EQ",
              "NUM_GT",
              "NUM_GTE",
              "NUM_LT",
              "NUM_LTE",
              "DATE_AFTER",
              "DATE_BEFORE",
              "SEMVER_EQ",
              "SEMVER_GT",
              "SEMVER_LT",
            ],
            "example": "IN",
            "type": "string",
          },
          "result": {
            "description": "Whether this was evaluated as true or false.",
            "type": "boolean",
          },
          "value": {
            "description": "The context value that should be used for constraint evaluation. Use this property instead of \`values\` for properties that only accept single values.",
            "example": "my-app",
            "type": "string",
          },
          "values": {
            "description": "The context values that should be used for constraint evaluation. Use this property instead of \`value\` for properties that accept multiple values.",
            "example": [
              "my-app",
              "my-other-app",
            ],
            "items": {
              "type": "string",
            },
            "type": "array",
          },
        },
        "required": [
          "contextName",
          "operator",
          "result",
        ],
        "type": "object",
      },
      "playgroundFeatureSchema": {
        "additionalProperties": false,
        "description": "A simplified feature toggle model intended for the Unleash playground.",
        "properties": {
          "isEnabled": {
            "description": "Whether this feature is enabled or not in the current environment.
                          If a feature can't be fully evaluated (that is, \`strategies.result\` is \`unknown\`),
                          this will be \`false\` to align with how client SDKs treat unresolved feature states.",
            "example": true,
            "type": "boolean",
          },
          "isEnabledInCurrentEnvironment": {
            "description": "Whether the feature is active and would be evaluated in the provided environment in a normal SDK context.",
            "type": "boolean",
          },
          "name": {
            "description": "The feature's name.",
            "example": "my-feature",
            "type": "string",
          },
          "projectId": {
            "description": "The ID of the project that contains this feature.",
            "example": "my-project",
            "type": "string",
          },
          "strategies": {
            "additionalProperties": false,
            "properties": {
              "data": {
                "description": "The strategies that apply to this feature.",
                "items": {
                  "$ref": "#/components/schemas/playgroundStrategySchema",
                },
                "type": "array",
              },
              "result": {
                "anyOf": [
                  {
                    "type": "boolean",
                  },
                  {
                    "enum": [
                      "unknown",
                    ],
                    "type": "string",
                  },
                ],
                "description": "The cumulative results of all the feature's strategies. Can be \`true\`,
                                  \`false\`, or \`unknown\`.
                                  This property will only be \`unknown\`
                                  if one or more of the strategies can't be fully evaluated and the rest of the strategies
                                  all resolve to \`false\`.",
              },
            },
            "required": [
              "result",
              "data",
            ],
            "type": "object",
          },
          "variant": {
            "additionalProperties": false,
            "description": "The feature variant you receive based on the provided context or the _disabled
                          variant_. If a feature is disabled or doesn't have any
                          variants, you would get the _disabled variant_.
                          Otherwise, you'll get one of thefeature's defined variants.",
            "example": {
              "enabled": true,
              "name": "green",
            },
            "nullable": true,
            "properties": {
              "enabled": {
                "description": "Whether the variant is enabled or not. If the feature is disabled or if it doesn't have variants, this property will be \`false\`",
                "type": "boolean",
              },
              "name": {
                "description": "The variant's name. If there is no variant or if the toggle is disabled, this will be \`disabled\`",
                "example": "red-variant",
                "type": "string",
              },
              "payload": {
                "additionalProperties": false,
                "description": "An optional payload attached to the variant.",
                "properties": {
                  "type": {
                    "description": "The format of the payload.",
                    "enum": [
                      "json",
                      "csv",
                      "string",
                    ],
                    "type": "string",
                  },
                  "value": {
                    "description": "The payload value stringified.",
                    "example": "{"property": "value"}",
                    "type": "string",
                  },
                },
                "required": [
                  "type",
                  "value",
                ],
                "type": "object",
              },
            },
            "required": [
              "name",
              "enabled",
            ],
            "type": "object",
          },
          "variants": {
            "items": {
              "$ref": "#/components/schemas/variantSchema",
            },
            "type": "array",
          },
        },
        "required": [
          "name",
          "projectId",
          "isEnabled",
          "isEnabledInCurrentEnvironment",
          "variant",
          "variants",
          "strategies",
        ],
        "type": "object",
      },
      "playgroundRequestSchema": {
        "description": "Data for the playground API to evaluate toggles",
        "properties": {
          "context": {
            "$ref": "#/components/schemas/sdkContextSchema",
            "description": "The context to use when evaluating toggles",
          },
          "environment": {
            "description": "The environment to evaluate toggles in.",
            "example": "development",
            "type": "string",
          },
          "projects": {
            "oneOf": [
              {
                "description": "A list of projects to check for toggles in.",
                "example": [
                  "my-project",
                ],
                "items": {
                  "type": "string",
                },
                "type": "array",
              },
              {
                "description": "Check toggles in all projects.",
                "enum": [
                  "*",
                ],
                "type": "string",
              },
            ],
          },
        },
        "required": [
          "environment",
          "context",
        ],
        "type": "object",
      },
      "playgroundResponseSchema": {
        "additionalProperties": false,
        "description": "The state of all features given the provided input.",
        "properties": {
          "features": {
            "description": "The list of features that have been evaluated.",
            "items": {
              "$ref": "#/components/schemas/playgroundFeatureSchema",
            },
            "type": "array",
          },
          "input": {
            "$ref": "#/components/schemas/playgroundRequestSchema",
            "description": "The given input used to evaluate the features.",
          },
        },
        "required": [
          "features",
          "input",
        ],
        "type": "object",
      },
      "playgroundSegmentSchema": {
        "additionalProperties": false,
        "properties": {
          "constraints": {
            "description": "The list of constraints in this segment.",
            "items": {
              "$ref": "#/components/schemas/playgroundConstraintSchema",
            },
            "type": "array",
          },
          "id": {
            "description": "The segment's id.",
            "type": "integer",
          },
          "name": {
            "description": "The name of the segment.",
            "example": "segment A",
            "type": "string",
          },
          "result": {
            "description": "Whether this was evaluated as true or false.",
            "type": "boolean",
          },
        },
        "required": [
          "name",
          "id",
          "constraints",
          "result",
        ],
        "type": "object",
      },
      "playgroundStrategySchema": {
        "additionalProperties": false,
        "properties": {
          "constraints": {
            "description": "The strategy's constraints and their evaluation results.",
            "items": {
              "$ref": "#/components/schemas/playgroundConstraintSchema",
            },
            "type": "array",
          },
          "disabled": {
            "description": "The strategy's status. Disabled strategies are not evaluated",
            "example": false,
            "nullable": true,
            "type": "boolean",
          },
          "id": {
            "description": "The strategy's id.",
            "type": "string",
          },
          "name": {
            "description": "The strategy's name.",
            "type": "string",
          },
          "parameters": {
            "$ref": "#/components/schemas/parametersSchema",
            "description": "The strategy's constraints and their evaluation results.",
            "example": {
              "myParam1": "param value",
            },
          },
          "result": {
            "anyOf": [
              {
                "additionalProperties": false,
                "properties": {
                  "enabled": {
                    "anyOf": [
                      {
                        "enum": [
                          false,
                        ],
                        "type": "boolean",
                      },
                      {
                        "enum": [
                          "unknown",
                        ],
                        "type": "string",
                      },
                    ],
                    "description": "Whether this strategy resolves to \`false\` or if it might resolve to \`true\`. Because Unleash can't evaluate the strategy, it can't say for certain whether it will be \`true\`, but if you have failing constraints or segments, it _can_ determine that your strategy would be \`false\`.",
                  },
                  "evaluationStatus": {
                    "description": "Signals that this strategy could not be evaluated. This is most likely because you're using a custom strategy that Unleash doesn't know about.",
                    "enum": [
                      "incomplete",
                    ],
                    "type": "string",
                  },
                },
                "required": [
                  "evaluationStatus",
                  "enabled",
                ],
                "type": "object",
              },
              {
                "additionalProperties": false,
                "properties": {
                  "enabled": {
                    "description": "Whether this strategy evaluates to true or not.",
                    "type": "boolean",
                  },
                  "evaluationStatus": {
                    "description": "Signals that this strategy was evaluated successfully.",
                    "enum": [
                      "complete",
                    ],
                    "type": "string",
                  },
                },
                "required": [
                  "evaluationStatus",
                  "enabled",
                ],
                "type": "object",
              },
            ],
            "description": "The strategy's evaluation result. If the strategy is a custom strategy that Unleash can't evaluate, \`evaluationStatus\` will be \`unknown\`. Otherwise, it will be \`true\` or \`false\`",
          },
          "segments": {
            "description": "The strategy's segments and their evaluation results.",
            "items": {
              "$ref": "#/components/schemas/playgroundSegmentSchema",
            },
            "type": "array",
          },
          "title": {
            "description": "Description of the feature's purpose.",
            "example": "Beta rollout",
            "type": "string",
          },
        },
        "required": [
          "id",
          "name",
          "result",
          "segments",
          "constraints",
          "parameters",
          "disabled",
        ],
        "type": "object",
      },
      "profileSchema": {
        "additionalProperties": false,
        "properties": {
          "features": {
            "items": {
              "$ref": "#/components/schemas/featureSchema",
            },
            "type": "array",
          },
          "projects": {
            "items": {
              "type": "string",
            },
            "type": "array",
          },
          "rootRole": {
            "$ref": "#/components/schemas/roleSchema",
          },
        },
        "required": [
          "rootRole",
          "projects",
          "features",
        ],
        "type": "object",
      },
      "projectEnvironmentSchema": {
        "description": "Add an environment to a project, optionally also sets if change requests are enabled for this environment on the project",
        "properties": {
          "changeRequestsEnabled": {
            "description": "Should change requests be enabled or not for this environment on the project",
            "example": true,
            "nullable": true,
            "type": "boolean",
          },
          "defaultStrategy": {
            "$ref": "#/components/schemas/createFeatureStrategySchema",
          },
          "environment": {
            "description": "The environment to add to the project",
            "example": "development",
            "type": "string",
          },
        },
        "required": [
          "environment",
        ],
        "type": "object",
      },
      "projectOverviewSchema": {
        "additionalProperties": false,
        "description": "A high-level overview of a project. It contains information such as project statistics, the name of the project, what members and what features it contains, etc.",
        "properties": {
          "defaultStickiness": {
            "description": "A default stickiness for the project affecting the default stickiness value for variants and Gradual Rollout strategy",
            "example": "userId",
            "type": "string",
          },
          "description": {
            "description": "Additional information about the project",
            "example": "DX squad feature release",
            "nullable": true,
            "type": "string",
          },
          "environments": {
            "description": "The environments that are enabled for this project",
            "example": [
              {
                "environment": "development",
              },
              {
                "defaultStrategy": {
                  "constraints": [],
                  "name": "flexibleRollout",
                  "parameters": {
                    "groupId": "stickytoggle",
                    "rollout": "50",
                    "stickiness": "customAppName",
                  },
                },
                "environment": "production",
              },
            ],
            "items": {
              "$ref": "#/components/schemas/projectEnvironmentSchema",
            },
            "type": "array",
          },
          "favorite": {
            "description": "\`true\` if the project was favorited, otherwise \`false\`.",
            "example": true,
            "type": "boolean",
          },
          "features": {
            "description": "The full list of features in this project (excluding archived features)",
            "items": {
              "$ref": "#/components/schemas/featureSchema",
            },
            "type": "array",
          },
          "health": {
            "description": "An indicator of the [project's health](https://docs.getunleash.io/reference/technical-debt#health-rating) on a scale from 0 to 100",
            "example": 50,
            "type": "number",
          },
          "members": {
            "description": "The number of members this project has",
            "example": 4,
            "type": "number",
          },
          "mode": {
            "description": "The project's [collaboration mode](https://docs.getunleash.io/reference/project-collaboration-mode). Determines whether non-project members can submit change requests or not.",
            "enum": [
              "open",
              "protected",
            ],
            "example": "open",
            "type": "string",
          },
          "name": {
            "description": "The name of this project",
            "example": "dx-squad",
            "type": "string",
          },
          "stats": {
            "$ref": "#/components/schemas/projectStatsSchema",
            "description": "Project statistics",
          },
          "updatedAt": {
            "example": "2023-02-10T08:36:35.262Z",
            "format": "date-time",
            "nullable": true,
            "type": "string",
          },
          "version": {
            "example": 1,
            "type": "number",
          },
        },
        "required": [
          "version",
          "name",
        ],
        "type": "object",
      },
      "projectSchema": {
        "additionalProperties": false,
        "description": "A definition of the project used for projects listing purposes",
        "properties": {
          "createdAt": {
            "format": "date-time",
            "type": "string",
          },
          "defaultStickiness": {
            "description": "A default stickiness for the project affecting the default stickiness value for variants and Gradual Rollout strategy",
            "example": "userId",
            "type": "string",
          },
          "description": {
            "description": "Additional information about the project",
            "example": "DX squad feature release",
            "nullable": true,
            "type": "string",
          },
          "favorite": {
            "description": "\`true\` if the project was favorited, otherwise \`false\`.",
            "example": true,
            "type": "boolean",
          },
          "featureCount": {
            "description": "The number of features this project has",
            "example": 10,
            "type": "number",
          },
          "health": {
            "description": "An indicator of the [project's health](https://docs.getunleash.io/reference/technical-debt#health-rating) on a scale from 0 to 100",
            "example": 50,
            "type": "number",
          },
          "id": {
            "description": "The id of this project",
            "example": "dx-squad",
            "type": "string",
          },
          "memberCount": {
            "description": "The number of members this project has",
            "example": 4,
            "type": "number",
          },
          "mode": {
            "description": "The project's [collaboration mode](https://docs.getunleash.io/reference/project-collaboration-mode). Determines whether non-project members can submit change requests or not.",
            "enum": [
              "open",
              "protected",
            ],
            "example": "open",
            "type": "string",
          },
          "name": {
            "description": "The name of this project",
            "example": "DX-Squad",
            "type": "string",
          },
          "updatedAt": {
            "format": "date-time",
            "nullable": true,
            "type": "string",
          },
        },
        "required": [
          "id",
          "name",
        ],
        "type": "object",
      },
      "projectStatsSchema": {
        "additionalProperties": false,
        "description": "Statistics for a project, including the average time to production, number of features created, the project activity and more.

Stats are divided into current and previous **windows**.
- The **current window** is the past 30 days.
- The **previous window** is the 30 days **before** the current window (from 60 to 30 days ago)",
        "properties": {
          "archivedCurrentWindow": {
            "description": "The number of feature toggles that were archived during the current window",
            "example": 5,
            "type": "number",
          },
          "archivedPastWindow": {
            "description": "The number of feature toggles that were archived during the previous window",
            "example": 5,
            "type": "number",
          },
          "avgTimeToProdCurrentWindow": {
            "description": "The average time from when a feature was created to when it was enabled in the "production" environment during the current window",
            "example": 10,
            "type": "number",
          },
          "createdCurrentWindow": {
            "description": "The number of feature toggles created during the current window",
            "example": 15,
            "type": "number",
          },
          "createdPastWindow": {
            "description": "The number of feature toggles created during the previous window",
            "example": 15,
            "type": "number",
          },
          "projectActivityCurrentWindow": {
            "description": "The number of project events that occurred during the current window",
            "example": 100,
            "type": "number",
          },
          "projectActivityPastWindow": {
            "description": "The number of project events that occurred during the previous window",
            "example": 100,
            "type": "number",
          },
          "projectMembersAddedCurrentWindow": {
            "description": "The number of members that were added to the project during the current window",
            "example": 1,
            "type": "number",
          },
        },
        "required": [
          "avgTimeToProdCurrentWindow",
          "createdCurrentWindow",
          "createdPastWindow",
          "archivedCurrentWindow",
          "archivedPastWindow",
          "projectActivityCurrentWindow",
          "projectActivityPastWindow",
          "projectMembersAddedCurrentWindow",
        ],
        "type": "object",
      },
      "projectsSchema": {
        "additionalProperties": false,
        "description": "An overview of all the projects in the Unleash instance",
        "properties": {
          "projects": {
            "description": "A list of projects in the Unleash instance",
            "items": {
              "$ref": "#/components/schemas/projectSchema",
            },
            "type": "array",
          },
          "version": {
            "type": "integer",
          },
        },
        "required": [
          "version",
          "projects",
        ],
        "type": "object",
      },
      "proxyClientSchema": {
        "properties": {
          "appName": {
            "description": "Name of the application using Unleash",
            "type": "string",
          },
          "environment": {
            "deprecated": true,
            "type": "string",
          },
          "instanceId": {
            "description": "Instance id for this application (typically hostname, podId or similar)",
            "type": "string",
          },
          "interval": {
            "description": "At which interval, in milliseconds, will this client be expected to send metrics",
            "type": "number",
          },
          "sdkVersion": {
            "description": "Optional field that describes the sdk version (name:version)",
            "type": "string",
          },
          "started": {
            "description": "When this client started. Should be reported as ISO8601 time.",
            "oneOf": [
              {
                "format": "date-time",
                "type": "string",
              },
              {
                "type": "number",
              },
            ],
          },
          "strategies": {
            "description": "List of strategies implemented by this application",
            "items": {
              "type": "string",
            },
            "type": "array",
          },
        },
        "required": [
          "appName",
          "interval",
          "started",
          "strategies",
        ],
        "type": "object",
      },
      "proxyFeatureSchema": {
        "additionalProperties": false,
        "properties": {
          "enabled": {
            "type": "boolean",
          },
          "impressionData": {
            "type": "boolean",
          },
          "name": {
            "type": "string",
          },
          "variant": {
            "additionalProperties": false,
            "properties": {
              "enabled": {
                "type": "boolean",
              },
              "name": {
                "type": "string",
              },
              "payload": {
                "additionalProperties": false,
                "properties": {
                  "type": {
                    "enum": [
                      "string",
                    ],
                    "type": "string",
                  },
                  "value": {
                    "type": "string",
                  },
                },
                "required": [
                  "type",
                  "value",
                ],
                "type": "object",
              },
            },
            "required": [
              "name",
              "enabled",
            ],
            "type": "object",
          },
        },
        "required": [
          "name",
          "enabled",
          "impressionData",
        ],
        "type": "object",
      },
      "proxyFeaturesSchema": {
        "additionalProperties": false,
        "properties": {
          "toggles": {
            "items": {
              "$ref": "#/components/schemas/proxyFeatureSchema",
            },
            "type": "array",
          },
        },
        "required": [
          "toggles",
        ],
        "type": "object",
      },
      "publicSignupTokenCreateSchema": {
        "additionalProperties": false,
        "description": "Used for creating a [public invite link](https://docs.getunleash.io/reference/public-signup#public-sign-up-tokens)",
        "properties": {
          "expiresAt": {
            "description": "The token's expiration date.",
            "format": "date-time",
            "type": "string",
          },
          "name": {
            "description": "The token's name.",
            "type": "string",
          },
        },
        "required": [
          "name",
          "expiresAt",
        ],
        "type": "object",
      },
      "publicSignupTokenSchema": {
        "additionalProperties": false,
        "description": "Used for transporting a [public invite link](https://docs.getunleash.io/reference/public-signup#public-sign-up-tokens)",
        "properties": {
          "createdAt": {
            "description": "When the token was created.",
            "example": "2023-04-12T11:13:31.960Z",
            "format": "date-time",
            "type": "string",
          },
          "createdBy": {
            "description": "The creator's email or username",
            "example": "someone@example.com",
            "nullable": true,
            "type": "string",
          },
          "enabled": {
            "description": "Whether the token is active. This property will always be \`false\` for a token that has expired.",
            "example": true,
            "type": "boolean",
          },
          "expiresAt": {
            "description": "The time when the token will expire.",
            "example": "2023-04-12T11:13:31.960Z",
            "format": "date-time",
            "type": "string",
          },
          "name": {
            "description": "The token's name. Only for displaying in the UI",
            "example": "Invite public viewers",
            "type": "string",
          },
          "role": {
            "$ref": "#/components/schemas/roleSchema",
            "description": "Users who sign up using this token will be given this role.",
          },
          "secret": {
            "description": "The actual value of the token. This is the part that is used by Unleash to create an invite link",
            "example": "a3c84b25409ea8ca1782ef17f94a42fc",
            "type": "string",
          },
          "url": {
            "description": "The public signup link for the token. Users who follow this link will be taken to a signup page where they can create an Unleash user.",
            "example": "https://sandbox.getunleash.io/enterprise/new-user?invite=a3c84b25409ea8ca1782ef17f94a42fc",
            "type": "string",
          },
          "users": {
            "description": "Array of users that have signed up using the token.",
            "items": {
              "$ref": "#/components/schemas/userSchema",
            },
            "nullable": true,
            "type": "array",
          },
        },
        "required": [
          "secret",
          "url",
          "name",
          "expiresAt",
          "createdAt",
          "createdBy",
          "enabled",
          "role",
        ],
        "type": "object",
      },
      "publicSignupTokenUpdateSchema": {
        "additionalProperties": false,
        "description": "Used by Unleash for updating a token's expiration date or, when deleting the invite link, it's status",
        "properties": {
          "enabled": {
            "description": "Whether the token is active or not.",
            "example": true,
            "type": "boolean",
          },
          "expiresAt": {
            "description": "The token's expiration date.",
            "example": "2023-04-11T15:46:56Z",
            "format": "date-time",
            "type": "string",
          },
        },
        "type": "object",
      },
      "publicSignupTokensSchema": {
        "additionalProperties": false,
        "description": "A wrapper object containing all the public signup tokens",
        "properties": {
          "tokens": {
            "description": "An array of all the public signup tokens",
            "example": [
              {
                "createdAt": "2023-04-12T11:13:31.960Z",
                "createdBy": "someone",
                "enabled": false,
                "expiresAt": "2023-04-12T11:13:31.960Z",
                "name": "Invite public viewers",
                "role": {
                  "id": 3,
                  "name": "Viewer",
                  "type": "root",
                },
                "secret": "a3c84b25409ea8ca1782ef17f94a42fc",
                "url": "https://my_unleash_instance/new-user?invite=a3c84b25409ea8ca1782ef17f94a42fc",
                "users": null,
              },
            ],
            "items": {
              "$ref": "#/components/schemas/publicSignupTokenSchema",
            },
            "type": "array",
          },
        },
        "required": [
          "tokens",
        ],
        "type": "object",
      },
      "pushVariantsSchema": {
        "properties": {
          "environments": {
            "items": {
              "type": "string",
            },
            "type": "array",
          },
          "variants": {
            "items": {
              "$ref": "#/components/schemas/variantSchema",
            },
            "type": "array",
          },
        },
        "type": "object",
      },
      "requestsPerSecondSchema": {
        "properties": {
          "data": {
            "properties": {
              "result": {
                "description": "An array of values per metric. Each one represents a line in the graph labeled by its metric name",
                "items": {
                  "properties": {
                    "metric": {
                      "description": "A key value set representing the metric",
                      "properties": {
                        "appName": {
                          "type": "string",
                        },
                        "endpoint": {
                          "type": "string",
                        },
                      },
                      "type": "object",
                    },
                    "values": {
                      "description": "An array of arrays. Each element of the array is an array of size 2 consisting of the 2 axis for the graph: in position zero the x axis represented as a number and position one the y axis represented as string",
                      "items": {
                        "items": {
                          "anyOf": [
                            {
                              "type": "string",
                            },
                            {
                              "type": "number",
                            },
                          ],
                        },
                        "type": "array",
                      },
                      "type": "array",
                    },
                  },
                  "type": "object",
                },
                "type": "array",
              },
              "resultType": {
                "type": "string",
              },
            },
            "type": "object",
          },
          "status": {
            "type": "string",
          },
        },
        "type": "object",
      },
      "requestsPerSecondSegmentedSchema": {
        "properties": {
          "adminMetrics": {
            "$ref": "#/components/schemas/requestsPerSecondSchema",
          },
          "clientMetrics": {
            "$ref": "#/components/schemas/requestsPerSecondSchema",
          },
        },
        "type": "object",
      },
      "resetPasswordSchema": {
        "additionalProperties": false,
        "properties": {
          "resetPasswordUrl": {
            "type": "string",
          },
        },
        "required": [
          "resetPasswordUrl",
        ],
        "type": "object",
      },
      "roleSchema": {
        "additionalProperties": false,
        "properties": {
          "description": {
            "type": "string",
          },
          "id": {
            "type": "number",
          },
          "name": {
            "type": "string",
          },
          "type": {
            "type": "string",
          },
        },
        "required": [
          "id",
          "type",
          "name",
        ],
        "type": "object",
      },
      "sdkContextSchema": {
        "additionalProperties": true,
        "description": "The Unleash context as modeled in client SDKs",
        "properties": {
          "appName": {
            "example": "My cool application.",
            "minLength": 1,
            "type": "string",
          },
          "currentTime": {
            "example": "2022-07-05T12:56:41+02:00",
            "format": "date-time",
            "type": "string",
          },
          "environment": {
            "deprecated": true,
            "type": "string",
          },
          "properties": {
            "additionalProperties": {
              "type": "string",
            },
            "example": {
              "customContextField": "this is one!",
              "otherCustomField": "3",
            },
            "type": "object",
          },
          "remoteAddress": {
            "example": "192.168.1.1",
            "type": "string",
          },
          "sessionId": {
            "example": "b65e7b23-fec0-4814-a129-0e9861ef18fc",
            "type": "string",
          },
          "userId": {
            "example": "username@provider.com",
            "type": "string",
          },
        },
        "required": [
          "appName",
        ],
        "type": "object",
      },
      "searchEventsSchema": {
        "description": "
        Search for events by type, project, feature, free-text query,
        or a combination thereof. Pass an empty object to fetch all events.
    ",
        "properties": {
          "feature": {
            "description": "Find events by feature toggle name (case-sensitive).",
            "type": "string",
          },
          "limit": {
            "default": 100,
            "maximum": 100,
            "minimum": 1,
            "type": "integer",
          },
          "offset": {
            "default": 0,
            "minimum": 0,
            "type": "integer",
          },
          "project": {
            "description": "Find events by project ID (case-sensitive).",
            "type": "string",
          },
          "query": {
            "description": "
                Find events by a free-text search query.
                The query will be matched against the event type,
                the username or email that created the event (if any),
                and the event data payload (if any).
            ",
            "type": "string",
          },
          "type": {
            "description": "Find events by event type (case-sensitive).",
            "type": "string",
          },
        },
        "type": "object",
      },
      "segmentSchema": {
        "additionalProperties": false,
        "description": "Represents a segment of users defined by a set of constraints.",
        "properties": {
          "constraints": {
            "description": "List of constraints that determine which users are part of the segment",
            "items": {
              "$ref": "#/components/schemas/constraintSchema",
            },
            "type": "array",
          },
          "description": {
            "description": "The description of the segment.",
            "example": "Segment A description",
            "nullable": true,
            "type": "string",
          },
          "id": {
            "description": "The segment's id.",
            "type": "number",
          },
          "name": {
            "description": "The name of the segment.",
            "example": "segment A",
            "type": "string",
          },
        },
        "required": [
          "id",
          "constraints",
        ],
        "type": "object",
      },
      "setStrategySortOrderSchema": {
        "items": {
          "additionalProperties": false,
          "properties": {
            "id": {
              "type": "string",
            },
            "sortOrder": {
              "type": "number",
            },
          },
          "required": [
            "id",
            "sortOrder",
          ],
          "type": "object",
        },
        "type": "array",
      },
      "setUiConfigSchema": {
        "additionalProperties": false,
        "properties": {
          "frontendSettings": {
            "additionalProperties": false,
            "properties": {
              "frontendApiOrigins": {
                "items": {
                  "type": "string",
                },
                "type": "array",
              },
            },
            "required": [
              "frontendApiOrigins",
            ],
            "type": "object",
          },
        },
        "type": "object",
      },
      "sortOrderSchema": {
        "additionalProperties": {
          "type": "number",
        },
        "type": "object",
      },
      "splashSchema": {
        "additionalProperties": false,
        "properties": {
          "seen": {
            "type": "boolean",
          },
          "splashId": {
            "type": "string",
          },
          "userId": {
            "type": "number",
          },
        },
        "required": [
          "userId",
          "splashId",
          "seen",
        ],
        "type": "object",
      },
      "stateSchema": {
        "additionalProperties": true,
        "deprecated": true,
        "description": "The state of the application used by export/import APIs which are deprecated in favor of the more fine grained /api/admin/export and /api/admin/import APIs",
        "properties": {
          "environments": {
            "items": {
              "$ref": "#/components/schemas/environmentSchema",
            },
            "type": "array",
          },
          "featureEnvironments": {
            "items": {
              "$ref": "#/components/schemas/featureEnvironmentSchema",
            },
            "type": "array",
          },
          "featureStrategies": {
            "items": {
              "$ref": "#/components/schemas/featureStrategySchema",
            },
            "type": "array",
          },
          "featureStrategySegments": {
            "items": {
              "$ref": "#/components/schemas/featureStrategySegmentSchema",
            },
            "type": "array",
          },
          "featureTags": {
            "items": {
              "$ref": "#/components/schemas/featureTagSchema",
            },
            "type": "array",
          },
          "features": {
            "items": {
              "$ref": "#/components/schemas/featureSchema",
            },
            "type": "array",
          },
          "projects": {
            "items": {
              "$ref": "#/components/schemas/projectSchema",
            },
            "type": "array",
          },
          "segments": {
            "items": {
              "$ref": "#/components/schemas/segmentSchema",
            },
            "type": "array",
          },
          "strategies": {
            "items": {
              "$ref": "#/components/schemas/strategySchema",
            },
            "type": "array",
          },
          "tagTypes": {
            "items": {
              "$ref": "#/components/schemas/tagTypeSchema",
            },
            "type": "array",
          },
          "tags": {
            "items": {
              "$ref": "#/components/schemas/tagSchema",
            },
            "type": "array",
          },
          "version": {
            "type": "integer",
          },
        },
        "required": [
          "version",
        ],
        "type": "object",
      },
      "strategiesSchema": {
        "additionalProperties": false,
        "properties": {
          "strategies": {
            "items": {
              "$ref": "#/components/schemas/strategySchema",
            },
            "type": "array",
          },
          "version": {
            "type": "integer",
          },
        },
        "required": [
          "version",
          "strategies",
        ],
        "type": "object",
      },
      "strategySchema": {
        "additionalProperties": false,
        "description": "The [activation strategy](https://docs.getunleash.io/reference/activation-strategies) schema",
        "properties": {
          "deprecated": {
            "description": "",
            "example": true,
            "type": "boolean",
          },
          "description": {
            "description": "A short description for the strategy",
            "example": "Gradual rollout to logged in users",
            "type": "string",
          },
          "displayName": {
            "description": "A human friendly name for the strategy",
            "example": "Gradual Rollout",
            "nullable": true,
            "type": "string",
          },
          "editable": {
            "description": "Determines whether the strategy allows for editing",
            "example": true,
            "type": "boolean",
          },
          "name": {
            "description": "The name or type of the strategy",
            "example": "flexibleRollout",
            "type": "string",
          },
          "parameters": {
            "description": "A list of relevant parameters for each strategy",
            "items": {
              "additionalProperties": false,
              "properties": {
                "description": {
                  "example": "Gradual rollout to logged in users",
                  "type": "string",
                },
                "name": {
                  "example": "percentage",
                  "type": "string",
                },
                "required": {
                  "example": true,
                  "type": "boolean",
                },
                "type": {
                  "example": "percentage",
                  "type": "string",
                },
              },
              "type": "object",
            },
            "type": "array",
          },
          "title": {
            "description": "An optional title for the strategy",
            "example": "GradualRollout - Prod25",
            "nullable": true,
            "type": "string",
          },
        },
        "required": [
          "name",
          "displayName",
          "description",
          "editable",
          "deprecated",
          "parameters",
        ],
        "type": "object",
      },
      "tagSchema": {
        "additionalProperties": false,
        "description": "Representation of a [tag](https://docs.getunleash.io/reference/tags)",
        "properties": {
          "type": {
            "default": "simple",
            "description": "The [type](https://docs.getunleash.io/reference/tags#tag-types) of the tag",
            "example": "simple",
            "maxLength": 50,
            "minLength": 2,
            "type": "string",
          },
          "value": {
            "description": "The value of the tag",
            "example": "a-tag-value",
            "maxLength": 50,
            "minLength": 2,
            "type": "string",
          },
        },
        "required": [
          "value",
          "type",
        ],
        "type": "object",
      },
      "tagTypeSchema": {
        "additionalProperties": false,
        "properties": {
          "description": {
            "type": "string",
          },
          "icon": {
            "nullable": true,
            "type": "string",
          },
          "name": {
            "type": "string",
          },
        },
        "required": [
          "name",
        ],
        "type": "object",
      },
      "tagTypesSchema": {
        "additionalProperties": false,
        "properties": {
          "tagTypes": {
            "items": {
              "$ref": "#/components/schemas/tagTypeSchema",
            },
            "type": "array",
          },
          "version": {
            "type": "integer",
          },
        },
        "required": [
          "version",
          "tagTypes",
        ],
        "type": "object",
      },
      "tagWithVersionSchema": {
        "additionalProperties": false,
        "properties": {
          "tag": {
            "$ref": "#/components/schemas/tagSchema",
          },
          "version": {
            "type": "integer",
          },
        },
        "required": [
          "version",
          "tag",
        ],
        "type": "object",
      },
      "tagsBulkAddSchema": {
        "additionalProperties": false,
        "description": "Represents tag changes to be applied to a list of features.",
        "properties": {
          "features": {
            "description": "The list of features that will be affected by the tag changes.",
            "items": {
              "minLength": 1,
              "type": "string",
            },
            "type": "array",
          },
          "tags": {
            "$ref": "#/components/schemas/updateTagsSchema",
            "description": "The tag changes to be applied to the features.",
          },
        },
        "required": [
          "features",
          "tags",
        ],
        "type": "object",
      },
      "tagsSchema": {
        "additionalProperties": false,
        "description": "A list of tags with a version number",
        "properties": {
          "tags": {
            "description": "A list of tags.",
            "items": {
              "$ref": "#/components/schemas/tagSchema",
            },
            "type": "array",
          },
          "version": {
            "description": "The version of the schema used to model the tags.",
            "type": "integer",
          },
        },
        "required": [
          "version",
          "tags",
        ],
        "type": "object",
      },
      "toggleMaintenanceSchema": {
        "properties": {
          "enabled": {
            "example": true,
            "type": "boolean",
          },
        },
        "required": [
          "enabled",
        ],
        "type": "object",
      },
      "tokenStringListSchema": {
        "additionalProperties": true,
        "description": "A list of unleash tokens to validate against known tokens",
        "properties": {
          "tokens": {
            "description": "Tokens that we want to get access information about",
            "example": [
              "aproject:development.randomstring",
              "[]:production.randomstring",
            ],
            "items": {
              "type": "string",
            },
            "type": "array",
          },
        },
        "required": [
          "tokens",
        ],
        "type": "object",
      },
      "tokenUserSchema": {
        "additionalProperties": false,
        "properties": {
          "createdBy": {
            "nullable": true,
            "type": "string",
          },
          "email": {
            "type": "string",
          },
          "id": {
            "type": "number",
          },
          "name": {
            "type": "string",
          },
          "role": {
            "$ref": "#/components/schemas/roleSchema",
          },
          "token": {
            "type": "string",
          },
        },
        "required": [
          "id",
          "name",
          "email",
          "token",
          "createdBy",
          "role",
        ],
        "type": "object",
      },
      "uiConfigSchema": {
        "additionalProperties": false,
        "properties": {
          "authenticationType": {
            "enum": [
              "open-source",
              "demo",
              "enterprise",
              "hosted",
              "custom",
              "none",
            ],
            "type": "string",
          },
          "baseUriPath": {
            "type": "string",
          },
          "disablePasswordAuth": {
            "type": "boolean",
          },
          "emailEnabled": {
            "type": "boolean",
          },
          "environment": {
            "type": "string",
          },
          "flags": {
            "additionalProperties": {
              "type": "boolean",
            },
            "type": "object",
          },
          "frontendApiOrigins": {
            "items": {
              "type": "string",
            },
            "type": "array",
          },
          "links": {
            "items": {
              "type": "object",
            },
            "type": "array",
          },
          "maintenanceMode": {
            "type": "boolean",
          },
          "name": {
            "type": "string",
          },
          "networkViewEnabled": {
            "type": "boolean",
          },
          "segmentValuesLimit": {
            "type": "number",
          },
          "slogan": {
            "type": "string",
          },
          "strategySegmentsLimit": {
            "type": "number",
          },
          "unleashUrl": {
            "type": "string",
          },
          "version": {
            "type": "string",
          },
          "versionInfo": {
            "$ref": "#/components/schemas/versionSchema",
          },
        },
        "required": [
          "version",
          "unleashUrl",
          "baseUriPath",
          "versionInfo",
        ],
        "type": "object",
      },
      "updateApiTokenSchema": {
        "properties": {
          "expiresAt": {
            "format": "date-time",
            "type": "string",
          },
        },
        "required": [
          "expiresAt",
        ],
        "type": "object",
      },
      "updateFeatureSchema": {
        "properties": {
          "archived": {
            "type": "boolean",
          },
          "constraints": {
            "items": {
              "$ref": "#/components/schemas/constraintSchema",
            },
            "type": "array",
          },
          "createdAt": {
            "format": "date-time",
            "type": "string",
          },
          "description": {
            "type": "string",
          },
          "impressionData": {
            "type": "boolean",
          },
          "name": {
            "type": "string",
          },
          "stale": {
            "type": "boolean",
          },
          "type": {
            "type": "string",
          },
        },
        "required": [
          "name",
        ],
        "type": "object",
      },
      "updateFeatureStrategySchema": {
        "properties": {
          "constraints": {
            "items": {
              "$ref": "#/components/schemas/constraintSchema",
            },
            "type": "array",
          },
          "disabled": {
            "description": "A toggle to disable the strategy. defaults to true. Disabled strategies are not evaluated or returned to the SDKs",
            "example": false,
            "nullable": true,
            "type": "boolean",
          },
          "name": {
            "type": "string",
          },
          "parameters": {
            "$ref": "#/components/schemas/parametersSchema",
          },
          "sortOrder": {
            "type": "number",
          },
          "title": {
            "description": "A descriptive title for the strategy",
            "example": "Gradual Rollout 25-Prod",
            "nullable": true,
            "type": "string",
          },
        },
        "type": "object",
      },
      "updateTagTypeSchema": {
        "properties": {
          "description": {
            "type": "string",
          },
          "icon": {
            "type": "string",
          },
        },
        "type": "object",
      },
      "updateTagsSchema": {
        "additionalProperties": false,
        "description": "Represents a set of changes to a feature's tags, such as adding or removing tags.",
        "example": {
          "addedTags": [
            {
              "type": "simple",
              "value": "tag-to-add",
            },
          ],
          "removedTags": [
            {
              "type": "simple",
              "value": "tag-to-remove",
            },
          ],
        },
        "properties": {
          "addedTags": {
            "description": "Tags to add to the feature.",
            "items": {
              "$ref": "#/components/schemas/tagSchema",
            },
            "type": "array",
          },
          "removedTags": {
            "description": "Tags to remove from the feature.",
            "items": {
              "$ref": "#/components/schemas/tagSchema",
            },
            "type": "array",
          },
        },
        "required": [
          "addedTags",
          "removedTags",
        ],
        "type": "object",
      },
      "updateUserSchema": {
        "additionalProperties": true,
        "properties": {
          "email": {
            "type": "string",
          },
          "name": {
            "type": "string",
          },
          "rootRole": {
            "type": "number",
          },
        },
        "type": "object",
      },
      "upsertContextFieldSchema": {
        "properties": {
          "description": {
            "type": "string",
          },
          "legalValues": {
            "items": {
              "$ref": "#/components/schemas/legalValueSchema",
            },
            "type": "array",
          },
          "name": {
            "type": "string",
          },
          "sortOrder": {
            "type": "number",
          },
          "stickiness": {
            "type": "boolean",
          },
        },
        "required": [
          "name",
        ],
        "type": "object",
      },
      "upsertSegmentSchema": {
        "description": "Represents a segment of users defined by a set of constraints.",
        "example": {
          "constraints": [
            {
              "contextName": "environment",
              "operator": "IN",
              "values": [
                "production",
                "staging",
              ],
            },
          ],
          "description": "segment description",
          "name": "segment name",
          "project": "optional project id",
        },
        "properties": {
          "constraints": {
            "description": "List of constraints that determine which users will be part of the segment",
            "items": {
              "$ref": "#/components/schemas/constraintSchema",
            },
            "type": "array",
          },
          "description": {
            "description": "The description of the segment.",
            "nullable": true,
            "type": "string",
          },
          "name": {
            "description": "The name of the segment.",
            "type": "string",
          },
          "project": {
            "description": "Project from where this segment will be accessible. If none is defined the segment will be global (i.e. accessible from any project).",
            "nullable": true,
            "type": "string",
          },
        },
        "required": [
          "name",
          "constraints",
        ],
        "type": "object",
      },
      "upsertStrategySchema": {
        "properties": {
          "description": {
            "type": "string",
          },
          "editable": {
            "type": "boolean",
          },
          "name": {
            "type": "string",
          },
          "parameters": {
            "items": {
              "properties": {
                "description": {
                  "type": "string",
                },
                "name": {
                  "type": "string",
                },
                "required": {
                  "type": "boolean",
                },
                "type": {
                  "type": "string",
                },
              },
              "type": "object",
            },
            "type": "array",
          },
        },
        "required": [
          "name",
        ],
        "type": "object",
      },
      "userSchema": {
        "additionalProperties": false,
        "properties": {
          "accountType": {
            "type": "string",
          },
          "createdAt": {
            "format": "date-time",
            "type": "string",
          },
          "email": {
            "type": "string",
          },
          "emailSent": {
            "type": "boolean",
          },
          "id": {
            "type": "number",
          },
          "imageUrl": {
            "type": "string",
          },
          "inviteLink": {
            "type": "string",
          },
          "isAPI": {
            "type": "boolean",
          },
          "loginAttempts": {
            "type": "number",
          },
          "name": {
            "type": "string",
          },
          "rootRole": {
            "type": "number",
          },
          "seenAt": {
            "format": "date-time",
            "nullable": true,
            "type": "string",
          },
          "username": {
            "type": "string",
          },
        },
        "required": [
          "id",
        ],
        "type": "object",
      },
      "usersGroupsBaseSchema": {
        "additionalProperties": false,
        "properties": {
          "groups": {
            "items": {
              "$ref": "#/components/schemas/groupSchema",
            },
            "type": "array",
          },
          "users": {
            "items": {
              "$ref": "#/components/schemas/userSchema",
            },
            "type": "array",
          },
        },
        "type": "object",
      },
      "usersSchema": {
        "additionalProperties": false,
        "properties": {
          "rootRoles": {
            "items": {
              "$ref": "#/components/schemas/roleSchema",
            },
            "type": "array",
          },
          "users": {
            "items": {
              "$ref": "#/components/schemas/userSchema",
            },
            "type": "array",
          },
        },
        "required": [
          "users",
        ],
        "type": "object",
      },
      "usersSearchSchema": {
        "items": {
          "$ref": "#/components/schemas/userSchema",
        },
        "type": "array",
      },
      "validatePasswordSchema": {
        "additionalProperties": false,
        "properties": {
          "password": {
            "type": "string",
          },
        },
        "required": [
          "password",
        ],
        "type": "object",
      },
      "validateTagTypeSchema": {
        "properties": {
          "tagType": {
            "$ref": "#/components/schemas/tagTypeSchema",
          },
          "valid": {
            "type": "boolean",
          },
        },
        "required": [
          "valid",
          "tagType",
        ],
        "type": "object",
      },
      "validatedEdgeTokensSchema": {
        "additionalProperties": false,
        "description": "A object containing a list of valid Unleash tokens.",
        "properties": {
          "tokens": {
            "description": "The list of Unleash token objects. Each object contains the token itself and some additional metadata.",
            "items": {
              "$ref": "#/components/schemas/edgeTokenSchema",
            },
            "type": "array",
          },
        },
        "required": [
          "tokens",
        ],
        "type": "object",
      },
      "variantSchema": {
        "additionalProperties": false,
        "properties": {
          "name": {
            "type": "string",
          },
          "overrides": {
            "items": {
              "$ref": "#/components/schemas/overrideSchema",
            },
            "type": "array",
          },
          "payload": {
            "properties": {
              "type": {
                "type": "string",
              },
              "value": {
                "type": "string",
              },
            },
            "required": [
              "type",
              "value",
            ],
            "type": "object",
          },
          "stickiness": {
            "type": "string",
          },
          "weight": {
            "type": "number",
          },
          "weightType": {
            "type": "string",
          },
        },
        "required": [
          "name",
          "weight",
        ],
        "type": "object",
      },
      "variantsSchema": {
        "items": {
          "$ref": "#/components/schemas/variantSchema",
        },
        "type": "array",
      },
      "versionSchema": {
        "additionalProperties": false,
        "properties": {
          "current": {
            "additionalProperties": false,
            "properties": {
              "enterprise": {
                "type": "string",
              },
              "oss": {
                "type": "string",
              },
            },
            "type": "object",
          },
          "instanceId": {
            "type": "string",
          },
          "isLatest": {
            "type": "boolean",
          },
          "latest": {
            "additionalProperties": false,
            "properties": {
              "enterprise": {
                "type": "string",
              },
              "oss": {
                "type": "string",
              },
            },
            "type": "object",
          },
        },
        "required": [
          "current",
          "latest",
          "isLatest",
          "instanceId",
        ],
        "type": "object",
      },
    },
    "securitySchemes": {
      "apiKey": {
        "in": "header",
        "name": "Authorization",
        "type": "apiKey",
      },
    },
  },
  "info": {
    "title": "Unleash API",
  },
  "openapi": "3.0.3",
  "paths": {
    "/api/admin/addons": {
      "get": {
        "description": "Retrieve all addons and providers that are defined on this Unleash instance.",
        "operationId": "getAddons",
        "responses": {
          "200": {
            "content": {
              "application/json": {
                "schema": {
                  "$ref": "#/components/schemas/addonsSchema",
                },
              },
            },
            "description": "addonsSchema",
          },
          "401": {
            "content": {
              "application/json": {
                "schema": {
                  "properties": {
                    "id": {
                      "description": "The ID of the error instance",
                      "example": "9c40958a-daac-400e-98fb-3bb438567008",
                      "type": "string",
                    },
                    "message": {
                      "description": "A description of what went wrong.",
                      "example": "You must log in to use Unleash. Your request had no authorization header, so we could not authorize you. Try logging in at /auth/simple/login.",
                      "type": "string",
                    },
                    "name": {
                      "description": "The name of the error kind",
                      "example": "AuthenticationRequired",
                      "type": "string",
                    },
                  },
                  "type": "object",
                },
              },
            },
            "description": "Authorization information is missing or invalid. Provide a valid API token as the \`authorization\` header, e.g. \`authorization:*.*.my-admin-token\`.",
          },
        },
        "summary": "Get all addons and providers",
        "tags": [
          "Addons",
        ],
      },
      "post": {
        "description": "Create an addon instance. The addon must use one of the providers available on this Unleash instance.",
        "operationId": "createAddon",
        "requestBody": {
          "content": {
            "application/json": {
              "schema": {
                "$ref": "#/components/schemas/addonCreateUpdateSchema",
              },
            },
          },
          "description": "addonCreateUpdateSchema",
          "required": true,
        },
        "responses": {
          "200": {
            "content": {
              "application/json": {
                "schema": {
                  "$ref": "#/components/schemas/addonSchema",
                },
              },
            },
            "description": "addonSchema",
          },
          "400": {
            "content": {
              "application/json": {
                "schema": {
                  "properties": {
                    "id": {
                      "description": "The ID of the error instance",
                      "example": "9c40958a-daac-400e-98fb-3bb438567008",
                      "type": "string",
                    },
                    "message": {
                      "description": "A description of what went wrong.",
                      "example": "The request payload you provided doesn't conform to the schema. The .parameters property should be object. You sent [].",
                      "type": "string",
                    },
                    "name": {
                      "description": "The name of the error kind",
                      "example": "ValidationError",
                      "type": "string",
                    },
                  },
                  "type": "object",
                },
              },
            },
            "description": "The request data does not match what we expect.",
          },
          "401": {
            "content": {
              "application/json": {
                "schema": {
                  "properties": {
                    "id": {
                      "description": "The ID of the error instance",
                      "example": "9c40958a-daac-400e-98fb-3bb438567008",
                      "type": "string",
                    },
                    "message": {
                      "description": "A description of what went wrong.",
                      "example": "You must log in to use Unleash. Your request had no authorization header, so we could not authorize you. Try logging in at /auth/simple/login.",
                      "type": "string",
                    },
                    "name": {
                      "description": "The name of the error kind",
                      "example": "AuthenticationRequired",
                      "type": "string",
                    },
                  },
                  "type": "object",
                },
              },
            },
            "description": "Authorization information is missing or invalid. Provide a valid API token as the \`authorization\` header, e.g. \`authorization:*.*.my-admin-token\`.",
          },
          "403": {
            "content": {
              "application/json": {
                "schema": {
                  "properties": {
                    "id": {
                      "description": "The ID of the error instance",
                      "example": "9c40958a-daac-400e-98fb-3bb438567008",
                      "type": "string",
                    },
                    "message": {
                      "description": "A description of what went wrong.",
                      "example": "You need the "UPDATE_ADDON" permission to perform this action in the "development" environment.",
                      "type": "string",
                    },
                    "name": {
                      "description": "The name of the error kind",
                      "example": "NoAccessError",
                      "type": "string",
                    },
                  },
                  "type": "object",
                },
              },
            },
            "description": "User credentials are valid but does not have enough privileges to execute this operation",
          },
          "413": {
            "content": {
              "application/json": {
                "schema": {
                  "properties": {
                    "id": {
                      "description": "The ID of the error instance",
                      "example": "9c40958a-daac-400e-98fb-3bb438567008",
                      "type": "string",
                    },
                    "message": {
                      "description": "A description of what went wrong.",
                      "example": "You provided more data than we can handle. Unleash accepts at most X MB.",
                      "type": "string",
                    },
                    "name": {
                      "description": "The name of the error kind",
                      "example": "ContentTooLarge",
                      "type": "string",
                    },
                  },
                  "type": "object",
                },
              },
            },
            "description": "The request body is larger than what we accept. By default we only accept bodies of 100kB or less",
          },
          "415": {
            "content": {
              "application/json": {
                "schema": {
                  "properties": {
                    "id": {
                      "description": "The ID of the error instance",
                      "example": "9c40958a-daac-400e-98fb-3bb438567008",
                      "type": "string",
                    },
                    "message": {
                      "description": "A description of what went wrong.",
                      "example": "We do not accept the content-type you provided (application/xml). Try using one of the content-types we do accept instead (application/json) and make sure the body is in the corresponding format.",
                      "type": "string",
                    },
                    "name": {
                      "description": "The name of the error kind",
                      "example": "ContentTypeerror",
                      "type": "string",
                    },
                  },
                  "type": "object",
                },
              },
            },
            "description": "The operation does not support request payloads of the provided type. Please ensure that you're using one of the listed payload types and that you have specified the right content type in the "content-type" header.",
          },
        },
        "summary": "Create a new addon",
        "tags": [
          "Addons",
        ],
      },
    },
    "/api/admin/addons/{id}": {
      "delete": {
        "description": "Delete the addon specified by the ID in the request path.",
        "operationId": "deleteAddon",
        "parameters": [
          {
            "in": "path",
            "name": "id",
            "required": true,
            "schema": {
              "type": "string",
            },
          },
        ],
        "responses": {
          "200": {
            "description": "This response has no body.",
          },
          "401": {
            "content": {
              "application/json": {
                "schema": {
                  "properties": {
                    "id": {
                      "description": "The ID of the error instance",
                      "example": "9c40958a-daac-400e-98fb-3bb438567008",
                      "type": "string",
                    },
                    "message": {
                      "description": "A description of what went wrong.",
                      "example": "You must log in to use Unleash. Your request had no authorization header, so we could not authorize you. Try logging in at /auth/simple/login.",
                      "type": "string",
                    },
                    "name": {
                      "description": "The name of the error kind",
                      "example": "AuthenticationRequired",
                      "type": "string",
                    },
                  },
                  "type": "object",
                },
              },
            },
            "description": "Authorization information is missing or invalid. Provide a valid API token as the \`authorization\` header, e.g. \`authorization:*.*.my-admin-token\`.",
          },
          "403": {
            "content": {
              "application/json": {
                "schema": {
                  "properties": {
                    "id": {
                      "description": "The ID of the error instance",
                      "example": "9c40958a-daac-400e-98fb-3bb438567008",
                      "type": "string",
                    },
                    "message": {
                      "description": "A description of what went wrong.",
                      "example": "You need the "UPDATE_ADDON" permission to perform this action in the "development" environment.",
                      "type": "string",
                    },
                    "name": {
                      "description": "The name of the error kind",
                      "example": "NoAccessError",
                      "type": "string",
                    },
                  },
                  "type": "object",
                },
              },
            },
            "description": "User credentials are valid but does not have enough privileges to execute this operation",
          },
          "404": {
            "content": {
              "application/json": {
                "schema": {
                  "properties": {
                    "id": {
                      "description": "The ID of the error instance",
                      "example": "9c40958a-daac-400e-98fb-3bb438567008",
                      "type": "string",
                    },
                    "message": {
                      "description": "A description of what went wrong.",
                      "example": "Could not find the addon with ID "12345".",
                      "type": "string",
                    },
                    "name": {
                      "description": "The name of the error kind",
                      "example": "NotFoundError",
                      "type": "string",
                    },
                  },
                  "type": "object",
                },
              },
            },
            "description": "The requested resource was not found.",
          },
        },
        "summary": "Delete an addon",
        "tags": [
          "Addons",
        ],
      },
      "get": {
        "description": "Retrieve information about the addon whose ID matches the ID in the request URL.",
        "operationId": "getAddon",
        "parameters": [
          {
            "in": "path",
            "name": "id",
            "required": true,
            "schema": {
              "type": "string",
            },
          },
        ],
        "responses": {
          "200": {
            "content": {
              "application/json": {
                "schema": {
                  "$ref": "#/components/schemas/addonSchema",
                },
              },
            },
            "description": "addonSchema",
          },
          "401": {
            "content": {
              "application/json": {
                "schema": {
                  "properties": {
                    "id": {
                      "description": "The ID of the error instance",
                      "example": "9c40958a-daac-400e-98fb-3bb438567008",
                      "type": "string",
                    },
                    "message": {
                      "description": "A description of what went wrong.",
                      "example": "You must log in to use Unleash. Your request had no authorization header, so we could not authorize you. Try logging in at /auth/simple/login.",
                      "type": "string",
                    },
                    "name": {
                      "description": "The name of the error kind",
                      "example": "AuthenticationRequired",
                      "type": "string",
                    },
                  },
                  "type": "object",
                },
              },
            },
            "description": "Authorization information is missing or invalid. Provide a valid API token as the \`authorization\` header, e.g. \`authorization:*.*.my-admin-token\`.",
          },
        },
        "summary": "Get a specific addon",
        "tags": [
          "Addons",
        ],
      },
      "put": {
        "description": "Update the addon with a specific ID. Any fields in the update object will be updated. Properties that are not included in the update object will not be affected. To empty a property, pass \`null\` as that property's value.

Note: passing \`null\` as a value for the description property will set it to an empty string.",
        "operationId": "updateAddon",
        "parameters": [
          {
            "in": "path",
            "name": "id",
            "required": true,
            "schema": {
              "type": "string",
            },
          },
        ],
        "requestBody": {
          "content": {
            "application/json": {
              "schema": {
                "$ref": "#/components/schemas/addonCreateUpdateSchema",
              },
            },
          },
          "description": "addonCreateUpdateSchema",
          "required": true,
        },
        "responses": {
          "200": {
            "content": {
              "application/json": {
                "schema": {
                  "$ref": "#/components/schemas/addonSchema",
                },
              },
            },
            "description": "addonSchema",
          },
          "400": {
            "content": {
              "application/json": {
                "schema": {
                  "properties": {
                    "id": {
                      "description": "The ID of the error instance",
                      "example": "9c40958a-daac-400e-98fb-3bb438567008",
                      "type": "string",
                    },
                    "message": {
                      "description": "A description of what went wrong.",
                      "example": "The request payload you provided doesn't conform to the schema. The .parameters property should be object. You sent [].",
                      "type": "string",
                    },
                    "name": {
                      "description": "The name of the error kind",
                      "example": "ValidationError",
                      "type": "string",
                    },
                  },
                  "type": "object",
                },
              },
            },
            "description": "The request data does not match what we expect.",
          },
          "401": {
            "content": {
              "application/json": {
                "schema": {
                  "properties": {
                    "id": {
                      "description": "The ID of the error instance",
                      "example": "9c40958a-daac-400e-98fb-3bb438567008",
                      "type": "string",
                    },
                    "message": {
                      "description": "A description of what went wrong.",
                      "example": "You must log in to use Unleash. Your request had no authorization header, so we could not authorize you. Try logging in at /auth/simple/login.",
                      "type": "string",
                    },
                    "name": {
                      "description": "The name of the error kind",
                      "example": "AuthenticationRequired",
                      "type": "string",
                    },
                  },
                  "type": "object",
                },
              },
            },
            "description": "Authorization information is missing or invalid. Provide a valid API token as the \`authorization\` header, e.g. \`authorization:*.*.my-admin-token\`.",
          },
          "403": {
            "content": {
              "application/json": {
                "schema": {
                  "properties": {
                    "id": {
                      "description": "The ID of the error instance",
                      "example": "9c40958a-daac-400e-98fb-3bb438567008",
                      "type": "string",
                    },
                    "message": {
                      "description": "A description of what went wrong.",
                      "example": "You need the "UPDATE_ADDON" permission to perform this action in the "development" environment.",
                      "type": "string",
                    },
                    "name": {
                      "description": "The name of the error kind",
                      "example": "NoAccessError",
                      "type": "string",
                    },
                  },
                  "type": "object",
                },
              },
            },
            "description": "User credentials are valid but does not have enough privileges to execute this operation",
          },
          "404": {
            "content": {
              "application/json": {
                "schema": {
                  "properties": {
                    "id": {
                      "description": "The ID of the error instance",
                      "example": "9c40958a-daac-400e-98fb-3bb438567008",
                      "type": "string",
                    },
                    "message": {
                      "description": "A description of what went wrong.",
                      "example": "Could not find the addon with ID "12345".",
                      "type": "string",
                    },
                    "name": {
                      "description": "The name of the error kind",
                      "example": "NotFoundError",
                      "type": "string",
                    },
                  },
                  "type": "object",
                },
              },
            },
            "description": "The requested resource was not found.",
          },
          "413": {
            "content": {
              "application/json": {
                "schema": {
                  "properties": {
                    "id": {
                      "description": "The ID of the error instance",
                      "example": "9c40958a-daac-400e-98fb-3bb438567008",
                      "type": "string",
                    },
                    "message": {
                      "description": "A description of what went wrong.",
                      "example": "You provided more data than we can handle. Unleash accepts at most X MB.",
                      "type": "string",
                    },
                    "name": {
                      "description": "The name of the error kind",
                      "example": "ContentTooLarge",
                      "type": "string",
                    },
                  },
                  "type": "object",
                },
              },
            },
            "description": "The request body is larger than what we accept. By default we only accept bodies of 100kB or less",
          },
          "415": {
            "content": {
              "application/json": {
                "schema": {
                  "properties": {
                    "id": {
                      "description": "The ID of the error instance",
                      "example": "9c40958a-daac-400e-98fb-3bb438567008",
                      "type": "string",
                    },
                    "message": {
                      "description": "A description of what went wrong.",
                      "example": "We do not accept the content-type you provided (application/xml). Try using one of the content-types we do accept instead (application/json) and make sure the body is in the corresponding format.",
                      "type": "string",
                    },
                    "name": {
                      "description": "The name of the error kind",
                      "example": "ContentTypeerror",
                      "type": "string",
                    },
                  },
                  "type": "object",
                },
              },
            },
            "description": "The operation does not support request payloads of the provided type. Please ensure that you're using one of the listed payload types and that you have specified the right content type in the "content-type" header.",
          },
        },
        "summary": "Update an addon",
        "tags": [
          "Addons",
        ],
      },
    },
    "/api/admin/api-tokens": {
      "get": {
        "operationId": "getAllApiTokens",
        "responses": {
          "200": {
            "content": {
              "application/json": {
                "schema": {
                  "$ref": "#/components/schemas/apiTokensSchema",
                },
              },
            },
            "description": "apiTokensSchema",
          },
        },
        "tags": [
          "API tokens",
        ],
      },
      "post": {
        "operationId": "createApiToken",
        "requestBody": {
          "content": {
            "application/json": {
              "schema": {
                "$ref": "#/components/schemas/createApiTokenSchema",
              },
            },
          },
          "description": "createApiTokenSchema",
          "required": true,
        },
        "responses": {
          "201": {
            "content": {
              "application/json": {
                "schema": {
                  "$ref": "#/components/schemas/apiTokenSchema",
                },
              },
            },
            "description": "The resource was successfully created.",
            "headers": {
              "location": {
                "description": "The location of the newly created resource.",
                "schema": {
                  "format": "uri",
                  "type": "string",
                },
              },
            },
          },
        },
        "tags": [
          "API tokens",
        ],
      },
    },
    "/api/admin/api-tokens/{token}": {
      "delete": {
        "operationId": "deleteApiToken",
        "parameters": [
          {
            "in": "path",
            "name": "token",
            "required": true,
            "schema": {
              "type": "string",
            },
          },
        ],
        "responses": {
          "200": {
            "description": "This response has no body.",
          },
        },
        "tags": [
          "API tokens",
        ],
      },
      "put": {
        "operationId": "updateApiToken",
        "parameters": [
          {
            "in": "path",
            "name": "token",
            "required": true,
            "schema": {
              "type": "string",
            },
          },
        ],
        "requestBody": {
          "content": {
            "application/json": {
              "schema": {
                "$ref": "#/components/schemas/updateApiTokenSchema",
              },
            },
          },
          "description": "updateApiTokenSchema",
          "required": true,
        },
        "responses": {
          "200": {
            "description": "This response has no body.",
          },
        },
        "tags": [
          "API tokens",
        ],
      },
    },
    "/api/admin/archive/features": {
      "get": {
        "deprecated": true,
        "operationId": "getArchivedFeatures",
        "responses": {
          "200": {
            "content": {
              "application/json": {
                "schema": {
                  "$ref": "#/components/schemas/featuresSchema",
                },
              },
            },
            "description": "featuresSchema",
          },
        },
        "tags": [
          "Archive",
        ],
      },
    },
    "/api/admin/archive/features/{projectId}": {
      "get": {
        "deprecated": true,
        "operationId": "getArchivedFeaturesByProjectId",
        "parameters": [
          {
            "in": "path",
            "name": "projectId",
            "required": true,
            "schema": {
              "type": "string",
            },
          },
        ],
        "responses": {
          "200": {
            "content": {
              "application/json": {
                "schema": {
                  "$ref": "#/components/schemas/featuresSchema",
                },
              },
            },
            "description": "featuresSchema",
          },
        },
        "tags": [
          "Archive",
        ],
      },
    },
    "/api/admin/archive/revive/{featureName}": {
      "post": {
        "operationId": "reviveFeature",
        "parameters": [
          {
            "in": "path",
            "name": "featureName",
            "required": true,
            "schema": {
              "type": "string",
            },
          },
        ],
        "responses": {
          "200": {
            "description": "This response has no body.",
          },
        },
        "tags": [
          "Archive",
        ],
      },
    },
    "/api/admin/archive/{featureName}": {
      "delete": {
        "operationId": "deleteFeature",
        "parameters": [
          {
            "in": "path",
            "name": "featureName",
            "required": true,
            "schema": {
              "type": "string",
            },
          },
        ],
        "responses": {
          "200": {
            "description": "This response has no body.",
          },
        },
        "tags": [
          "Archive",
        ],
      },
    },
    "/api/admin/client-metrics/features/{name}": {
      "get": {
        "description": "Separate counts for yes (enabled), no (disabled), as well as how many times each variant was selected during the last hour",
        "operationId": "getFeatureUsageSummary",
        "parameters": [
          {
            "in": "path",
            "name": "name",
            "required": true,
            "schema": {
              "type": "string",
            },
          },
        ],
        "responses": {
          "200": {
            "content": {
              "application/json": {
                "schema": {
                  "$ref": "#/components/schemas/featureUsageSchema",
                },
              },
            },
            "description": "featureUsageSchema",
          },
          "401": {
            "content": {
              "application/json": {
                "schema": {
                  "properties": {
                    "id": {
                      "description": "The ID of the error instance",
                      "example": "9c40958a-daac-400e-98fb-3bb438567008",
                      "type": "string",
                    },
                    "message": {
                      "description": "A description of what went wrong.",
                      "example": "You must log in to use Unleash. Your request had no authorization header, so we could not authorize you. Try logging in at /auth/simple/login.",
                      "type": "string",
                    },
                    "name": {
                      "description": "The name of the error kind",
                      "example": "AuthenticationRequired",
                      "type": "string",
                    },
                  },
                  "type": "object",
                },
              },
            },
            "description": "Authorization information is missing or invalid. Provide a valid API token as the \`authorization\` header, e.g. \`authorization:*.*.my-admin-token\`.",
          },
          "403": {
            "content": {
              "application/json": {
                "schema": {
                  "properties": {
                    "id": {
                      "description": "The ID of the error instance",
                      "example": "9c40958a-daac-400e-98fb-3bb438567008",
                      "type": "string",
                    },
                    "message": {
                      "description": "A description of what went wrong.",
                      "example": "You need the "UPDATE_ADDON" permission to perform this action in the "development" environment.",
                      "type": "string",
                    },
                    "name": {
                      "description": "The name of the error kind",
                      "example": "NoAccessError",
                      "type": "string",
                    },
                  },
                  "type": "object",
                },
              },
            },
            "description": "User credentials are valid but does not have enough privileges to execute this operation",
          },
          "404": {
            "content": {
              "application/json": {
                "schema": {
                  "properties": {
                    "id": {
                      "description": "The ID of the error instance",
                      "example": "9c40958a-daac-400e-98fb-3bb438567008",
                      "type": "string",
                    },
                    "message": {
                      "description": "A description of what went wrong.",
                      "example": "Could not find the addon with ID "12345".",
                      "type": "string",
                    },
                    "name": {
                      "description": "The name of the error kind",
                      "example": "NotFoundError",
                      "type": "string",
                    },
                  },
                  "type": "object",
                },
              },
            },
            "description": "The requested resource was not found.",
          },
        },
        "summary": "Last hour of usage and a list of applications that have reported seeing this feature toggle",
        "tags": [
          "Metrics",
        ],
      },
    },
    "/api/admin/client-metrics/features/{name}/raw": {
      "get": {
        "operationId": "getRawFeatureMetrics",
        "parameters": [
          {
            "in": "path",
            "name": "name",
            "required": true,
            "schema": {
              "type": "string",
            },
          },
        ],
        "responses": {
          "200": {
            "content": {
              "application/json": {
                "schema": {
                  "$ref": "#/components/schemas/featureMetricsSchema",
                },
              },
            },
            "description": "featureMetricsSchema",
          },
          "401": {
            "content": {
              "application/json": {
                "schema": {
                  "properties": {
                    "id": {
                      "description": "The ID of the error instance",
                      "example": "9c40958a-daac-400e-98fb-3bb438567008",
                      "type": "string",
                    },
                    "message": {
                      "description": "A description of what went wrong.",
                      "example": "You must log in to use Unleash. Your request had no authorization header, so we could not authorize you. Try logging in at /auth/simple/login.",
                      "type": "string",
                    },
                    "name": {
                      "description": "The name of the error kind",
                      "example": "AuthenticationRequired",
                      "type": "string",
                    },
                  },
                  "type": "object",
                },
              },
            },
            "description": "Authorization information is missing or invalid. Provide a valid API token as the \`authorization\` header, e.g. \`authorization:*.*.my-admin-token\`.",
          },
          "403": {
            "content": {
              "application/json": {
                "schema": {
                  "properties": {
                    "id": {
                      "description": "The ID of the error instance",
                      "example": "9c40958a-daac-400e-98fb-3bb438567008",
                      "type": "string",
                    },
                    "message": {
                      "description": "A description of what went wrong.",
                      "example": "You need the "UPDATE_ADDON" permission to perform this action in the "development" environment.",
                      "type": "string",
                    },
                    "name": {
                      "description": "The name of the error kind",
                      "example": "NoAccessError",
                      "type": "string",
                    },
                  },
                  "type": "object",
                },
              },
            },
            "description": "User credentials are valid but does not have enough privileges to execute this operation",
          },
          "404": {
            "content": {
              "application/json": {
                "schema": {
                  "properties": {
                    "id": {
                      "description": "The ID of the error instance",
                      "example": "9c40958a-daac-400e-98fb-3bb438567008",
                      "type": "string",
                    },
                    "message": {
                      "description": "A description of what went wrong.",
                      "example": "Could not find the addon with ID "12345".",
                      "type": "string",
                    },
                    "name": {
                      "description": "The name of the error kind",
                      "example": "NotFoundError",
                      "type": "string",
                    },
                  },
                  "type": "object",
                },
              },
            },
            "description": "The requested resource was not found.",
          },
        },
        "summary": "Feature usage metrics for the last 48 hours, grouped by hour",
        "tags": [
          "Metrics",
        ],
      },
    },
    "/api/admin/constraints/validate": {
      "post": {
        "operationId": "validateConstraint",
        "requestBody": {
          "content": {
            "application/json": {
              "schema": {
                "$ref": "#/components/schemas/constraintSchema",
              },
            },
          },
          "description": "constraintSchema",
          "required": true,
        },
        "responses": {
          "204": {
            "description": "validConstraint",
          },
          "400": {
            "description": "invalidConstraint",
          },
        },
        "tags": [
          "Features",
        ],
      },
    },
    "/api/admin/context": {
      "get": {
        "operationId": "getContextFields",
        "responses": {
          "200": {
            "content": {
              "application/json": {
                "schema": {
                  "$ref": "#/components/schemas/contextFieldsSchema",
                },
              },
            },
            "description": "contextFieldsSchema",
          },
        },
        "tags": [
          "Context",
        ],
      },
      "post": {
        "operationId": "createContextField",
        "requestBody": {
          "content": {
            "application/json": {
              "schema": {
                "$ref": "#/components/schemas/upsertContextFieldSchema",
              },
            },
          },
          "description": "upsertContextFieldSchema",
          "required": true,
        },
        "responses": {
          "201": {
            "content": {
              "application/json": {
                "schema": {
                  "$ref": "#/components/schemas/contextFieldSchema",
                },
              },
            },
            "description": "The resource was successfully created.",
            "headers": {
              "location": {
                "description": "The location of the newly created resource.",
                "schema": {
                  "format": "uri",
                  "type": "string",
                },
              },
            },
          },
        },
        "tags": [
          "Context",
        ],
      },
    },
    "/api/admin/context/validate": {
      "post": {
        "operationId": "validate",
        "requestBody": {
          "content": {
            "application/json": {
              "schema": {
                "$ref": "#/components/schemas/nameSchema",
              },
            },
          },
          "description": "nameSchema",
          "required": true,
        },
        "responses": {
          "200": {
            "description": "This response has no body.",
          },
        },
        "tags": [
          "Context",
        ],
      },
    },
    "/api/admin/context/{contextField}": {
      "delete": {
        "operationId": "deleteContextField",
        "parameters": [
          {
            "in": "path",
            "name": "contextField",
            "required": true,
            "schema": {
              "type": "string",
            },
          },
        ],
        "responses": {
          "200": {
            "description": "This response has no body.",
          },
        },
        "tags": [
          "Context",
        ],
      },
      "get": {
        "operationId": "getContextField",
        "parameters": [
          {
            "in": "path",
            "name": "contextField",
            "required": true,
            "schema": {
              "type": "string",
            },
          },
        ],
        "responses": {
          "200": {
            "content": {
              "application/json": {
                "schema": {
                  "$ref": "#/components/schemas/contextFieldSchema",
                },
              },
            },
            "description": "contextFieldSchema",
          },
        },
        "tags": [
          "Context",
        ],
      },
      "put": {
        "operationId": "updateContextField",
        "parameters": [
          {
            "in": "path",
            "name": "contextField",
            "required": true,
            "schema": {
              "type": "string",
            },
          },
        ],
        "requestBody": {
          "content": {
            "application/json": {
              "schema": {
                "$ref": "#/components/schemas/upsertContextFieldSchema",
              },
            },
          },
          "description": "upsertContextFieldSchema",
          "required": true,
        },
        "responses": {
          "200": {
            "description": "This response has no body.",
          },
        },
        "tags": [
          "Context",
        ],
      },
    },
    "/api/admin/environments": {
      "get": {
        "description": "Retrieves all environments that exist in this Unleash instance.",
        "operationId": "getAllEnvironments",
        "responses": {
          "200": {
            "content": {
              "application/json": {
                "schema": {
                  "$ref": "#/components/schemas/environmentsSchema",
                },
              },
            },
            "description": "environmentsSchema",
          },
          "401": {
            "content": {
              "application/json": {
                "schema": {
                  "properties": {
                    "id": {
                      "description": "The ID of the error instance",
                      "example": "9c40958a-daac-400e-98fb-3bb438567008",
                      "type": "string",
                    },
                    "message": {
                      "description": "A description of what went wrong.",
                      "example": "You must log in to use Unleash. Your request had no authorization header, so we could not authorize you. Try logging in at /auth/simple/login.",
                      "type": "string",
                    },
                    "name": {
                      "description": "The name of the error kind",
                      "example": "AuthenticationRequired",
                      "type": "string",
                    },
                  },
                  "type": "object",
                },
              },
            },
            "description": "Authorization information is missing or invalid. Provide a valid API token as the \`authorization\` header, e.g. \`authorization:*.*.my-admin-token\`.",
          },
          "403": {
            "content": {
              "application/json": {
                "schema": {
                  "properties": {
                    "id": {
                      "description": "The ID of the error instance",
                      "example": "9c40958a-daac-400e-98fb-3bb438567008",
                      "type": "string",
                    },
                    "message": {
                      "description": "A description of what went wrong.",
                      "example": "You need the "UPDATE_ADDON" permission to perform this action in the "development" environment.",
                      "type": "string",
                    },
                    "name": {
                      "description": "The name of the error kind",
                      "example": "NoAccessError",
                      "type": "string",
                    },
                  },
                  "type": "object",
                },
              },
            },
            "description": "User credentials are valid but does not have enough privileges to execute this operation",
          },
        },
        "summary": "Get all environments",
        "tags": [
          "Environments",
        ],
      },
    },
    "/api/admin/environments/project/{projectId}": {
      "get": {
        "description": "Gets the environments that are available for this project. An environment is available for a project if enabled in the [project configuration](https://docs.getunleash.io/reference/environments#step-1-enable-new-environments-for-your-project)",
        "operationId": "getProjectEnvironments",
        "parameters": [
          {
            "in": "path",
            "name": "projectId",
            "required": true,
            "schema": {
              "type": "string",
            },
          },
        ],
        "responses": {
          "200": {
            "content": {
              "application/json": {
                "schema": {
                  "$ref": "#/components/schemas/environmentsProjectSchema",
                },
              },
            },
            "description": "environmentsProjectSchema",
          },
          "401": {
            "content": {
              "application/json": {
                "schema": {
                  "properties": {
                    "id": {
                      "description": "The ID of the error instance",
                      "example": "9c40958a-daac-400e-98fb-3bb438567008",
                      "type": "string",
                    },
                    "message": {
                      "description": "A description of what went wrong.",
                      "example": "You must log in to use Unleash. Your request had no authorization header, so we could not authorize you. Try logging in at /auth/simple/login.",
                      "type": "string",
                    },
                    "name": {
                      "description": "The name of the error kind",
                      "example": "AuthenticationRequired",
                      "type": "string",
                    },
                  },
                  "type": "object",
                },
              },
            },
            "description": "Authorization information is missing or invalid. Provide a valid API token as the \`authorization\` header, e.g. \`authorization:*.*.my-admin-token\`.",
          },
          "403": {
            "content": {
              "application/json": {
                "schema": {
                  "properties": {
                    "id": {
                      "description": "The ID of the error instance",
                      "example": "9c40958a-daac-400e-98fb-3bb438567008",
                      "type": "string",
                    },
                    "message": {
                      "description": "A description of what went wrong.",
                      "example": "You need the "UPDATE_ADDON" permission to perform this action in the "development" environment.",
                      "type": "string",
                    },
                    "name": {
                      "description": "The name of the error kind",
                      "example": "NoAccessError",
                      "type": "string",
                    },
                  },
                  "type": "object",
                },
              },
            },
            "description": "User credentials are valid but does not have enough privileges to execute this operation",
          },
          "404": {
            "content": {
              "application/json": {
                "schema": {
                  "properties": {
                    "id": {
                      "description": "The ID of the error instance",
                      "example": "9c40958a-daac-400e-98fb-3bb438567008",
                      "type": "string",
                    },
                    "message": {
                      "description": "A description of what went wrong.",
                      "example": "Could not find the addon with ID "12345".",
                      "type": "string",
                    },
                    "name": {
                      "description": "The name of the error kind",
                      "example": "NotFoundError",
                      "type": "string",
                    },
                  },
                  "type": "object",
                },
              },
            },
            "description": "The requested resource was not found.",
          },
        },
        "summary": "Get the environments available to a project",
        "tags": [
          "Environments",
        ],
      },
    },
    "/api/admin/environments/sort-order": {
      "put": {
        "description": "Updates sort orders for the named environments. Environments not specified are unaffected.",
        "operationId": "updateSortOrder",
        "requestBody": {
          "content": {
            "application/json": {
              "schema": {
                "$ref": "#/components/schemas/sortOrderSchema",
              },
            },
          },
          "description": "sortOrderSchema",
          "required": true,
        },
        "responses": {
          "200": {
            "description": "This response has no body.",
          },
          "401": {
            "content": {
              "application/json": {
                "schema": {
                  "properties": {
                    "id": {
                      "description": "The ID of the error instance",
                      "example": "9c40958a-daac-400e-98fb-3bb438567008",
                      "type": "string",
                    },
                    "message": {
                      "description": "A description of what went wrong.",
                      "example": "You must log in to use Unleash. Your request had no authorization header, so we could not authorize you. Try logging in at /auth/simple/login.",
                      "type": "string",
                    },
                    "name": {
                      "description": "The name of the error kind",
                      "example": "AuthenticationRequired",
                      "type": "string",
                    },
                  },
                  "type": "object",
                },
              },
            },
            "description": "Authorization information is missing or invalid. Provide a valid API token as the \`authorization\` header, e.g. \`authorization:*.*.my-admin-token\`.",
          },
          "403": {
            "content": {
              "application/json": {
                "schema": {
                  "properties": {
                    "id": {
                      "description": "The ID of the error instance",
                      "example": "9c40958a-daac-400e-98fb-3bb438567008",
                      "type": "string",
                    },
                    "message": {
                      "description": "A description of what went wrong.",
                      "example": "You need the "UPDATE_ADDON" permission to perform this action in the "development" environment.",
                      "type": "string",
                    },
                    "name": {
                      "description": "The name of the error kind",
                      "example": "NoAccessError",
                      "type": "string",
                    },
                  },
                  "type": "object",
                },
              },
            },
            "description": "User credentials are valid but does not have enough privileges to execute this operation",
          },
          "404": {
            "content": {
              "application/json": {
                "schema": {
                  "properties": {
                    "id": {
                      "description": "The ID of the error instance",
                      "example": "9c40958a-daac-400e-98fb-3bb438567008",
                      "type": "string",
                    },
                    "message": {
                      "description": "A description of what went wrong.",
                      "example": "Could not find the addon with ID "12345".",
                      "type": "string",
                    },
                    "name": {
                      "description": "The name of the error kind",
                      "example": "NotFoundError",
                      "type": "string",
                    },
                  },
                  "type": "object",
                },
              },
            },
            "description": "The requested resource was not found.",
          },
        },
        "summary": "Update environment sort orders",
        "tags": [
          "Environments",
        ],
      },
    },
    "/api/admin/environments/{name}": {
      "get": {
        "description": "Retrieves the environment with \`name\` if it exists in this Unleash instance",
        "operationId": "getEnvironment",
        "parameters": [
          {
            "in": "path",
            "name": "name",
            "required": true,
            "schema": {
              "type": "string",
            },
          },
        ],
        "responses": {
          "200": {
            "content": {
              "application/json": {
                "schema": {
                  "$ref": "#/components/schemas/environmentSchema",
                },
              },
            },
            "description": "environmentSchema",
          },
          "401": {
            "content": {
              "application/json": {
                "schema": {
                  "properties": {
                    "id": {
                      "description": "The ID of the error instance",
                      "example": "9c40958a-daac-400e-98fb-3bb438567008",
                      "type": "string",
                    },
                    "message": {
                      "description": "A description of what went wrong.",
                      "example": "You must log in to use Unleash. Your request had no authorization header, so we could not authorize you. Try logging in at /auth/simple/login.",
                      "type": "string",
                    },
                    "name": {
                      "description": "The name of the error kind",
                      "example": "AuthenticationRequired",
                      "type": "string",
                    },
                  },
                  "type": "object",
                },
              },
            },
            "description": "Authorization information is missing or invalid. Provide a valid API token as the \`authorization\` header, e.g. \`authorization:*.*.my-admin-token\`.",
          },
          "403": {
            "content": {
              "application/json": {
                "schema": {
                  "properties": {
                    "id": {
                      "description": "The ID of the error instance",
                      "example": "9c40958a-daac-400e-98fb-3bb438567008",
                      "type": "string",
                    },
                    "message": {
                      "description": "A description of what went wrong.",
                      "example": "You need the "UPDATE_ADDON" permission to perform this action in the "development" environment.",
                      "type": "string",
                    },
                    "name": {
                      "description": "The name of the error kind",
                      "example": "NoAccessError",
                      "type": "string",
                    },
                  },
                  "type": "object",
                },
              },
            },
            "description": "User credentials are valid but does not have enough privileges to execute this operation",
          },
          "404": {
            "content": {
              "application/json": {
                "schema": {
                  "properties": {
                    "id": {
                      "description": "The ID of the error instance",
                      "example": "9c40958a-daac-400e-98fb-3bb438567008",
                      "type": "string",
                    },
                    "message": {
                      "description": "A description of what went wrong.",
                      "example": "Could not find the addon with ID "12345".",
                      "type": "string",
                    },
                    "name": {
                      "description": "The name of the error kind",
                      "example": "NotFoundError",
                      "type": "string",
                    },
                  },
                  "type": "object",
                },
              },
            },
            "description": "The requested resource was not found.",
          },
        },
        "summary": "Get the environment with \`name\`",
        "tags": [
          "Environments",
        ],
      },
    },
    "/api/admin/environments/{name}/off": {
      "post": {
        "description": "Removes this environment from the list of available environments for projects to use",
        "operationId": "toggleEnvironmentOff",
        "parameters": [
          {
            "in": "path",
            "name": "name",
            "required": true,
            "schema": {
              "type": "string",
            },
          },
        ],
        "responses": {
          "204": {
            "description": "This response has no body.",
          },
          "401": {
            "content": {
              "application/json": {
                "schema": {
                  "properties": {
                    "id": {
                      "description": "The ID of the error instance",
                      "example": "9c40958a-daac-400e-98fb-3bb438567008",
                      "type": "string",
                    },
                    "message": {
                      "description": "A description of what went wrong.",
                      "example": "You must log in to use Unleash. Your request had no authorization header, so we could not authorize you. Try logging in at /auth/simple/login.",
                      "type": "string",
                    },
                    "name": {
                      "description": "The name of the error kind",
                      "example": "AuthenticationRequired",
                      "type": "string",
                    },
                  },
                  "type": "object",
                },
              },
            },
            "description": "Authorization information is missing or invalid. Provide a valid API token as the \`authorization\` header, e.g. \`authorization:*.*.my-admin-token\`.",
          },
          "403": {
            "content": {
              "application/json": {
                "schema": {
                  "properties": {
                    "id": {
                      "description": "The ID of the error instance",
                      "example": "9c40958a-daac-400e-98fb-3bb438567008",
                      "type": "string",
                    },
                    "message": {
                      "description": "A description of what went wrong.",
                      "example": "You need the "UPDATE_ADDON" permission to perform this action in the "development" environment.",
                      "type": "string",
                    },
                    "name": {
                      "description": "The name of the error kind",
                      "example": "NoAccessError",
                      "type": "string",
                    },
                  },
                  "type": "object",
                },
              },
            },
            "description": "User credentials are valid but does not have enough privileges to execute this operation",
          },
          "404": {
            "content": {
              "application/json": {
                "schema": {
                  "properties": {
                    "id": {
                      "description": "The ID of the error instance",
                      "example": "9c40958a-daac-400e-98fb-3bb438567008",
                      "type": "string",
                    },
                    "message": {
                      "description": "A description of what went wrong.",
                      "example": "Could not find the addon with ID "12345".",
                      "type": "string",
                    },
                    "name": {
                      "description": "The name of the error kind",
                      "example": "NotFoundError",
                      "type": "string",
                    },
                  },
                  "type": "object",
                },
              },
            },
            "description": "The requested resource was not found.",
          },
        },
        "summary": "Toggle the environment with \`name\` off",
        "tags": [
          "Environments",
        ],
      },
    },
    "/api/admin/environments/{name}/on": {
      "post": {
        "description": "Makes it possible to enable this environment for a project. An environment must first be globally enabled using this endpoint before it can be enabled for a project",
        "operationId": "toggleEnvironmentOn",
        "parameters": [
          {
            "in": "path",
            "name": "name",
            "required": true,
            "schema": {
              "type": "string",
            },
          },
        ],
        "responses": {
          "204": {
            "description": "This response has no body.",
          },
          "401": {
            "content": {
              "application/json": {
                "schema": {
                  "properties": {
                    "id": {
                      "description": "The ID of the error instance",
                      "example": "9c40958a-daac-400e-98fb-3bb438567008",
                      "type": "string",
                    },
                    "message": {
                      "description": "A description of what went wrong.",
                      "example": "You must log in to use Unleash. Your request had no authorization header, so we could not authorize you. Try logging in at /auth/simple/login.",
                      "type": "string",
                    },
                    "name": {
                      "description": "The name of the error kind",
                      "example": "AuthenticationRequired",
                      "type": "string",
                    },
                  },
                  "type": "object",
                },
              },
            },
            "description": "Authorization information is missing or invalid. Provide a valid API token as the \`authorization\` header, e.g. \`authorization:*.*.my-admin-token\`.",
          },
          "403": {
            "content": {
              "application/json": {
                "schema": {
                  "properties": {
                    "id": {
                      "description": "The ID of the error instance",
                      "example": "9c40958a-daac-400e-98fb-3bb438567008",
                      "type": "string",
                    },
                    "message": {
                      "description": "A description of what went wrong.",
                      "example": "You need the "UPDATE_ADDON" permission to perform this action in the "development" environment.",
                      "type": "string",
                    },
                    "name": {
                      "description": "The name of the error kind",
                      "example": "NoAccessError",
                      "type": "string",
                    },
                  },
                  "type": "object",
                },
              },
            },
            "description": "User credentials are valid but does not have enough privileges to execute this operation",
          },
          "404": {
            "content": {
              "application/json": {
                "schema": {
                  "properties": {
                    "id": {
                      "description": "The ID of the error instance",
                      "example": "9c40958a-daac-400e-98fb-3bb438567008",
                      "type": "string",
                    },
                    "message": {
                      "description": "A description of what went wrong.",
                      "example": "Could not find the addon with ID "12345".",
                      "type": "string",
                    },
                    "name": {
                      "description": "The name of the error kind",
                      "example": "NotFoundError",
                      "type": "string",
                    },
                  },
                  "type": "object",
                },
              },
            },
            "description": "The requested resource was not found.",
          },
        },
        "summary": "Toggle the environment with \`name\` on",
        "tags": [
          "Environments",
        ],
      },
    },
    "/api/admin/events": {
      "get": {
        "description": "Returns **the last 100** events from the Unleash instance when called without a query parameter. When called with a \`project\` parameter, returns **all events** for the specified project.

If the provided project does not exist, the list of events will be empty.",
        "operationId": "getEvents",
        "parameters": [
          {
            "description": "The name of the project whose events you want to retrieve",
            "in": "query",
            "name": "project",
            "schema": {
              "type": "string",
            },
          },
        ],
        "responses": {
          "200": {
            "content": {
              "application/json": {
                "schema": {
                  "$ref": "#/components/schemas/eventsSchema",
                },
              },
            },
            "description": "eventsSchema",
          },
          "401": {
            "content": {
              "application/json": {
                "schema": {
                  "properties": {
                    "id": {
                      "description": "The ID of the error instance",
                      "example": "9c40958a-daac-400e-98fb-3bb438567008",
                      "type": "string",
                    },
                    "message": {
                      "description": "A description of what went wrong.",
                      "example": "You must log in to use Unleash. Your request had no authorization header, so we could not authorize you. Try logging in at /auth/simple/login.",
                      "type": "string",
                    },
                    "name": {
                      "description": "The name of the error kind",
                      "example": "AuthenticationRequired",
                      "type": "string",
                    },
                  },
                  "type": "object",
                },
              },
            },
            "description": "Authorization information is missing or invalid. Provide a valid API token as the \`authorization\` header, e.g. \`authorization:*.*.my-admin-token\`.",
          },
        },
        "summary": "Get the most recent events from the Unleash instance or all events related to a project.",
        "tags": [
          "Events",
        ],
      },
    },
    "/api/admin/events/search": {
      "post": {
        "operationId": "searchEvents",
        "requestBody": {
          "content": {
            "application/json": {
              "schema": {
                "$ref": "#/components/schemas/searchEventsSchema",
              },
            },
          },
          "description": "searchEventsSchema",
          "required": true,
        },
        "responses": {
          "200": {
            "content": {
              "application/json": {
                "schema": {
                  "$ref": "#/components/schemas/eventsSchema",
                },
              },
            },
            "description": "eventsSchema",
          },
        },
        "tags": [
          "Events",
        ],
      },
    },
    "/api/admin/events/{featureName}": {
      "get": {
        "description": "Returns all events related to the specified feature toggle. If the feature toggle does not exist, the list of events will be empty.",
        "operationId": "getEventsForToggle",
        "parameters": [
          {
            "in": "path",
            "name": "featureName",
            "required": true,
            "schema": {
              "type": "string",
            },
          },
        ],
        "responses": {
          "200": {
            "content": {
              "application/json": {
                "schema": {
                  "$ref": "#/components/schemas/featureEventsSchema",
                },
              },
            },
            "description": "featureEventsSchema",
          },
          "401": {
            "content": {
              "application/json": {
                "schema": {
                  "properties": {
                    "id": {
                      "description": "The ID of the error instance",
                      "example": "9c40958a-daac-400e-98fb-3bb438567008",
                      "type": "string",
                    },
                    "message": {
                      "description": "A description of what went wrong.",
                      "example": "You must log in to use Unleash. Your request had no authorization header, so we could not authorize you. Try logging in at /auth/simple/login.",
                      "type": "string",
                    },
                    "name": {
                      "description": "The name of the error kind",
                      "example": "AuthenticationRequired",
                      "type": "string",
                    },
                  },
                  "type": "object",
                },
              },
            },
            "description": "Authorization information is missing or invalid. Provide a valid API token as the \`authorization\` header, e.g. \`authorization:*.*.my-admin-token\`.",
          },
        },
        "summary": "Get all events related to a specific feature toggle.",
        "tags": [
          "Events",
        ],
      },
    },
    "/api/admin/feature-types": {
      "get": {
        "operationId": "getAllFeatureTypes",
        "responses": {
          "200": {
            "content": {
              "application/json": {
                "schema": {
                  "$ref": "#/components/schemas/featureTypesSchema",
                },
              },
            },
            "description": "featureTypesSchema",
          },
        },
        "tags": [
          "Features",
        ],
      },
    },
    "/api/admin/features": {
      "get": {
        "deprecated": true,
        "operationId": "getAllToggles",
        "responses": {
          "200": {
            "content": {
              "application/json": {
                "schema": {
                  "$ref": "#/components/schemas/featuresSchema",
                },
              },
            },
            "description": "featuresSchema",
          },
        },
        "tags": [
          "Features",
        ],
      },
    },
    "/api/admin/features-batch/export": {
      "post": {
        "operationId": "exportFeatures",
        "requestBody": {
          "content": {
            "application/json": {
              "schema": {
                "$ref": "#/components/schemas/exportQuerySchema",
              },
            },
          },
          "description": "exportQuerySchema",
          "required": true,
        },
        "responses": {
          "200": {
            "content": {
              "application/json": {
                "schema": {
                  "$ref": "#/components/schemas/exportResultSchema",
                },
              },
            },
            "description": "exportResultSchema",
          },
        },
        "tags": [
          "Unstable",
        ],
      },
    },
    "/api/admin/features-batch/import": {
      "post": {
        "description": "Unleash toggles exported from a different instance can be imported into a new project and environment",
        "operationId": "importToggles",
        "requestBody": {
          "content": {
            "application/json": {
              "schema": {
                "$ref": "#/components/schemas/importTogglesSchema",
              },
            },
          },
          "description": "importTogglesSchema",
          "required": true,
        },
        "responses": {
          "200": {
            "description": "This response has no body.",
          },
        },
        "summary": "Import feature toggles for an environment in the project",
        "tags": [
          "Unstable",
        ],
      },
    },
    "/api/admin/features-batch/validate": {
      "post": {
        "description": "Unleash toggles exported from a different instance can be imported into a new project and environment",
        "operationId": "validateImport",
        "requestBody": {
          "content": {
            "application/json": {
              "schema": {
                "$ref": "#/components/schemas/importTogglesSchema",
              },
            },
          },
          "description": "importTogglesSchema",
          "required": true,
        },
        "responses": {
          "200": {
            "content": {
              "application/json": {
                "schema": {
                  "$ref": "#/components/schemas/importTogglesValidateSchema",
                },
              },
            },
            "description": "importTogglesValidateSchema",
          },
        },
        "summary": "Validate import of feature toggles for an environment in the project",
        "tags": [
          "Unstable",
        ],
      },
    },
    "/api/admin/features/validate": {
      "post": {
        "operationId": "validateFeature",
        "responses": {
          "200": {
            "description": "This response has no body.",
          },
        },
        "tags": [
          "Features",
        ],
      },
    },
    "/api/admin/features/{featureName}/tags": {
      "get": {
        "description": "Retrieves all the tags for a feature name. If the feature does not exist it returns an empty list.",
        "operationId": "listTags",
        "parameters": [
          {
            "in": "path",
            "name": "featureName",
            "required": true,
            "schema": {
              "type": "string",
            },
          },
        ],
        "responses": {
          "200": {
            "content": {
              "application/json": {
                "schema": {
                  "$ref": "#/components/schemas/tagsSchema",
                },
              },
            },
            "description": "tagsSchema",
          },
          "401": {
            "content": {
              "application/json": {
                "schema": {
                  "properties": {
                    "id": {
                      "description": "The ID of the error instance",
                      "example": "9c40958a-daac-400e-98fb-3bb438567008",
                      "type": "string",
                    },
                    "message": {
                      "description": "A description of what went wrong.",
                      "example": "You must log in to use Unleash. Your request had no authorization header, so we could not authorize you. Try logging in at /auth/simple/login.",
                      "type": "string",
                    },
                    "name": {
                      "description": "The name of the error kind",
                      "example": "AuthenticationRequired",
                      "type": "string",
                    },
                  },
                  "type": "object",
                },
              },
            },
            "description": "Authorization information is missing or invalid. Provide a valid API token as the \`authorization\` header, e.g. \`authorization:*.*.my-admin-token\`.",
          },
          "403": {
            "content": {
              "application/json": {
                "schema": {
                  "properties": {
                    "id": {
                      "description": "The ID of the error instance",
                      "example": "9c40958a-daac-400e-98fb-3bb438567008",
                      "type": "string",
                    },
                    "message": {
                      "description": "A description of what went wrong.",
                      "example": "You need the "UPDATE_ADDON" permission to perform this action in the "development" environment.",
                      "type": "string",
                    },
                    "name": {
                      "description": "The name of the error kind",
                      "example": "NoAccessError",
                      "type": "string",
                    },
                  },
                  "type": "object",
                },
              },
            },
            "description": "User credentials are valid but does not have enough privileges to execute this operation",
          },
          "404": {
            "content": {
              "application/json": {
                "schema": {
                  "properties": {
                    "id": {
                      "description": "The ID of the error instance",
                      "example": "9c40958a-daac-400e-98fb-3bb438567008",
                      "type": "string",
                    },
                    "message": {
                      "description": "A description of what went wrong.",
                      "example": "Could not find the addon with ID "12345".",
                      "type": "string",
                    },
                    "name": {
                      "description": "The name of the error kind",
                      "example": "NotFoundError",
                      "type": "string",
                    },
                  },
                  "type": "object",
                },
              },
            },
            "description": "The requested resource was not found.",
          },
        },
        "summary": "Get all tags for a feature.",
        "tags": [
          "Features",
        ],
      },
      "post": {
        "description": "Adds a tag to a feature if the feature and tag type exist in the system. The operation is idempotent, so adding an existing tag will result in a successful response.",
        "operationId": "addTag",
        "parameters": [
          {
            "in": "path",
            "name": "featureName",
            "required": true,
            "schema": {
              "type": "string",
            },
          },
        ],
        "requestBody": {
          "content": {
            "application/json": {
              "schema": {
                "$ref": "#/components/schemas/tagSchema",
              },
            },
          },
          "description": "tagSchema",
          "required": true,
        },
        "responses": {
          "201": {
            "content": {
              "application/json": {
                "schema": {
                  "$ref": "#/components/schemas/tagSchema",
                },
              },
            },
            "description": "The resource was successfully created.",
            "headers": {
              "location": {
                "description": "The location of the newly created resource.",
                "schema": {
                  "format": "uri",
                  "type": "string",
                },
              },
            },
          },
          "400": {
            "content": {
              "application/json": {
                "schema": {
                  "properties": {
                    "id": {
                      "description": "The ID of the error instance",
                      "example": "9c40958a-daac-400e-98fb-3bb438567008",
                      "type": "string",
                    },
                    "message": {
                      "description": "A description of what went wrong.",
                      "example": "The request payload you provided doesn't conform to the schema. The .parameters property should be object. You sent [].",
                      "type": "string",
                    },
                    "name": {
                      "description": "The name of the error kind",
                      "example": "ValidationError",
                      "type": "string",
                    },
                  },
                  "type": "object",
                },
              },
            },
            "description": "The request data does not match what we expect.",
          },
          "401": {
            "content": {
              "application/json": {
                "schema": {
                  "properties": {
                    "id": {
                      "description": "The ID of the error instance",
                      "example": "9c40958a-daac-400e-98fb-3bb438567008",
                      "type": "string",
                    },
                    "message": {
                      "description": "A description of what went wrong.",
                      "example": "You must log in to use Unleash. Your request had no authorization header, so we could not authorize you. Try logging in at /auth/simple/login.",
                      "type": "string",
                    },
                    "name": {
                      "description": "The name of the error kind",
                      "example": "AuthenticationRequired",
                      "type": "string",
                    },
                  },
                  "type": "object",
                },
              },
            },
            "description": "Authorization information is missing or invalid. Provide a valid API token as the \`authorization\` header, e.g. \`authorization:*.*.my-admin-token\`.",
          },
          "403": {
            "content": {
              "application/json": {
                "schema": {
                  "properties": {
                    "id": {
                      "description": "The ID of the error instance",
                      "example": "9c40958a-daac-400e-98fb-3bb438567008",
                      "type": "string",
                    },
                    "message": {
                      "description": "A description of what went wrong.",
                      "example": "You need the "UPDATE_ADDON" permission to perform this action in the "development" environment.",
                      "type": "string",
                    },
                    "name": {
                      "description": "The name of the error kind",
                      "example": "NoAccessError",
                      "type": "string",
                    },
                  },
                  "type": "object",
                },
              },
            },
            "description": "User credentials are valid but does not have enough privileges to execute this operation",
          },
          "404": {
            "content": {
              "application/json": {
                "schema": {
                  "properties": {
                    "id": {
                      "description": "The ID of the error instance",
                      "example": "9c40958a-daac-400e-98fb-3bb438567008",
                      "type": "string",
                    },
                    "message": {
                      "description": "A description of what went wrong.",
                      "example": "Could not find the addon with ID "12345".",
                      "type": "string",
                    },
                    "name": {
                      "description": "The name of the error kind",
                      "example": "NotFoundError",
                      "type": "string",
                    },
                  },
                  "type": "object",
                },
              },
            },
            "description": "The requested resource was not found.",
          },
        },
        "summary": "Adds a tag to a feature.",
        "tags": [
          "Features",
        ],
      },
      "put": {
        "description": "Receives a list of tags to add and a list of tags to remove that are mandatory but can be empty. All tags under addedTags are first added to the feature and then all tags under removedTags are removed from the feature.",
        "operationId": "updateTags",
        "parameters": [
          {
            "in": "path",
            "name": "featureName",
            "required": true,
            "schema": {
              "type": "string",
            },
          },
        ],
        "requestBody": {
          "content": {
            "application/json": {
              "schema": {
                "$ref": "#/components/schemas/updateTagsSchema",
              },
            },
          },
          "description": "updateTagsSchema",
          "required": true,
        },
        "responses": {
          "200": {
            "content": {
              "application/json": {
                "schema": {
                  "$ref": "#/components/schemas/tagsSchema",
                },
              },
            },
            "description": "The resource was successfully created.",
            "headers": {
              "location": {
                "description": "The location of the newly created resource.",
                "schema": {
                  "format": "uri",
                  "type": "string",
                },
              },
            },
          },
          "400": {
            "content": {
              "application/json": {
                "schema": {
                  "properties": {
                    "id": {
                      "description": "The ID of the error instance",
                      "example": "9c40958a-daac-400e-98fb-3bb438567008",
                      "type": "string",
                    },
                    "message": {
                      "description": "A description of what went wrong.",
                      "example": "The request payload you provided doesn't conform to the schema. The .parameters property should be object. You sent [].",
                      "type": "string",
                    },
                    "name": {
                      "description": "The name of the error kind",
                      "example": "ValidationError",
                      "type": "string",
                    },
                  },
                  "type": "object",
                },
              },
            },
            "description": "The request data does not match what we expect.",
          },
          "401": {
            "content": {
              "application/json": {
                "schema": {
                  "properties": {
                    "id": {
                      "description": "The ID of the error instance",
                      "example": "9c40958a-daac-400e-98fb-3bb438567008",
                      "type": "string",
                    },
                    "message": {
                      "description": "A description of what went wrong.",
                      "example": "You must log in to use Unleash. Your request had no authorization header, so we could not authorize you. Try logging in at /auth/simple/login.",
                      "type": "string",
                    },
                    "name": {
                      "description": "The name of the error kind",
                      "example": "AuthenticationRequired",
                      "type": "string",
                    },
                  },
                  "type": "object",
                },
              },
            },
            "description": "Authorization information is missing or invalid. Provide a valid API token as the \`authorization\` header, e.g. \`authorization:*.*.my-admin-token\`.",
          },
          "403": {
            "content": {
              "application/json": {
                "schema": {
                  "properties": {
                    "id": {
                      "description": "The ID of the error instance",
                      "example": "9c40958a-daac-400e-98fb-3bb438567008",
                      "type": "string",
                    },
                    "message": {
                      "description": "A description of what went wrong.",
                      "example": "You need the "UPDATE_ADDON" permission to perform this action in the "development" environment.",
                      "type": "string",
                    },
                    "name": {
                      "description": "The name of the error kind",
                      "example": "NoAccessError",
                      "type": "string",
                    },
                  },
                  "type": "object",
                },
              },
            },
            "description": "User credentials are valid but does not have enough privileges to execute this operation",
          },
          "404": {
            "content": {
              "application/json": {
                "schema": {
                  "properties": {
                    "id": {
                      "description": "The ID of the error instance",
                      "example": "9c40958a-daac-400e-98fb-3bb438567008",
                      "type": "string",
                    },
                    "message": {
                      "description": "A description of what went wrong.",
                      "example": "Could not find the addon with ID "12345".",
                      "type": "string",
                    },
                    "name": {
                      "description": "The name of the error kind",
                      "example": "NotFoundError",
                      "type": "string",
                    },
                  },
                  "type": "object",
                },
              },
            },
            "description": "The requested resource was not found.",
          },
        },
        "summary": "Updates multiple tags for a feature.",
        "tags": [
          "Features",
        ],
      },
    },
    "/api/admin/features/{featureName}/tags/{type}/{value}": {
      "delete": {
        "description": "Removes a tag from a feature. If the feature exists but the tag does not, it returns a successful response.",
        "operationId": "removeTag",
        "parameters": [
          {
            "in": "path",
            "name": "featureName",
            "required": true,
            "schema": {
              "type": "string",
            },
          },
          {
            "in": "path",
            "name": "type",
            "required": true,
            "schema": {
              "type": "string",
            },
          },
          {
            "in": "path",
            "name": "value",
            "required": true,
            "schema": {
              "type": "string",
            },
          },
        ],
        "responses": {
          "200": {
            "description": "This response has no body.",
          },
          "404": {
            "content": {
              "application/json": {
                "schema": {
                  "properties": {
                    "id": {
                      "description": "The ID of the error instance",
                      "example": "9c40958a-daac-400e-98fb-3bb438567008",
                      "type": "string",
                    },
                    "message": {
                      "description": "A description of what went wrong.",
                      "example": "Could not find the addon with ID "12345".",
                      "type": "string",
                    },
                    "name": {
                      "description": "The name of the error kind",
                      "example": "NotFoundError",
                      "type": "string",
                    },
                  },
                  "type": "object",
                },
              },
            },
            "description": "The requested resource was not found.",
          },
        },
        "summary": "Removes a tag from a feature.",
        "tags": [
          "Features",
        ],
      },
    },
    "/api/admin/feedback": {
      "post": {
        "operationId": "createFeedback",
        "requestBody": {
          "content": {
            "application/json": {
              "schema": {
                "$ref": "#/components/schemas/feedbackSchema",
              },
            },
          },
          "description": "feedbackSchema",
          "required": true,
        },
        "responses": {
          "200": {
            "content": {
              "application/json": {
                "schema": {
                  "$ref": "#/components/schemas/feedbackSchema",
                },
              },
            },
            "description": "feedbackSchema",
          },
        },
        "tags": [
          "Admin UI",
        ],
      },
    },
    "/api/admin/feedback/{id}": {
      "put": {
        "operationId": "updateFeedback",
        "parameters": [
          {
            "in": "path",
            "name": "id",
            "required": true,
            "schema": {
              "type": "string",
            },
          },
        ],
        "requestBody": {
          "content": {
            "application/json": {
              "schema": {
                "$ref": "#/components/schemas/feedbackSchema",
              },
            },
          },
          "description": "feedbackSchema",
          "required": true,
        },
        "responses": {
          "200": {
            "content": {
              "application/json": {
                "schema": {
                  "$ref": "#/components/schemas/feedbackSchema",
                },
              },
            },
            "description": "feedbackSchema",
          },
        },
        "tags": [
          "Admin UI",
        ],
      },
    },
    "/api/admin/instance-admin/statistics": {
      "get": {
        "deprecated": true,
        "operationId": "getInstanceAdminStats",
        "responses": {
          "200": {
            "content": {
              "application/json": {
                "schema": {
                  "$ref": "#/components/schemas/instanceAdminStatsSchema",
                },
              },
            },
            "description": "instanceAdminStatsSchema",
          },
        },
        "tags": [
          "Instance Admin",
        ],
      },
    },
    "/api/admin/invite-link/tokens": {
      "get": {
        "operationId": "getAllPublicSignupTokens",
        "responses": {
          "200": {
            "content": {
              "application/json": {
                "schema": {
                  "$ref": "#/components/schemas/publicSignupTokensSchema",
                },
              },
            },
            "description": "publicSignupTokensSchema",
          },
        },
        "summary": "Retrieve all existing public signup tokens",
        "tags": [
          "Public signup tokens",
        ],
      },
      "post": {
        "description": "Lets administrators create a invite link to share with colleagues.  People that join using the public invite are assigned the \`Viewer\` role",
        "operationId": "createPublicSignupToken",
        "requestBody": {
          "content": {
            "application/json": {
              "schema": {
                "$ref": "#/components/schemas/publicSignupTokenCreateSchema",
              },
            },
          },
          "description": "publicSignupTokenCreateSchema",
          "required": true,
        },
        "responses": {
          "201": {
            "content": {
              "application/json": {
                "schema": {
                  "$ref": "#/components/schemas/publicSignupTokenSchema",
                },
              },
            },
            "description": "The resource was successfully created.",
            "headers": {
              "location": {
                "description": "The location of the newly created resource.",
                "schema": {
                  "format": "uri",
                  "type": "string",
                },
              },
            },
          },
          "400": {
            "content": {
              "application/json": {
                "schema": {
                  "properties": {
                    "id": {
                      "description": "The ID of the error instance",
                      "example": "9c40958a-daac-400e-98fb-3bb438567008",
                      "type": "string",
                    },
                    "message": {
                      "description": "A description of what went wrong.",
                      "example": "The request payload you provided doesn't conform to the schema. The .parameters property should be object. You sent [].",
                      "type": "string",
                    },
                    "name": {
                      "description": "The name of the error kind",
                      "example": "ValidationError",
                      "type": "string",
                    },
                  },
                  "type": "object",
                },
              },
            },
            "description": "The request data does not match what we expect.",
          },
          "401": {
            "content": {
              "application/json": {
                "schema": {
                  "properties": {
                    "id": {
                      "description": "The ID of the error instance",
                      "example": "9c40958a-daac-400e-98fb-3bb438567008",
                      "type": "string",
                    },
                    "message": {
                      "description": "A description of what went wrong.",
                      "example": "You must log in to use Unleash. Your request had no authorization header, so we could not authorize you. Try logging in at /auth/simple/login.",
                      "type": "string",
                    },
                    "name": {
                      "description": "The name of the error kind",
                      "example": "AuthenticationRequired",
                      "type": "string",
                    },
                  },
                  "type": "object",
                },
              },
            },
            "description": "Authorization information is missing or invalid. Provide a valid API token as the \`authorization\` header, e.g. \`authorization:*.*.my-admin-token\`.",
          },
          "403": {
            "content": {
              "application/json": {
                "schema": {
                  "properties": {
                    "id": {
                      "description": "The ID of the error instance",
                      "example": "9c40958a-daac-400e-98fb-3bb438567008",
                      "type": "string",
                    },
                    "message": {
                      "description": "A description of what went wrong.",
                      "example": "You need the "UPDATE_ADDON" permission to perform this action in the "development" environment.",
                      "type": "string",
                    },
                    "name": {
                      "description": "The name of the error kind",
                      "example": "NoAccessError",
                      "type": "string",
                    },
                  },
                  "type": "object",
                },
              },
            },
            "description": "User credentials are valid but does not have enough privileges to execute this operation",
          },
        },
        "summary": "Create a public signup token",
        "tags": [
          "Public signup tokens",
        ],
      },
    },
    "/api/admin/invite-link/tokens/{token}": {
      "get": {
        "description": "Get information about a specific token. The \`:token\` part of the URL should be the token's secret.",
        "operationId": "getPublicSignupToken",
        "parameters": [
          {
            "in": "path",
            "name": "token",
            "required": true,
            "schema": {
              "type": "string",
            },
          },
        ],
        "responses": {
          "200": {
            "content": {
              "application/json": {
                "schema": {
                  "$ref": "#/components/schemas/publicSignupTokenSchema",
                },
              },
            },
            "description": "publicSignupTokenSchema",
          },
          "401": {
            "content": {
              "application/json": {
                "schema": {
                  "properties": {
                    "id": {
                      "description": "The ID of the error instance",
                      "example": "9c40958a-daac-400e-98fb-3bb438567008",
                      "type": "string",
                    },
                    "message": {
                      "description": "A description of what went wrong.",
                      "example": "You must log in to use Unleash. Your request had no authorization header, so we could not authorize you. Try logging in at /auth/simple/login.",
                      "type": "string",
                    },
                    "name": {
                      "description": "The name of the error kind",
                      "example": "AuthenticationRequired",
                      "type": "string",
                    },
                  },
                  "type": "object",
                },
              },
            },
            "description": "Authorization information is missing or invalid. Provide a valid API token as the \`authorization\` header, e.g. \`authorization:*.*.my-admin-token\`.",
          },
          "403": {
            "content": {
              "application/json": {
                "schema": {
                  "properties": {
                    "id": {
                      "description": "The ID of the error instance",
                      "example": "9c40958a-daac-400e-98fb-3bb438567008",
                      "type": "string",
                    },
                    "message": {
                      "description": "A description of what went wrong.",
                      "example": "You need the "UPDATE_ADDON" permission to perform this action in the "development" environment.",
                      "type": "string",
                    },
                    "name": {
                      "description": "The name of the error kind",
                      "example": "NoAccessError",
                      "type": "string",
                    },
                  },
                  "type": "object",
                },
              },
            },
            "description": "User credentials are valid but does not have enough privileges to execute this operation",
          },
        },
        "summary": "Retrieve a token",
        "tags": [
          "Public signup tokens",
        ],
      },
      "put": {
        "description": "Update information about a specific token. The \`:token\` part of the URL should be the token's secret.",
        "operationId": "updatePublicSignupToken",
        "parameters": [
          {
            "in": "path",
            "name": "token",
            "required": true,
            "schema": {
              "type": "string",
            },
          },
        ],
        "requestBody": {
          "content": {
            "application/json": {
              "schema": {
                "$ref": "#/components/schemas/publicSignupTokenUpdateSchema",
              },
            },
          },
          "description": "publicSignupTokenUpdateSchema",
          "required": true,
        },
        "responses": {
          "200": {
            "content": {
              "application/json": {
                "schema": {
                  "$ref": "#/components/schemas/publicSignupTokenSchema",
                },
              },
            },
            "description": "publicSignupTokenSchema",
          },
          "400": {
            "content": {
              "application/json": {
                "schema": {
                  "properties": {
                    "id": {
                      "description": "The ID of the error instance",
                      "example": "9c40958a-daac-400e-98fb-3bb438567008",
                      "type": "string",
                    },
                    "message": {
                      "description": "A description of what went wrong.",
                      "example": "The request payload you provided doesn't conform to the schema. The .parameters property should be object. You sent [].",
                      "type": "string",
                    },
                    "name": {
                      "description": "The name of the error kind",
                      "example": "ValidationError",
                      "type": "string",
                    },
                  },
                  "type": "object",
                },
              },
            },
            "description": "The request data does not match what we expect.",
          },
          "401": {
            "content": {
              "application/json": {
                "schema": {
                  "properties": {
                    "id": {
                      "description": "The ID of the error instance",
                      "example": "9c40958a-daac-400e-98fb-3bb438567008",
                      "type": "string",
                    },
                    "message": {
                      "description": "A description of what went wrong.",
                      "example": "You must log in to use Unleash. Your request had no authorization header, so we could not authorize you. Try logging in at /auth/simple/login.",
                      "type": "string",
                    },
                    "name": {
                      "description": "The name of the error kind",
                      "example": "AuthenticationRequired",
                      "type": "string",
                    },
                  },
                  "type": "object",
                },
              },
            },
            "description": "Authorization information is missing or invalid. Provide a valid API token as the \`authorization\` header, e.g. \`authorization:*.*.my-admin-token\`.",
          },
          "403": {
            "content": {
              "application/json": {
                "schema": {
                  "properties": {
                    "id": {
                      "description": "The ID of the error instance",
                      "example": "9c40958a-daac-400e-98fb-3bb438567008",
                      "type": "string",
                    },
                    "message": {
                      "description": "A description of what went wrong.",
                      "example": "You need the "UPDATE_ADDON" permission to perform this action in the "development" environment.",
                      "type": "string",
                    },
                    "name": {
                      "description": "The name of the error kind",
                      "example": "NoAccessError",
                      "type": "string",
                    },
                  },
                  "type": "object",
                },
              },
            },
            "description": "User credentials are valid but does not have enough privileges to execute this operation",
          },
        },
        "summary": "Update a public signup token",
        "tags": [
          "Public signup tokens",
        ],
      },
    },
    "/api/admin/maintenance": {
      "get": {
        "description": "Tells you whether maintenance mode is enabled or disabled",
        "operationId": "getMaintenance",
        "responses": {
          "200": {
            "content": {
              "application/json": {
                "schema": {
                  "$ref": "#/components/schemas/maintenanceSchema",
                },
              },
            },
            "description": "maintenanceSchema",
          },
          "401": {
            "content": {
              "application/json": {
                "schema": {
                  "properties": {
                    "id": {
                      "description": "The ID of the error instance",
                      "example": "9c40958a-daac-400e-98fb-3bb438567008",
                      "type": "string",
                    },
                    "message": {
                      "description": "A description of what went wrong.",
                      "example": "You must log in to use Unleash. Your request had no authorization header, so we could not authorize you. Try logging in at /auth/simple/login.",
                      "type": "string",
                    },
                    "name": {
                      "description": "The name of the error kind",
                      "example": "AuthenticationRequired",
                      "type": "string",
                    },
                  },
                  "type": "object",
                },
              },
            },
            "description": "Authorization information is missing or invalid. Provide a valid API token as the \`authorization\` header, e.g. \`authorization:*.*.my-admin-token\`.",
          },
          "403": {
            "content": {
              "application/json": {
                "schema": {
                  "properties": {
                    "id": {
                      "description": "The ID of the error instance",
                      "example": "9c40958a-daac-400e-98fb-3bb438567008",
                      "type": "string",
                    },
                    "message": {
                      "description": "A description of what went wrong.",
                      "example": "You need the "UPDATE_ADDON" permission to perform this action in the "development" environment.",
                      "type": "string",
                    },
                    "name": {
                      "description": "The name of the error kind",
                      "example": "NoAccessError",
                      "type": "string",
                    },
                  },
                  "type": "object",
                },
              },
            },
            "description": "User credentials are valid but does not have enough privileges to execute this operation",
          },
        },
        "summary": "Get maintenance mode status",
        "tags": [
          "Maintenance",
        ],
      },
      "post": {
        "description": "Lets administrators put Unleash into a mostly read-only mode. While Unleash is in maintenance mode, users can not change any configuration settings",
        "operationId": "toggleMaintenance",
        "requestBody": {
          "content": {
            "application/json": {
              "schema": {
                "$ref": "#/components/schemas/toggleMaintenanceSchema",
              },
            },
          },
          "description": "toggleMaintenanceSchema",
          "required": true,
        },
        "responses": {
          "204": {
            "description": "This response has no body.",
          },
          "400": {
            "content": {
              "application/json": {
                "schema": {
                  "properties": {
                    "id": {
                      "description": "The ID of the error instance",
                      "example": "9c40958a-daac-400e-98fb-3bb438567008",
                      "type": "string",
                    },
                    "message": {
                      "description": "A description of what went wrong.",
                      "example": "The request payload you provided doesn't conform to the schema. The .parameters property should be object. You sent [].",
                      "type": "string",
                    },
                    "name": {
                      "description": "The name of the error kind",
                      "example": "ValidationError",
                      "type": "string",
                    },
                  },
                  "type": "object",
                },
              },
            },
            "description": "The request data does not match what we expect.",
          },
          "401": {
            "content": {
              "application/json": {
                "schema": {
                  "properties": {
                    "id": {
                      "description": "The ID of the error instance",
                      "example": "9c40958a-daac-400e-98fb-3bb438567008",
                      "type": "string",
                    },
                    "message": {
                      "description": "A description of what went wrong.",
                      "example": "You must log in to use Unleash. Your request had no authorization header, so we could not authorize you. Try logging in at /auth/simple/login.",
                      "type": "string",
                    },
                    "name": {
                      "description": "The name of the error kind",
                      "example": "AuthenticationRequired",
                      "type": "string",
                    },
                  },
                  "type": "object",
                },
              },
            },
            "description": "Authorization information is missing or invalid. Provide a valid API token as the \`authorization\` header, e.g. \`authorization:*.*.my-admin-token\`.",
          },
          "403": {
            "content": {
              "application/json": {
                "schema": {
                  "properties": {
                    "id": {
                      "description": "The ID of the error instance",
                      "example": "9c40958a-daac-400e-98fb-3bb438567008",
                      "type": "string",
                    },
                    "message": {
                      "description": "A description of what went wrong.",
                      "example": "You need the "UPDATE_ADDON" permission to perform this action in the "development" environment.",
                      "type": "string",
                    },
                    "name": {
                      "description": "The name of the error kind",
                      "example": "NoAccessError",
                      "type": "string",
                    },
                  },
                  "type": "object",
                },
              },
            },
            "description": "User credentials are valid but does not have enough privileges to execute this operation",
          },
        },
        "summary": "Enabled/disabled maintenance mode",
        "tags": [
          "Maintenance",
        ],
      },
    },
    "/api/admin/metrics/applications": {
      "get": {
        "description": "Returns all applications registered with Unleash. Applications can be created via metrics reporting or manual creation",
        "operationId": "getApplications",
        "responses": {
          "200": {
            "content": {
              "application/json": {
                "schema": {
                  "$ref": "#/components/schemas/applicationsSchema",
                },
              },
            },
            "description": "applicationsSchema",
          },
        },
        "summary": "Get all applications",
        "tags": [
          "Metrics",
        ],
      },
    },
    "/api/admin/metrics/applications/{appName}": {
      "delete": {
        "description": "Delete the application specified in the request URL. Returns 200 OK if the application was successfully deleted or if it didn't exist",
        "operationId": "deleteApplication",
        "parameters": [
          {
            "in": "path",
            "name": "appName",
            "required": true,
            "schema": {
              "type": "string",
            },
          },
        ],
        "responses": {
          "200": {
            "description": "This response has no body.",
          },
          "401": {
            "content": {
              "application/json": {
                "schema": {
                  "properties": {
                    "id": {
                      "description": "The ID of the error instance",
                      "example": "9c40958a-daac-400e-98fb-3bb438567008",
                      "type": "string",
                    },
                    "message": {
                      "description": "A description of what went wrong.",
                      "example": "You must log in to use Unleash. Your request had no authorization header, so we could not authorize you. Try logging in at /auth/simple/login.",
                      "type": "string",
                    },
                    "name": {
                      "description": "The name of the error kind",
                      "example": "AuthenticationRequired",
                      "type": "string",
                    },
                  },
                  "type": "object",
                },
              },
            },
            "description": "Authorization information is missing or invalid. Provide a valid API token as the \`authorization\` header, e.g. \`authorization:*.*.my-admin-token\`.",
          },
          "403": {
            "content": {
              "application/json": {
                "schema": {
                  "properties": {
                    "id": {
                      "description": "The ID of the error instance",
                      "example": "9c40958a-daac-400e-98fb-3bb438567008",
                      "type": "string",
                    },
                    "message": {
                      "description": "A description of what went wrong.",
                      "example": "You need the "UPDATE_ADDON" permission to perform this action in the "development" environment.",
                      "type": "string",
                    },
                    "name": {
                      "description": "The name of the error kind",
                      "example": "NoAccessError",
                      "type": "string",
                    },
                  },
                  "type": "object",
                },
              },
            },
            "description": "User credentials are valid but does not have enough privileges to execute this operation",
          },
        },
        "summary": "Delete an application",
        "tags": [
          "Metrics",
        ],
      },
      "get": {
        "description": "Returns data about the specified application (\`appName\`). The data contains information on the name of the application, sdkVersion (which sdk reported these metrics, typically \`unleash-client-node:3.4.1\` or \`unleash-client-java:7.1.0\`), as well as data about how to display this application in a list.",
        "operationId": "getApplication",
        "parameters": [
          {
            "in": "path",
            "name": "appName",
            "required": true,
            "schema": {
              "type": "string",
            },
          },
        ],
        "responses": {
          "200": {
            "content": {
              "application/json": {
                "schema": {
                  "$ref": "#/components/schemas/applicationSchema",
                },
              },
            },
            "description": "applicationSchema",
          },
          "404": {
            "content": {
              "application/json": {
                "schema": {
                  "properties": {
                    "id": {
                      "description": "The ID of the error instance",
                      "example": "9c40958a-daac-400e-98fb-3bb438567008",
                      "type": "string",
                    },
                    "message": {
                      "description": "A description of what went wrong.",
                      "example": "Could not find the addon with ID "12345".",
                      "type": "string",
                    },
                    "name": {
                      "description": "The name of the error kind",
                      "example": "NotFoundError",
                      "type": "string",
                    },
                  },
                  "type": "object",
                },
              },
            },
            "description": "The requested resource was not found.",
          },
        },
        "summary": "Get application data",
        "tags": [
          "Metrics",
        ],
      },
      "post": {
        "description": "Is used to report usage as well which sdk the application uses",
        "operationId": "createApplication",
        "parameters": [
          {
            "in": "path",
            "name": "appName",
            "required": true,
            "schema": {
              "type": "string",
            },
          },
        ],
        "requestBody": {
          "content": {
            "application/json": {
              "schema": {
                "$ref": "#/components/schemas/createApplicationSchema",
              },
            },
          },
          "description": "createApplicationSchema",
          "required": true,
        },
        "responses": {
          "202": {
            "description": "This response has no body.",
          },
          "400": {
            "content": {
              "application/json": {
                "schema": {
                  "properties": {
                    "id": {
                      "description": "The ID of the error instance",
                      "example": "9c40958a-daac-400e-98fb-3bb438567008",
                      "type": "string",
                    },
                    "message": {
                      "description": "A description of what went wrong.",
                      "example": "The request payload you provided doesn't conform to the schema. The .parameters property should be object. You sent [].",
                      "type": "string",
                    },
                    "name": {
                      "description": "The name of the error kind",
                      "example": "ValidationError",
                      "type": "string",
                    },
                  },
                  "type": "object",
                },
              },
            },
            "description": "The request data does not match what we expect.",
          },
          "401": {
            "content": {
              "application/json": {
                "schema": {
                  "properties": {
                    "id": {
                      "description": "The ID of the error instance",
                      "example": "9c40958a-daac-400e-98fb-3bb438567008",
                      "type": "string",
                    },
                    "message": {
                      "description": "A description of what went wrong.",
                      "example": "You must log in to use Unleash. Your request had no authorization header, so we could not authorize you. Try logging in at /auth/simple/login.",
                      "type": "string",
                    },
                    "name": {
                      "description": "The name of the error kind",
                      "example": "AuthenticationRequired",
                      "type": "string",
                    },
                  },
                  "type": "object",
                },
              },
            },
            "description": "Authorization information is missing or invalid. Provide a valid API token as the \`authorization\` header, e.g. \`authorization:*.*.my-admin-token\`.",
          },
          "403": {
            "content": {
              "application/json": {
                "schema": {
                  "properties": {
                    "id": {
                      "description": "The ID of the error instance",
                      "example": "9c40958a-daac-400e-98fb-3bb438567008",
                      "type": "string",
                    },
                    "message": {
                      "description": "A description of what went wrong.",
                      "example": "You need the "UPDATE_ADDON" permission to perform this action in the "development" environment.",
                      "type": "string",
                    },
                    "name": {
                      "description": "The name of the error kind",
                      "example": "NoAccessError",
                      "type": "string",
                    },
                  },
                  "type": "object",
                },
              },
            },
            "description": "User credentials are valid but does not have enough privileges to execute this operation",
          },
        },
        "summary": "Create an application to connect reported metrics",
        "tags": [
          "Metrics",
        ],
      },
    },
    "/api/admin/playground": {
      "post": {
        "description": "Use the provided \`context\`, \`environment\`, and \`projects\` to evaluate toggles on this Unleash instance. Returns a list of all toggles that match the parameters and what they evaluate to. The response also contains the input parameters that were provided.",
        "operationId": "getPlayground",
        "requestBody": {
          "content": {
            "application/json": {
              "schema": {
                "$ref": "#/components/schemas/playgroundRequestSchema",
              },
            },
          },
          "description": "playgroundRequestSchema",
          "required": true,
        },
        "responses": {
          "200": {
            "content": {
              "application/json": {
                "schema": {
                  "$ref": "#/components/schemas/playgroundResponseSchema",
                },
              },
            },
            "description": "playgroundResponseSchema",
          },
          "400": {
            "content": {
              "application/json": {
                "schema": {
                  "properties": {
                    "id": {
                      "description": "The ID of the error instance",
                      "example": "9c40958a-daac-400e-98fb-3bb438567008",
                      "type": "string",
                    },
                    "message": {
                      "description": "A description of what went wrong.",
                      "example": "The request payload you provided doesn't conform to the schema. The .parameters property should be object. You sent [].",
                      "type": "string",
                    },
                    "name": {
                      "description": "The name of the error kind",
                      "example": "ValidationError",
                      "type": "string",
                    },
                  },
                  "type": "object",
                },
              },
            },
            "description": "The request data does not match what we expect.",
          },
          "401": {
            "content": {
              "application/json": {
                "schema": {
                  "properties": {
                    "id": {
                      "description": "The ID of the error instance",
                      "example": "9c40958a-daac-400e-98fb-3bb438567008",
                      "type": "string",
                    },
                    "message": {
                      "description": "A description of what went wrong.",
                      "example": "You must log in to use Unleash. Your request had no authorization header, so we could not authorize you. Try logging in at /auth/simple/login.",
                      "type": "string",
                    },
                    "name": {
                      "description": "The name of the error kind",
                      "example": "AuthenticationRequired",
                      "type": "string",
                    },
                  },
                  "type": "object",
                },
              },
            },
            "description": "Authorization information is missing or invalid. Provide a valid API token as the \`authorization\` header, e.g. \`authorization:*.*.my-admin-token\`.",
          },
        },
        "summary": "Evaluate an Unleash context against a set of environments and projects.",
        "tags": [
          "Playground",
        ],
      },
    },
    "/api/admin/projects": {
      "get": {
        "description": "This endpoint returns an list of all the projects in the Unleash instance.",
        "operationId": "getProjects",
        "responses": {
          "200": {
            "content": {
              "application/json": {
                "schema": {
                  "$ref": "#/components/schemas/projectsSchema",
                },
              },
            },
            "description": "projectsSchema",
          },
          "401": {
            "description": "Authorization information is missing or invalid. Provide a valid API token as the \`authorization\` header, e.g. \`authorization:*.*.my-admin-token\`.",
          },
          "403": {
            "description": "User credentials are valid but does not have enough privileges to execute this operation",
          },
        },
        "summary": "Get a list of all projects.",
        "tags": [
          "Projects",
        ],
      },
    },
    "/api/admin/projects/{projectId}": {
      "get": {
        "description": "This endpoint returns an overview of the specified project.",
        "operationId": "getProjectOverview",
        "parameters": [
          {
            "in": "path",
            "name": "projectId",
            "required": true,
            "schema": {
              "type": "string",
            },
          },
        ],
        "responses": {
          "200": {
            "content": {
              "application/json": {
                "schema": {
                  "$ref": "#/components/schemas/projectOverviewSchema",
                },
              },
            },
            "description": "projectOverviewSchema",
          },
          "401": {
            "description": "Authorization information is missing or invalid. Provide a valid API token as the \`authorization\` header, e.g. \`authorization:*.*.my-admin-token\`.",
          },
          "403": {
            "description": "User credentials are valid but does not have enough privileges to execute this operation",
          },
          "404": {
            "description": "The requested resource was not found.",
          },
        },
        "summary": "Get an overview of a project.",
        "tags": [
          "Projects",
        ],
      },
    },
    "/api/admin/projects/{projectId}/api-tokens": {
      "get": {
        "description": "Returns the [project API tokens](https://docs.getunleash.io/how-to/how-to-create-project-api-tokens) that have been created for this project.",
        "operationId": "getProjectApiTokens",
        "parameters": [
          {
            "in": "path",
            "name": "projectId",
            "required": true,
            "schema": {
              "type": "string",
            },
          },
        ],
        "responses": {
          "200": {
            "content": {
              "application/json": {
                "schema": {
                  "$ref": "#/components/schemas/apiTokensSchema",
                },
              },
            },
            "description": "apiTokensSchema",
          },
          "401": {
            "description": "Authorization information is missing or invalid. Provide a valid API token as the \`authorization\` header, e.g. \`authorization:*.*.my-admin-token\`.",
          },
          "403": {
            "description": "User credentials are valid but does not have enough privileges to execute this operation",
          },
        },
        "summary": "Get api tokens for project.",
        "tags": [
          "Projects",
        ],
      },
      "post": {
        "description": "Endpoint that allows creation of [project API tokens](https://docs.getunleash.io/how-to/how-to-create-project-api-tokens) for the specified project.",
        "operationId": "createProjectApiToken",
        "parameters": [
          {
            "in": "path",
            "name": "projectId",
            "required": true,
            "schema": {
              "type": "string",
            },
          },
        ],
        "requestBody": {
          "content": {
            "application/json": {
              "schema": {
                "$ref": "#/components/schemas/createApiTokenSchema",
              },
            },
          },
          "description": "createApiTokenSchema",
          "required": true,
        },
        "responses": {
          "201": {
            "content": {
              "application/json": {
                "schema": {
                  "$ref": "#/components/schemas/apiTokenSchema",
                },
              },
            },
            "description": "The resource was successfully created.",
            "headers": {
              "location": {
                "description": "The location of the newly created resource.",
                "schema": {
                  "format": "uri",
                  "type": "string",
                },
              },
            },
          },
          "400": {
            "description": "This response has no body.",
          },
          "401": {
            "description": "Authorization information is missing or invalid. Provide a valid API token as the \`authorization\` header, e.g. \`authorization:*.*.my-admin-token\`.",
          },
          "403": {
            "description": "User credentials are valid but does not have enough privileges to execute this operation",
          },
        },
        "summary": "Create a project API token.",
        "tags": [
          "Projects",
        ],
      },
    },
    "/api/admin/projects/{projectId}/api-tokens/{token}": {
      "delete": {
        "description": "Endpoint that allows deletion of a project API token.",
        "operationId": "deleteProjectApiToken",
        "parameters": [
          {
            "in": "path",
            "name": "projectId",
            "required": true,
            "schema": {
              "type": "string",
            },
          },
          {
            "in": "path",
            "name": "token",
            "required": true,
            "schema": {
              "type": "string",
            },
          },
        ],
        "responses": {
          "200": {
            "description": "This response has no body.",
          },
          "401": {
            "description": "Authorization information is missing or invalid. Provide a valid API token as the \`authorization\` header, e.g. \`authorization:*.*.my-admin-token\`.",
          },
          "403": {
            "description": "User credentials are valid but does not have enough privileges to execute this operation",
          },
        },
        "summary": "Delete a project API token.",
        "tags": [
          "Projects",
        ],
      },
    },
    "/api/admin/projects/{projectId}/archive": {
      "post": {
        "description": "This endpoint archives the specified features.",
        "operationId": "archiveFeatures",
        "parameters": [
          {
            "in": "path",
            "name": "projectId",
            "required": true,
            "schema": {
              "type": "string",
            },
          },
        ],
        "requestBody": {
          "content": {
            "application/json": {
              "schema": {
                "$ref": "#/components/schemas/batchFeaturesSchema",
              },
            },
          },
          "description": "batchFeaturesSchema",
          "required": true,
        },
        "responses": {
          "202": {
            "description": "This response has no body.",
          },
        },
        "summary": "Archives a list of features",
        "tags": [
          "Features",
        ],
      },
    },
    "/api/admin/projects/{projectId}/delete": {
      "post": {
        "description": "This endpoint deletes the specified features, that are in archive.",
        "operationId": "deleteFeatures",
        "parameters": [
          {
            "in": "path",
            "name": "projectId",
            "required": true,
            "schema": {
              "type": "string",
            },
          },
        ],
        "requestBody": {
          "content": {
            "application/json": {
              "schema": {
                "$ref": "#/components/schemas/batchFeaturesSchema",
              },
            },
          },
          "description": "batchFeaturesSchema",
          "required": true,
        },
        "responses": {
          "200": {
            "description": "This response has no body.",
          },
        },
        "summary": "Deletes a list of features",
        "tags": [
          "Archive",
        ],
      },
    },
    "/api/admin/projects/{projectId}/environments": {
      "post": {
        "description": "This endpoint adds the provided environment to the specified project, with optional support for enabling and disabling change requests for the environment and project.",
        "operationId": "addEnvironmentToProject",
        "parameters": [
          {
            "in": "path",
            "name": "projectId",
            "required": true,
            "schema": {
              "type": "string",
            },
          },
        ],
        "requestBody": {
          "content": {
            "application/json": {
              "schema": {
                "$ref": "#/components/schemas/projectEnvironmentSchema",
              },
            },
          },
          "description": "projectEnvironmentSchema",
          "required": true,
        },
        "responses": {
          "200": {
            "description": "This response has no body.",
          },
          "401": {
            "description": "Authorization information is missing or invalid. Provide a valid API token as the \`authorization\` header, e.g. \`authorization:*.*.my-admin-token\`.",
          },
          "403": {
            "description": "User credentials are valid but does not have enough privileges to execute this operation",
          },
          "409": {
            "description": "The provided resource can not be created or updated because it would conflict with the current state of the resource or with an already existing resource, respectively.",
          },
        },
        "summary": "Add an environment to a project.",
        "tags": [
          "Projects",
        ],
      },
    },
    "/api/admin/projects/{projectId}/environments/{environment}": {
      "delete": {
        "description": "This endpoint removes the specified environment from the project.",
        "operationId": "removeEnvironmentFromProject",
        "parameters": [
          {
            "in": "path",
            "name": "projectId",
            "required": true,
            "schema": {
              "type": "string",
            },
          },
          {
            "in": "path",
            "name": "environment",
            "required": true,
            "schema": {
              "type": "string",
            },
          },
        ],
        "responses": {
          "200": {
            "description": "This response has no body.",
          },
          "400": {
            "description": "The request data does not match what we expect.",
          },
          "401": {
            "description": "Authorization information is missing or invalid. Provide a valid API token as the \`authorization\` header, e.g. \`authorization:*.*.my-admin-token\`.",
          },
          "403": {
            "description": "User credentials are valid but does not have enough privileges to execute this operation",
          },
        },
        "summary": "Remove an environment from a project.",
        "tags": [
          "Projects",
        ],
      },
    },
    "/api/admin/projects/{projectId}/environments/{environment}/default-strategy": {
      "post": {
        "description": "Adds a default strategy for this environment. Unleash will use this strategy by default when enabling a toggle. Use the wild card "*" for \`:environment\` to add to all environments. ",
        "operationId": "addDefaultStrategyToProjectEnvironment",
        "parameters": [
          {
            "in": "path",
            "name": "projectId",
            "required": true,
            "schema": {
              "type": "string",
            },
          },
          {
            "in": "path",
            "name": "environment",
            "required": true,
            "schema": {
              "type": "string",
            },
          },
        ],
        "requestBody": {
          "content": {
            "application/json": {
              "schema": {
                "$ref": "#/components/schemas/createFeatureStrategySchema",
              },
            },
          },
          "description": "createFeatureStrategySchema",
          "required": true,
        },
        "responses": {
          "200": {
            "content": {
              "application/json": {
                "schema": {
                  "$ref": "#/components/schemas/createFeatureStrategySchema",
                },
              },
            },
            "description": "createFeatureStrategySchema",
          },
          "400": {
            "content": {
              "application/json": {
                "schema": {
                  "properties": {
                    "id": {
                      "description": "The ID of the error instance",
                      "example": "9c40958a-daac-400e-98fb-3bb438567008",
                      "type": "string",
                    },
                    "message": {
                      "description": "A description of what went wrong.",
                      "example": "The request payload you provided doesn't conform to the schema. The .parameters property should be object. You sent [].",
                      "type": "string",
                    },
                    "name": {
                      "description": "The name of the error kind",
                      "example": "ValidationError",
                      "type": "string",
                    },
                  },
                  "type": "object",
                },
              },
            },
            "description": "The request data does not match what we expect.",
          },
        },
        "tags": [
          "Projects",
        ],
      },
    },
    "/api/admin/projects/{projectId}/favorites": {
      "delete": {
        "operationId": "removeFavoriteProject",
        "parameters": [
          {
            "in": "path",
            "name": "projectId",
            "required": true,
            "schema": {
              "type": "string",
            },
          },
        ],
        "responses": {
          "200": {
            "description": "This response has no body.",
          },
        },
        "tags": [
          "Features",
        ],
      },
      "post": {
        "operationId": "addFavoriteProject",
        "parameters": [
          {
            "in": "path",
            "name": "projectId",
            "required": true,
            "schema": {
              "type": "string",
            },
          },
        ],
        "responses": {
          "200": {
            "description": "This response has no body.",
          },
        },
        "tags": [
          "Features",
        ],
      },
    },
    "/api/admin/projects/{projectId}/features": {
      "get": {
        "operationId": "getFeatures",
        "parameters": [
          {
            "in": "path",
            "name": "projectId",
            "required": true,
            "schema": {
              "type": "string",
            },
          },
        ],
        "responses": {
          "200": {
            "content": {
              "application/json": {
                "schema": {
                  "$ref": "#/components/schemas/featuresSchema",
                },
              },
            },
            "description": "featuresSchema",
          },
        },
        "tags": [
          "Features",
        ],
      },
      "post": {
        "operationId": "createFeature",
        "parameters": [
          {
            "in": "path",
            "name": "projectId",
            "required": true,
            "schema": {
              "type": "string",
            },
          },
        ],
        "requestBody": {
          "content": {
            "application/json": {
              "schema": {
                "$ref": "#/components/schemas/createFeatureSchema",
              },
            },
          },
          "description": "createFeatureSchema",
          "required": true,
        },
        "responses": {
          "200": {
            "content": {
              "application/json": {
                "schema": {
                  "$ref": "#/components/schemas/featureSchema",
                },
              },
            },
            "description": "featureSchema",
          },
        },
        "tags": [
          "Features",
        ],
      },
    },
    "/api/admin/projects/{projectId}/features/{featureName}": {
      "delete": {
        "description": "This endpoint archives the specified feature if the feature belongs to the specified project.",
        "operationId": "archiveFeature",
        "parameters": [
          {
            "in": "path",
            "name": "projectId",
            "required": true,
            "schema": {
              "type": "string",
            },
          },
          {
            "in": "path",
            "name": "featureName",
            "required": true,
            "schema": {
              "type": "string",
            },
          },
        ],
        "responses": {
          "202": {
            "description": "This response has no body.",
          },
          "401": {
            "content": {
              "application/json": {
                "schema": {
                  "properties": {
                    "id": {
                      "description": "The ID of the error instance",
                      "example": "9c40958a-daac-400e-98fb-3bb438567008",
                      "type": "string",
                    },
                    "message": {
                      "description": "A description of what went wrong.",
                      "example": "You must log in to use Unleash. Your request had no authorization header, so we could not authorize you. Try logging in at /auth/simple/login.",
                      "type": "string",
                    },
                    "name": {
                      "description": "The name of the error kind",
                      "example": "AuthenticationRequired",
                      "type": "string",
                    },
                  },
                  "type": "object",
                },
              },
            },
            "description": "Authorization information is missing or invalid. Provide a valid API token as the \`authorization\` header, e.g. \`authorization:*.*.my-admin-token\`.",
          },
          "403": {
            "description": "You either do not have the required permissions or used an invalid URL.",
          },
          "404": {
            "content": {
              "application/json": {
                "schema": {
                  "properties": {
                    "id": {
                      "description": "The ID of the error instance",
                      "example": "9c40958a-daac-400e-98fb-3bb438567008",
                      "type": "string",
                    },
                    "message": {
                      "description": "A description of what went wrong.",
                      "example": "Could not find the addon with ID "12345".",
                      "type": "string",
                    },
                    "name": {
                      "description": "The name of the error kind",
                      "example": "NotFoundError",
                      "type": "string",
                    },
                  },
                  "type": "object",
                },
              },
            },
            "description": "The requested resource was not found.",
          },
        },
        "summary": "Archive a feature.",
        "tags": [
          "Features",
        ],
      },
      "get": {
        "description": "This endpoint returns the information about the requested feature if the feature belongs to the specified project.",
        "operationId": "getFeature",
        "parameters": [
          {
            "in": "path",
            "name": "projectId",
            "required": true,
            "schema": {
              "type": "string",
            },
          },
          {
            "in": "path",
            "name": "featureName",
            "required": true,
            "schema": {
              "type": "string",
            },
          },
        ],
        "responses": {
          "200": {
            "content": {
              "application/json": {
                "schema": {
                  "$ref": "#/components/schemas/featureSchema",
                },
              },
            },
            "description": "featureSchema",
          },
          "401": {
            "content": {
              "application/json": {
                "schema": {
                  "properties": {
                    "id": {
                      "description": "The ID of the error instance",
                      "example": "9c40958a-daac-400e-98fb-3bb438567008",
                      "type": "string",
                    },
                    "message": {
                      "description": "A description of what went wrong.",
                      "example": "You must log in to use Unleash. Your request had no authorization header, so we could not authorize you. Try logging in at /auth/simple/login.",
                      "type": "string",
                    },
                    "name": {
                      "description": "The name of the error kind",
                      "example": "AuthenticationRequired",
                      "type": "string",
                    },
                  },
                  "type": "object",
                },
              },
            },
            "description": "Authorization information is missing or invalid. Provide a valid API token as the \`authorization\` header, e.g. \`authorization:*.*.my-admin-token\`.",
          },
          "403": {
            "description": "You either do not have the required permissions or used an invalid URL.",
          },
          "404": {
            "content": {
              "application/json": {
                "schema": {
                  "properties": {
                    "id": {
                      "description": "The ID of the error instance",
                      "example": "9c40958a-daac-400e-98fb-3bb438567008",
                      "type": "string",
                    },
                    "message": {
                      "description": "A description of what went wrong.",
                      "example": "Could not find the addon with ID "12345".",
                      "type": "string",
                    },
                    "name": {
                      "description": "The name of the error kind",
                      "example": "NotFoundError",
                      "type": "string",
                    },
                  },
                  "type": "object",
                },
              },
            },
            "description": "The requested resource was not found.",
          },
        },
        "summary": "Get a feature.",
        "tags": [
          "Features",
        ],
      },
      "patch": {
        "operationId": "patchFeature",
        "parameters": [
          {
            "in": "path",
            "name": "projectId",
            "required": true,
            "schema": {
              "type": "string",
            },
          },
          {
            "in": "path",
            "name": "featureName",
            "required": true,
            "schema": {
              "type": "string",
            },
          },
        ],
        "requestBody": {
          "content": {
            "application/json": {
              "schema": {
                "$ref": "#/components/schemas/patchesSchema",
              },
            },
          },
          "description": "patchesSchema",
          "required": true,
        },
        "responses": {
          "200": {
            "content": {
              "application/json": {
                "schema": {
                  "$ref": "#/components/schemas/featureSchema",
                },
              },
            },
            "description": "featureSchema",
          },
        },
        "tags": [
          "Features",
        ],
      },
      "put": {
        "operationId": "updateFeature",
        "parameters": [
          {
            "in": "path",
            "name": "projectId",
            "required": true,
            "schema": {
              "type": "string",
            },
          },
          {
            "in": "path",
            "name": "featureName",
            "required": true,
            "schema": {
              "type": "string",
            },
          },
        ],
        "requestBody": {
          "content": {
            "application/json": {
              "schema": {
                "$ref": "#/components/schemas/updateFeatureSchema",
              },
            },
          },
          "description": "updateFeatureSchema",
          "required": true,
        },
        "responses": {
          "200": {
            "content": {
              "application/json": {
                "schema": {
                  "$ref": "#/components/schemas/featureSchema",
                },
              },
            },
            "description": "featureSchema",
          },
        },
        "tags": [
          "Features",
        ],
      },
    },
    "/api/admin/projects/{projectId}/features/{featureName}/clone": {
      "post": {
        "operationId": "cloneFeature",
        "parameters": [
          {
            "in": "path",
            "name": "projectId",
            "required": true,
            "schema": {
              "type": "string",
            },
          },
          {
            "in": "path",
            "name": "featureName",
            "required": true,
            "schema": {
              "type": "string",
            },
          },
        ],
        "requestBody": {
          "content": {
            "application/json": {
              "schema": {
                "$ref": "#/components/schemas/cloneFeatureSchema",
              },
            },
          },
          "description": "cloneFeatureSchema",
          "required": true,
        },
        "responses": {
          "200": {
            "content": {
              "application/json": {
                "schema": {
                  "$ref": "#/components/schemas/featureSchema",
                },
              },
            },
            "description": "featureSchema",
          },
        },
        "tags": [
          "Features",
        ],
      },
    },
    "/api/admin/projects/{projectId}/features/{featureName}/environments/{environment}": {
      "get": {
        "operationId": "getFeatureEnvironment",
        "parameters": [
          {
            "in": "path",
            "name": "projectId",
            "required": true,
            "schema": {
              "type": "string",
            },
          },
          {
            "in": "path",
            "name": "featureName",
            "required": true,
            "schema": {
              "type": "string",
            },
          },
          {
            "in": "path",
            "name": "environment",
            "required": true,
            "schema": {
              "type": "string",
            },
          },
        ],
        "responses": {
          "200": {
            "content": {
              "application/json": {
                "schema": {
                  "$ref": "#/components/schemas/featureEnvironmentSchema",
                },
              },
            },
            "description": "featureEnvironmentSchema",
          },
        },
        "tags": [
          "Features",
        ],
      },
    },
    "/api/admin/projects/{projectId}/features/{featureName}/environments/{environment}/off": {
      "post": {
        "operationId": "toggleFeatureEnvironmentOff",
        "parameters": [
          {
            "in": "path",
            "name": "projectId",
            "required": true,
            "schema": {
              "type": "string",
            },
          },
          {
            "in": "path",
            "name": "featureName",
            "required": true,
            "schema": {
              "type": "string",
            },
          },
          {
            "in": "path",
            "name": "environment",
            "required": true,
            "schema": {
              "type": "string",
            },
          },
        ],
        "responses": {
          "200": {
            "content": {
              "application/json": {
                "schema": {
                  "$ref": "#/components/schemas/featureSchema",
                },
              },
            },
            "description": "featureSchema",
          },
        },
        "tags": [
          "Features",
        ],
      },
    },
    "/api/admin/projects/{projectId}/features/{featureName}/environments/{environment}/on": {
      "post": {
        "operationId": "toggleFeatureEnvironmentOn",
        "parameters": [
          {
            "in": "path",
            "name": "projectId",
            "required": true,
            "schema": {
              "type": "string",
            },
          },
          {
            "in": "path",
            "name": "featureName",
            "required": true,
            "schema": {
              "type": "string",
            },
          },
          {
            "in": "path",
            "name": "environment",
            "required": true,
            "schema": {
              "type": "string",
            },
          },
        ],
        "responses": {
          "200": {
            "content": {
              "application/json": {
                "schema": {
                  "$ref": "#/components/schemas/featureSchema",
                },
              },
            },
            "description": "featureSchema",
          },
        },
        "tags": [
          "Features",
        ],
      },
    },
    "/api/admin/projects/{projectId}/features/{featureName}/environments/{environment}/strategies": {
      "get": {
        "operationId": "getFeatureStrategies",
        "parameters": [
          {
            "in": "path",
            "name": "projectId",
            "required": true,
            "schema": {
              "type": "string",
            },
          },
          {
            "in": "path",
            "name": "featureName",
            "required": true,
            "schema": {
              "type": "string",
            },
          },
          {
            "in": "path",
            "name": "environment",
            "required": true,
            "schema": {
              "type": "string",
            },
          },
        ],
        "responses": {
          "200": {
            "content": {
              "application/json": {
                "schema": {
                  "$ref": "#/components/schemas/featureStrategySchema",
                },
              },
            },
            "description": "featureStrategySchema",
          },
        },
        "tags": [
          "Features",
        ],
      },
      "post": {
        "operationId": "addFeatureStrategy",
        "parameters": [
          {
            "in": "path",
            "name": "projectId",
            "required": true,
            "schema": {
              "type": "string",
            },
          },
          {
            "in": "path",
            "name": "featureName",
            "required": true,
            "schema": {
              "type": "string",
            },
          },
          {
            "in": "path",
            "name": "environment",
            "required": true,
            "schema": {
              "type": "string",
            },
          },
        ],
        "requestBody": {
          "content": {
            "application/json": {
              "schema": {
                "$ref": "#/components/schemas/createFeatureStrategySchema",
              },
            },
          },
          "description": "createFeatureStrategySchema",
          "required": true,
        },
        "responses": {
          "200": {
            "content": {
              "application/json": {
                "schema": {
                  "$ref": "#/components/schemas/featureStrategySchema",
                },
              },
            },
            "description": "featureStrategySchema",
          },
        },
        "tags": [
          "Features",
        ],
      },
    },
    "/api/admin/projects/{projectId}/features/{featureName}/environments/{environment}/strategies/set-sort-order": {
      "post": {
        "operationId": "setStrategySortOrder",
        "parameters": [
          {
            "in": "path",
            "name": "projectId",
            "required": true,
            "schema": {
              "type": "string",
            },
          },
          {
            "in": "path",
            "name": "featureName",
            "required": true,
            "schema": {
              "type": "string",
            },
          },
          {
            "in": "path",
            "name": "environment",
            "required": true,
            "schema": {
              "type": "string",
            },
          },
        ],
        "requestBody": {
          "content": {
            "application/json": {
              "schema": {
                "$ref": "#/components/schemas/setStrategySortOrderSchema",
              },
            },
          },
          "description": "setStrategySortOrderSchema",
          "required": true,
        },
        "responses": {
          "200": {
            "description": "This response has no body.",
          },
        },
        "tags": [
          "Features",
        ],
      },
    },
    "/api/admin/projects/{projectId}/features/{featureName}/environments/{environment}/strategies/{strategyId}": {
      "delete": {
        "operationId": "deleteFeatureStrategy",
        "parameters": [
          {
            "in": "path",
            "name": "projectId",
            "required": true,
            "schema": {
              "type": "string",
            },
          },
          {
            "in": "path",
            "name": "featureName",
            "required": true,
            "schema": {
              "type": "string",
            },
          },
          {
            "in": "path",
            "name": "environment",
            "required": true,
            "schema": {
              "type": "string",
            },
          },
          {
            "in": "path",
            "name": "strategyId",
            "required": true,
            "schema": {
              "type": "string",
            },
          },
        ],
        "responses": {
          "200": {
            "description": "This response has no body.",
          },
        },
        "tags": [
          "Features",
        ],
      },
      "get": {
        "operationId": "getFeatureStrategy",
        "parameters": [
          {
            "in": "path",
            "name": "projectId",
            "required": true,
            "schema": {
              "type": "string",
            },
          },
          {
            "in": "path",
            "name": "featureName",
            "required": true,
            "schema": {
              "type": "string",
            },
          },
          {
            "in": "path",
            "name": "environment",
            "required": true,
            "schema": {
              "type": "string",
            },
          },
          {
            "in": "path",
            "name": "strategyId",
            "required": true,
            "schema": {
              "type": "string",
            },
          },
        ],
        "responses": {
          "200": {
            "content": {
              "application/json": {
                "schema": {
                  "$ref": "#/components/schemas/featureStrategySchema",
                },
              },
            },
            "description": "featureStrategySchema",
          },
        },
        "tags": [
          "Features",
        ],
      },
      "patch": {
        "operationId": "patchFeatureStrategy",
        "parameters": [
          {
            "in": "path",
            "name": "projectId",
            "required": true,
            "schema": {
              "type": "string",
            },
          },
          {
            "in": "path",
            "name": "featureName",
            "required": true,
            "schema": {
              "type": "string",
            },
          },
          {
            "in": "path",
            "name": "environment",
            "required": true,
            "schema": {
              "type": "string",
            },
          },
          {
            "in": "path",
            "name": "strategyId",
            "required": true,
            "schema": {
              "type": "string",
            },
          },
        ],
        "requestBody": {
          "content": {
            "application/json": {
              "schema": {
                "$ref": "#/components/schemas/patchesSchema",
              },
            },
          },
          "description": "patchesSchema",
          "required": true,
        },
        "responses": {
          "200": {
            "content": {
              "application/json": {
                "schema": {
                  "$ref": "#/components/schemas/featureStrategySchema",
                },
              },
            },
            "description": "featureStrategySchema",
          },
        },
        "tags": [
          "Features",
        ],
      },
      "put": {
        "operationId": "updateFeatureStrategy",
        "parameters": [
          {
            "in": "path",
            "name": "projectId",
            "required": true,
            "schema": {
              "type": "string",
            },
          },
          {
            "in": "path",
            "name": "featureName",
            "required": true,
            "schema": {
              "type": "string",
            },
          },
          {
            "in": "path",
            "name": "environment",
            "required": true,
            "schema": {
              "type": "string",
            },
          },
          {
            "in": "path",
            "name": "strategyId",
            "required": true,
            "schema": {
              "type": "string",
            },
          },
        ],
        "requestBody": {
          "content": {
            "application/json": {
              "schema": {
                "$ref": "#/components/schemas/updateFeatureStrategySchema",
              },
            },
          },
          "description": "updateFeatureStrategySchema",
          "required": true,
        },
        "responses": {
          "200": {
            "content": {
              "application/json": {
                "schema": {
                  "$ref": "#/components/schemas/featureStrategySchema",
                },
              },
            },
            "description": "featureStrategySchema",
          },
        },
        "tags": [
          "Features",
        ],
      },
    },
    "/api/admin/projects/{projectId}/features/{featureName}/environments/{environment}/variants": {
      "get": {
        "description": "Returns the variants for a feature in a specific environment. If the feature has no variants it will return an empty array of variants",
        "operationId": "getEnvironmentFeatureVariants",
        "parameters": [
          {
            "in": "path",
            "name": "projectId",
            "required": true,
            "schema": {
              "type": "string",
            },
          },
          {
            "in": "path",
            "name": "featureName",
            "required": true,
            "schema": {
              "type": "string",
            },
          },
          {
            "in": "path",
            "name": "environment",
            "required": true,
            "schema": {
              "type": "string",
            },
          },
        ],
        "responses": {
          "200": {
            "content": {
              "application/json": {
                "schema": {
                  "$ref": "#/components/schemas/featureVariantsSchema",
                },
              },
            },
            "description": "featureVariantsSchema",
          },
        },
        "summary": "Get variants for a feature in an environment",
        "tags": [
          "Features",
        ],
      },
      "patch": {
        "description": "Apply a list of patches to the features environments in the specified environment. The patch objects should conform to the [JSON-patch format (RFC 6902)](https://www.rfc-editor.org/rfc/rfc6902).",
        "operationId": "patchEnvironmentsFeatureVariants",
        "parameters": [
          {
            "in": "path",
            "name": "projectId",
            "required": true,
            "schema": {
              "type": "string",
            },
          },
          {
            "in": "path",
            "name": "featureName",
            "required": true,
            "schema": {
              "type": "string",
            },
          },
          {
            "in": "path",
            "name": "environment",
            "required": true,
            "schema": {
              "type": "string",
            },
          },
        ],
        "requestBody": {
          "content": {
            "application/json": {
              "schema": {
                "$ref": "#/components/schemas/patchesSchema",
              },
            },
          },
          "description": "patchesSchema",
          "required": true,
        },
        "responses": {
          "200": {
            "content": {
              "application/json": {
                "schema": {
                  "$ref": "#/components/schemas/featureVariantsSchema",
                },
              },
            },
            "description": "featureVariantsSchema",
          },
        },
        "summary": "Patch a feature's variants in an environment",
        "tags": [
          "Features",
        ],
      },
      "put": {
        "description": "This overwrites the current variants for the feature toggle in the :featureName parameter for the :environment parameter.
                        
                        The backend will validate the input for the following invariants:
                        
                    * If there are variants, there needs to be at least one variant with \`weightType: variable\`
                    * The sum of the weights of variants with \`weightType: fix\` must be strictly less than 1000 (< 1000)

                    The backend will also distribute remaining weight up to 1000 after adding the variants with \`weightType: fix\` together amongst the variants of \`weightType: variable\`",
        "operationId": "overwriteEnvironmentFeatureVariants",
        "parameters": [
          {
            "in": "path",
            "name": "projectId",
            "required": true,
            "schema": {
              "type": "string",
            },
          },
          {
            "in": "path",
            "name": "featureName",
            "required": true,
            "schema": {
              "type": "string",
            },
          },
          {
            "in": "path",
            "name": "environment",
            "required": true,
            "schema": {
              "type": "string",
            },
          },
        ],
        "requestBody": {
          "content": {
            "application/json": {
              "schema": {
                "$ref": "#/components/schemas/variantsSchema",
              },
            },
          },
          "description": "variantsSchema",
          "required": true,
        },
        "responses": {
          "200": {
            "content": {
              "application/json": {
                "schema": {
                  "$ref": "#/components/schemas/featureVariantsSchema",
                },
              },
            },
            "description": "featureVariantsSchema",
          },
        },
        "summary": "Create (overwrite) variants for a feature in an environment",
        "tags": [
          "Features",
        ],
      },
    },
    "/api/admin/projects/{projectId}/features/{featureName}/favorites": {
      "delete": {
        "operationId": "removeFavoriteFeature",
        "parameters": [
          {
            "in": "path",
            "name": "projectId",
            "required": true,
            "schema": {
              "type": "string",
            },
          },
          {
            "in": "path",
            "name": "featureName",
            "required": true,
            "schema": {
              "type": "string",
            },
          },
        ],
        "responses": {
          "200": {
            "description": "This response has no body.",
          },
        },
        "tags": [
          "Features",
        ],
      },
      "post": {
        "operationId": "addFavoriteFeature",
        "parameters": [
          {
            "in": "path",
            "name": "projectId",
            "required": true,
            "schema": {
              "type": "string",
            },
          },
          {
            "in": "path",
            "name": "featureName",
            "required": true,
            "schema": {
              "type": "string",
            },
          },
        ],
        "responses": {
          "200": {
            "description": "This response has no body.",
          },
        },
        "tags": [
          "Features",
        ],
      },
    },
    "/api/admin/projects/{projectId}/features/{featureName}/variants": {
      "get": {
        "deprecated": true,
        "description": "(deprecated from 4.21) Retrieve the variants for the specified feature. From Unleash 4.21 onwards, this endpoint will attempt to choose a [production-type environment](https://docs.getunleash.io/reference/environments) as the source of truth. If more than one production environment is found, the first one will be used.",
        "operationId": "getFeatureVariants",
        "parameters": [
          {
            "in": "path",
            "name": "projectId",
            "required": true,
            "schema": {
              "type": "string",
            },
          },
          {
            "in": "path",
            "name": "featureName",
            "required": true,
            "schema": {
              "type": "string",
            },
          },
        ],
        "responses": {
          "200": {
            "content": {
              "application/json": {
                "schema": {
                  "$ref": "#/components/schemas/featureVariantsSchema",
                },
              },
            },
            "description": "featureVariantsSchema",
          },
        },
        "summary": "Retrieve variants for a feature (deprecated) ",
        "tags": [
          "Features",
        ],
      },
      "patch": {
        "description": "Apply a list of patches patch to the specified feature's variants. The patch objects should conform to the [JSON-patch format (RFC 6902)](https://www.rfc-editor.org/rfc/rfc6902).
                        
                        ⚠️ **Warning**: This method is not atomic. If something fails in the middle of applying the patch, you can be left with a half-applied patch. We recommend that you instead [patch variants on a per-environment basis](/docs/reference/api/unleash/patch-environments-feature-variants.api.mdx), which **is** an atomic operation.",
        "operationId": "patchFeatureVariants",
        "parameters": [
          {
            "in": "path",
            "name": "projectId",
            "required": true,
            "schema": {
              "type": "string",
            },
          },
          {
            "in": "path",
            "name": "featureName",
            "required": true,
            "schema": {
              "type": "string",
            },
          },
        ],
        "requestBody": {
          "content": {
            "application/json": {
              "schema": {
                "$ref": "#/components/schemas/patchesSchema",
              },
            },
          },
          "description": "patchesSchema",
          "required": true,
        },
        "responses": {
          "200": {
            "content": {
              "application/json": {
                "schema": {
                  "$ref": "#/components/schemas/featureVariantsSchema",
                },
              },
            },
            "description": "featureVariantsSchema",
          },
        },
        "summary": "Apply a patch to a feature's variants (in all environments).",
        "tags": [
          "Features",
        ],
      },
      "put": {
        "description": "This overwrites the current variants for the feature specified in the :featureName parameter in all environments.

                    The backend will validate the input for the following invariants

                    * If there are variants, there needs to be at least one variant with \`weightType: variable\`
                    * The sum of the weights of variants with \`weightType: fix\` must be strictly less than 1000 (< 1000)

                    The backend will also distribute remaining weight up to 1000 after adding the variants with \`weightType: fix\` together amongst the variants of \`weightType: variable\`",
        "operationId": "overwriteFeatureVariants",
        "parameters": [
          {
            "in": "path",
            "name": "projectId",
            "required": true,
            "schema": {
              "type": "string",
            },
          },
          {
            "in": "path",
            "name": "featureName",
            "required": true,
            "schema": {
              "type": "string",
            },
          },
        ],
        "requestBody": {
          "content": {
            "application/json": {
              "schema": {
                "$ref": "#/components/schemas/variantsSchema",
              },
            },
          },
          "description": "variantsSchema",
          "required": true,
        },
        "responses": {
          "200": {
            "content": {
              "application/json": {
                "schema": {
                  "$ref": "#/components/schemas/featureVariantsSchema",
                },
              },
            },
            "description": "featureVariantsSchema",
          },
        },
        "summary": "Create (overwrite) variants for a feature toggle in all environments",
        "tags": [
          "Features",
        ],
      },
    },
    "/api/admin/projects/{projectId}/features/{featureName}/variants-batch": {
      "put": {
        "operationId": "overwriteFeatureVariantsOnEnvironments",
        "parameters": [
          {
            "in": "path",
            "name": "projectId",
            "required": true,
            "schema": {
              "type": "string",
            },
          },
          {
            "in": "path",
            "name": "featureName",
            "required": true,
            "schema": {
              "type": "string",
            },
          },
        ],
        "requestBody": {
          "content": {
            "application/json": {
              "schema": {
                "$ref": "#/components/schemas/pushVariantsSchema",
              },
            },
          },
          "description": "pushVariantsSchema",
          "required": true,
        },
        "responses": {
          "200": {
            "content": {
              "application/json": {
                "schema": {
                  "$ref": "#/components/schemas/featureVariantsSchema",
                },
              },
            },
            "description": "featureVariantsSchema",
          },
        },
        "tags": [
          "Features",
        ],
      },
    },
    "/api/admin/projects/{projectId}/health-report": {
      "get": {
        "description": "This endpoint returns a health report for the specified project. This data is used for [the technical debt dashboard](https://docs.getunleash.io/reference/technical-debt#the-technical-debt-dashboard)",
        "operationId": "getProjectHealthReport",
        "parameters": [
          {
            "in": "path",
            "name": "projectId",
            "required": true,
            "schema": {
              "type": "string",
            },
          },
        ],
        "responses": {
          "200": {
            "content": {
              "application/json": {
                "schema": {
                  "$ref": "#/components/schemas/healthReportSchema",
                },
              },
            },
            "description": "healthReportSchema",
          },
          "401": {
            "description": "Authorization information is missing or invalid. Provide a valid API token as the \`authorization\` header, e.g. \`authorization:*.*.my-admin-token\`.",
          },
          "403": {
            "description": "User credentials are valid but does not have enough privileges to execute this operation",
          },
          "404": {
            "description": "The requested resource was not found.",
          },
        },
        "summary": "Get a health report for a project.",
        "tags": [
          "Projects",
        ],
      },
    },
    "/api/admin/projects/{projectId}/revive": {
      "post": {
        "description": "This endpoint revives the specified features.",
        "operationId": "reviveFeatures",
        "parameters": [
          {
            "in": "path",
            "name": "projectId",
            "required": true,
            "schema": {
              "type": "string",
            },
          },
        ],
        "requestBody": {
          "content": {
            "application/json": {
              "schema": {
                "$ref": "#/components/schemas/batchFeaturesSchema",
              },
            },
          },
          "description": "batchFeaturesSchema",
          "required": true,
        },
        "responses": {
          "200": {
            "description": "This response has no body.",
          },
        },
        "summary": "Revives a list of features",
        "tags": [
          "Archive",
        ],
      },
    },
    "/api/admin/projects/{projectId}/stale": {
      "post": {
        "description": "This endpoint stales the specified features.",
        "operationId": "staleFeatures",
        "parameters": [
          {
            "in": "path",
            "name": "projectId",
            "required": true,
            "schema": {
              "type": "string",
            },
          },
        ],
        "requestBody": {
          "content": {
            "application/json": {
              "schema": {
                "$ref": "#/components/schemas/batchStaleSchema",
              },
            },
          },
          "description": "batchStaleSchema",
          "required": true,
        },
        "responses": {
          "202": {
            "description": "This response has no body.",
          },
        },
        "summary": "Stales a list of features",
        "tags": [
          "Features",
        ],
      },
    },
    "/api/admin/splash/{id}": {
      "post": {
        "operationId": "updateSplashSettings",
        "parameters": [
          {
            "in": "path",
            "name": "id",
            "required": true,
            "schema": {
              "type": "string",
            },
          },
        ],
        "responses": {
          "200": {
            "content": {
              "application/json": {
                "schema": {
                  "$ref": "#/components/schemas/splashSchema",
                },
              },
            },
            "description": "splashSchema",
          },
        },
        "tags": [
          "Admin UI",
        ],
      },
    },
    "/api/admin/state/export": {
      "get": {
        "deprecated": true,
        "description": "Exports the current state of the system. Deprecated in favor of /api/admin/features-batch/export",
        "operationId": "export",
        "parameters": [
          {
            "description": "Desired export format. Must be either \`json\` or \`yaml\`.",
            "in": "query",
            "name": "format",
            "schema": {
              "default": "json",
              "enum": [
                "json",
                "yaml",
              ],
              "type": "string",
            },
          },
          {
            "description": "Whether exported data should be downloaded as a file.",
            "in": "query",
            "name": "download",
            "schema": {
              "anyOf": [
                {
                  "type": "boolean",
                },
                {
                  "minLength": 1,
                  "type": "string",
                },
                {
                  "type": "number",
                },
              ],
              "default": false,
            },
          },
          {
            "description": "Whether strategies should be included in the exported data.",
            "in": "query",
            "name": "strategies",
            "schema": {
              "anyOf": [
                {
                  "type": "boolean",
                },
                {
                  "minLength": 1,
                  "type": "string",
                },
                {
                  "type": "number",
                },
              ],
              "default": true,
            },
          },
          {
            "description": "Whether feature toggles should be included in the exported data.",
            "in": "query",
            "name": "featureToggles",
            "schema": {
              "anyOf": [
                {
                  "type": "boolean",
                },
                {
                  "minLength": 1,
                  "type": "string",
                },
                {
                  "type": "number",
                },
              ],
              "default": true,
            },
          },
          {
            "description": "Whether projects should be included in the exported data.",
            "in": "query",
            "name": "projects",
            "schema": {
              "anyOf": [
                {
                  "type": "boolean",
                },
                {
                  "minLength": 1,
                  "type": "string",
                },
                {
                  "type": "number",
                },
              ],
              "default": true,
            },
          },
          {
            "description": "Whether tag types, tags, and feature_tags should be included in the exported data.",
            "in": "query",
            "name": "tags",
            "schema": {
              "anyOf": [
                {
                  "type": "boolean",
                },
                {
                  "minLength": 1,
                  "type": "string",
                },
                {
                  "type": "number",
                },
              ],
              "default": true,
            },
          },
          {
            "description": "Whether environments should be included in the exported data.",
            "in": "query",
            "name": "environments",
            "schema": {
              "anyOf": [
                {
                  "type": "boolean",
                },
                {
                  "minLength": 1,
                  "type": "string",
                },
                {
                  "type": "number",
                },
              ],
              "default": true,
            },
          },
        ],
        "responses": {
          "200": {
            "content": {
              "application/json": {
                "schema": {
                  "$ref": "#/components/schemas/stateSchema",
                },
              },
            },
            "description": "stateSchema",
          },
        },
        "summary": "Export state (deprecated)",
        "tags": [
          "Import/Export",
        ],
      },
    },
    "/api/admin/state/import": {
      "post": {
        "deprecated": true,
        "description": "Imports state into the system. Deprecated in favor of /api/admin/features-batch/import",
        "operationId": "import",
        "requestBody": {
          "content": {
            "application/json": {
              "schema": {
                "$ref": "#/components/schemas/stateSchema",
              },
            },
          },
          "description": "stateSchema",
          "required": true,
        },
        "responses": {
          "202": {
            "description": "This response has no body.",
          },
        },
        "summary": "Import state (deprecated)",
        "tags": [
          "Import/Export",
        ],
      },
    },
    "/api/admin/strategies": {
      "get": {
        "operationId": "getAllStrategies",
        "responses": {
          "200": {
            "content": {
              "application/json": {
                "schema": {
                  "$ref": "#/components/schemas/strategiesSchema",
                },
              },
            },
            "description": "strategiesSchema",
          },
        },
        "tags": [
          "Strategies",
        ],
      },
      "post": {
        "operationId": "createStrategy",
        "requestBody": {
          "content": {
            "application/json": {
              "schema": {
                "$ref": "#/components/schemas/upsertStrategySchema",
              },
            },
          },
          "description": "upsertStrategySchema",
          "required": true,
        },
        "responses": {
          "201": {
            "content": {
              "application/json": {
                "schema": {
                  "$ref": "#/components/schemas/strategySchema",
                },
              },
            },
            "description": "The resource was successfully created.",
            "headers": {
              "location": {
                "description": "The location of the newly created resource.",
                "schema": {
                  "format": "uri",
                  "type": "string",
                },
              },
            },
          },
        },
        "tags": [
          "Strategies",
        ],
      },
    },
    "/api/admin/strategies/{name}": {
      "delete": {
        "operationId": "removeStrategy",
        "parameters": [
          {
            "in": "path",
            "name": "name",
            "required": true,
            "schema": {
              "type": "string",
            },
          },
        ],
        "responses": {
          "200": {
            "description": "This response has no body.",
          },
        },
        "tags": [
          "Strategies",
        ],
      },
      "get": {
        "operationId": "getStrategy",
        "parameters": [
          {
            "in": "path",
            "name": "name",
            "required": true,
            "schema": {
              "type": "string",
            },
          },
        ],
        "responses": {
          "200": {
            "content": {
              "application/json": {
                "schema": {
                  "$ref": "#/components/schemas/strategySchema",
                },
              },
            },
            "description": "strategySchema",
          },
        },
        "tags": [
          "Strategies",
        ],
      },
    },
    "/api/admin/strategies/{strategyName}": {
      "put": {
        "operationId": "updateStrategy",
        "parameters": [
          {
            "in": "path",
            "name": "strategyName",
            "required": true,
            "schema": {
              "type": "string",
            },
          },
        ],
        "requestBody": {
          "content": {
            "application/json": {
              "schema": {
                "$ref": "#/components/schemas/upsertStrategySchema",
              },
            },
          },
          "description": "upsertStrategySchema",
          "required": true,
        },
        "responses": {
          "200": {
            "description": "This response has no body.",
          },
        },
        "tags": [
          "Strategies",
        ],
      },
    },
    "/api/admin/strategies/{strategyName}/deprecate": {
      "post": {
        "operationId": "deprecateStrategy",
        "parameters": [
          {
            "in": "path",
            "name": "strategyName",
            "required": true,
            "schema": {
              "type": "string",
            },
          },
        ],
        "responses": {
          "200": {
            "description": "This response has no body.",
          },
        },
        "tags": [
          "Strategies",
        ],
      },
    },
    "/api/admin/strategies/{strategyName}/reactivate": {
      "post": {
        "operationId": "reactivateStrategy",
        "parameters": [
          {
            "in": "path",
            "name": "strategyName",
            "required": true,
            "schema": {
              "type": "string",
            },
          },
        ],
        "responses": {
          "200": {
            "description": "This response has no body.",
          },
        },
        "tags": [
          "Strategies",
        ],
      },
    },
    "/api/admin/tag-types": {
      "get": {
        "operationId": "getTagTypes",
        "responses": {
          "200": {
            "content": {
              "application/json": {
                "schema": {
                  "$ref": "#/components/schemas/tagTypesSchema",
                },
              },
            },
            "description": "tagTypesSchema",
          },
        },
        "tags": [
          "Tags",
        ],
      },
      "post": {
        "operationId": "createTagType",
        "requestBody": {
          "content": {
            "application/json": {
              "schema": {
                "$ref": "#/components/schemas/tagTypeSchema",
              },
            },
          },
          "description": "tagTypeSchema",
          "required": true,
        },
        "responses": {
          "201": {
            "content": {
              "application/json": {
                "schema": {
                  "$ref": "#/components/schemas/tagTypeSchema",
                },
              },
            },
            "description": "The resource was successfully created.",
            "headers": {
              "location": {
                "description": "The location of the newly created resource.",
                "schema": {
                  "format": "uri",
                  "type": "string",
                },
              },
            },
          },
        },
        "tags": [
          "Tags",
        ],
      },
    },
    "/api/admin/tag-types/validate": {
      "post": {
        "operationId": "validateTagType",
        "requestBody": {
          "content": {
            "application/json": {
              "schema": {
                "$ref": "#/components/schemas/tagTypeSchema",
              },
            },
          },
          "description": "tagTypeSchema",
          "required": true,
        },
        "responses": {
          "200": {
            "content": {
              "application/json": {
                "schema": {
                  "$ref": "#/components/schemas/validateTagTypeSchema",
                },
              },
            },
            "description": "validateTagTypeSchema",
          },
        },
        "tags": [
          "Tags",
        ],
      },
    },
    "/api/admin/tag-types/{name}": {
      "delete": {
        "operationId": "deleteTagType",
        "parameters": [
          {
            "in": "path",
            "name": "name",
            "required": true,
            "schema": {
              "type": "string",
            },
          },
        ],
        "responses": {
          "200": {
            "description": "This response has no body.",
          },
        },
        "tags": [
          "Tags",
        ],
      },
      "get": {
        "operationId": "getTagType",
        "parameters": [
          {
            "in": "path",
            "name": "name",
            "required": true,
            "schema": {
              "type": "string",
            },
          },
        ],
        "responses": {
          "200": {
            "content": {
              "application/json": {
                "schema": {
                  "$ref": "#/components/schemas/tagTypeSchema",
                },
              },
            },
            "description": "tagTypeSchema",
          },
        },
        "tags": [
          "Tags",
        ],
      },
      "put": {
        "operationId": "updateTagType",
        "parameters": [
          {
            "in": "path",
            "name": "name",
            "required": true,
            "schema": {
              "type": "string",
            },
          },
        ],
        "requestBody": {
          "content": {
            "application/json": {
              "schema": {
                "$ref": "#/components/schemas/updateTagTypeSchema",
              },
            },
          },
          "description": "updateTagTypeSchema",
          "required": true,
        },
        "responses": {
          "200": {
            "description": "This response has no body.",
          },
        },
        "tags": [
          "Tags",
        ],
      },
    },
    "/api/admin/tags": {
      "get": {
        "operationId": "getTags",
        "responses": {
          "200": {
            "content": {
              "application/json": {
                "schema": {
                  "$ref": "#/components/schemas/tagsSchema",
                },
              },
            },
            "description": "tagsSchema",
          },
        },
        "tags": [
          "Tags",
        ],
      },
      "post": {
        "operationId": "createTag",
        "requestBody": {
          "content": {
            "application/json": {
              "schema": {
                "$ref": "#/components/schemas/tagSchema",
              },
            },
          },
          "description": "tagSchema",
          "required": true,
        },
        "responses": {
          "201": {
            "content": {
              "application/json": {
                "schema": {
                  "$ref": "#/components/schemas/tagWithVersionSchema",
                },
              },
            },
            "description": "The resource was successfully created.",
            "headers": {
              "location": {
                "description": "The location of the newly created resource.",
                "schema": {
                  "format": "uri",
                  "type": "string",
                },
              },
            },
          },
        },
        "tags": [
          "Tags",
        ],
      },
    },
    "/api/admin/tags/features": {
      "put": {
        "operationId": "addTagToFeatures",
        "requestBody": {
          "content": {
            "application/json": {
              "schema": {
                "$ref": "#/components/schemas/tagsBulkAddSchema",
              },
            },
          },
          "description": "tagsBulkAddSchema",
          "required": true,
        },
        "responses": {
          "200": {
            "description": "This response has no body.",
          },
        },
        "tags": [
          "Tags",
        ],
      },
    },
    "/api/admin/tags/{type}": {
      "get": {
        "operationId": "getTagsByType",
        "parameters": [
          {
            "in": "path",
            "name": "type",
            "required": true,
            "schema": {
              "type": "string",
            },
          },
        ],
        "responses": {
          "200": {
            "content": {
              "application/json": {
                "schema": {
                  "$ref": "#/components/schemas/tagsSchema",
                },
              },
            },
            "description": "tagsSchema",
          },
        },
        "tags": [
          "Tags",
        ],
      },
    },
    "/api/admin/tags/{type}/{value}": {
      "delete": {
        "operationId": "deleteTag",
        "parameters": [
          {
            "in": "path",
            "name": "type",
            "required": true,
            "schema": {
              "type": "string",
            },
          },
          {
            "in": "path",
            "name": "value",
            "required": true,
            "schema": {
              "type": "string",
            },
          },
        ],
        "responses": {
          "200": {
            "description": "This response has no body.",
          },
        },
        "tags": [
          "Tags",
        ],
      },
      "get": {
        "operationId": "getTag",
        "parameters": [
          {
            "in": "path",
            "name": "type",
            "required": true,
            "schema": {
              "type": "string",
            },
          },
          {
            "in": "path",
            "name": "value",
            "required": true,
            "schema": {
              "type": "string",
            },
          },
        ],
        "responses": {
          "200": {
            "content": {
              "application/json": {
                "schema": {
                  "$ref": "#/components/schemas/tagWithVersionSchema",
                },
              },
            },
            "description": "tagWithVersionSchema",
          },
        },
        "tags": [
          "Tags",
        ],
      },
    },
    "/api/admin/ui-config": {
      "get": {
        "operationId": "getUiConfig",
        "responses": {
          "200": {
            "content": {
              "application/json": {
                "schema": {
                  "$ref": "#/components/schemas/uiConfigSchema",
                },
              },
            },
            "description": "uiConfigSchema",
          },
        },
        "tags": [
          "Admin UI",
        ],
      },
      "post": {
        "operationId": "setUiConfig",
        "requestBody": {
          "content": {
            "application/json": {
              "schema": {
                "$ref": "#/components/schemas/setUiConfigSchema",
              },
            },
          },
          "description": "setUiConfigSchema",
          "required": true,
        },
        "responses": {
          "200": {
            "description": "This response has no body.",
          },
        },
        "tags": [
          "Admin UI",
        ],
      },
    },
    "/api/admin/user": {
      "get": {
        "operationId": "getMe",
        "responses": {
          "200": {
            "content": {
              "application/json": {
                "schema": {
                  "$ref": "#/components/schemas/meSchema",
                },
              },
            },
            "description": "meSchema",
          },
        },
        "tags": [
          "Users",
        ],
      },
    },
    "/api/admin/user-admin": {
      "get": {
        "operationId": "getUsers",
        "responses": {
          "200": {
            "content": {
              "application/json": {
                "schema": {
                  "$ref": "#/components/schemas/usersSchema",
                },
              },
            },
            "description": "usersSchema",
          },
        },
        "tags": [
          "Users",
        ],
      },
      "post": {
        "operationId": "createUser",
        "requestBody": {
          "content": {
            "application/json": {
              "schema": {
                "$ref": "#/components/schemas/createUserSchema",
              },
            },
          },
          "description": "createUserSchema",
          "required": true,
        },
        "responses": {
          "200": {
            "content": {
              "application/json": {
                "schema": {
                  "$ref": "#/components/schemas/userSchema",
                },
              },
            },
            "description": "userSchema",
          },
        },
        "tags": [
          "Users",
        ],
      },
    },
    "/api/admin/user-admin/access": {
      "get": {
        "operationId": "getBaseUsersAndGroups",
        "responses": {
          "200": {
            "content": {
              "application/json": {
                "schema": {
                  "$ref": "#/components/schemas/usersGroupsBaseSchema",
                },
              },
            },
            "description": "usersGroupsBaseSchema",
          },
        },
        "tags": [
          "Users",
        ],
      },
    },
    "/api/admin/user-admin/reset-password": {
      "post": {
        "operationId": "resetUserPassword",
        "requestBody": {
          "content": {
            "application/json": {
              "schema": {
                "$ref": "#/components/schemas/idSchema",
              },
            },
          },
          "description": "idSchema",
          "required": true,
        },
        "responses": {
          "200": {
            "content": {
              "application/json": {
                "schema": {
                  "$ref": "#/components/schemas/resetPasswordSchema",
                },
              },
            },
            "description": "resetPasswordSchema",
          },
        },
        "tags": [
          "Users",
        ],
      },
    },
    "/api/admin/user-admin/search": {
      "get": {
        "operationId": "searchUsers",
        "responses": {
          "200": {
            "content": {
              "application/json": {
                "schema": {
                  "$ref": "#/components/schemas/usersSchema",
                },
              },
            },
            "description": "usersSchema",
          },
        },
        "tags": [
          "Users",
        ],
      },
    },
    "/api/admin/user-admin/validate-password": {
      "post": {
        "operationId": "validateUserPassword",
        "requestBody": {
          "content": {
            "application/json": {
              "schema": {
                "$ref": "#/components/schemas/passwordSchema",
              },
            },
          },
          "description": "passwordSchema",
          "required": true,
        },
        "responses": {
          "200": {
            "description": "This response has no body.",
          },
        },
        "tags": [
          "Users",
        ],
      },
    },
    "/api/admin/user-admin/{id}": {
      "delete": {
        "operationId": "deleteUser",
        "parameters": [
          {
            "in": "path",
            "name": "id",
            "required": true,
            "schema": {
              "type": "string",
            },
          },
        ],
        "responses": {
          "200": {
            "description": "This response has no body.",
          },
        },
        "tags": [
          "Users",
        ],
      },
      "get": {
        "operationId": "getUser",
        "parameters": [
          {
            "in": "path",
            "name": "id",
            "required": true,
            "schema": {
              "type": "string",
            },
          },
        ],
        "responses": {
          "200": {
            "content": {
              "application/json": {
                "schema": {
                  "$ref": "#/components/schemas/userSchema",
                },
              },
            },
            "description": "userSchema",
          },
        },
        "tags": [
          "Users",
        ],
      },
      "put": {
        "operationId": "updateUser",
        "parameters": [
          {
            "in": "path",
            "name": "id",
            "required": true,
            "schema": {
              "type": "string",
            },
          },
        ],
        "requestBody": {
          "content": {
            "application/json": {
              "schema": {
                "$ref": "#/components/schemas/updateUserSchema",
              },
            },
          },
          "description": "updateUserSchema",
          "required": true,
        },
        "responses": {
          "200": {
            "content": {
              "application/json": {
                "schema": {
                  "$ref": "#/components/schemas/userSchema",
                },
              },
            },
            "description": "userSchema",
          },
        },
        "tags": [
          "Users",
        ],
      },
    },
    "/api/admin/user-admin/{id}/change-password": {
      "post": {
        "operationId": "changeUserPassword",
        "parameters": [
          {
            "in": "path",
            "name": "id",
            "required": true,
            "schema": {
              "type": "string",
            },
          },
        ],
        "requestBody": {
          "content": {
            "application/json": {
              "schema": {
                "$ref": "#/components/schemas/passwordSchema",
              },
            },
          },
          "description": "passwordSchema",
          "required": true,
        },
        "responses": {
          "200": {
            "description": "This response has no body.",
          },
        },
        "tags": [
          "Users",
        ],
      },
    },
    "/api/admin/user/change-password": {
      "post": {
        "operationId": "changeMyPassword",
        "requestBody": {
          "content": {
            "application/json": {
              "schema": {
                "$ref": "#/components/schemas/passwordSchema",
              },
            },
          },
          "description": "passwordSchema",
          "required": true,
        },
        "responses": {
          "200": {
            "description": "This response has no body.",
          },
          "400": {
            "description": "passwordMismatch",
          },
        },
        "tags": [
          "Users",
        ],
      },
    },
    "/api/admin/user/profile": {
      "get": {
        "operationId": "getProfile",
        "responses": {
          "200": {
            "content": {
              "application/json": {
                "schema": {
                  "$ref": "#/components/schemas/profileSchema",
                },
              },
            },
            "description": "profileSchema",
          },
        },
        "tags": [
          "Users",
        ],
      },
    },
    "/api/admin/user/tokens": {
      "get": {
        "operationId": "getPats",
        "responses": {
          "200": {
            "content": {
              "application/json": {
                "schema": {
                  "$ref": "#/components/schemas/patsSchema",
                },
              },
            },
            "description": "patsSchema",
          },
        },
        "tags": [
          "Personal access tokens",
        ],
      },
      "post": {
        "operationId": "createPat",
        "requestBody": {
          "content": {
            "application/json": {
              "schema": {
                "$ref": "#/components/schemas/patSchema",
              },
            },
          },
          "description": "patSchema",
          "required": true,
        },
        "responses": {
          "200": {
            "content": {
              "application/json": {
                "schema": {
                  "$ref": "#/components/schemas/patSchema",
                },
              },
            },
            "description": "patSchema",
          },
        },
        "tags": [
          "Personal access tokens",
        ],
      },
    },
    "/api/admin/user/tokens/{id}": {
      "delete": {
        "operationId": "deletePat",
        "parameters": [
          {
            "in": "path",
            "name": "id",
            "required": true,
            "schema": {
              "type": "string",
            },
          },
        ],
        "responses": {
          "200": {
            "description": "This response has no body.",
          },
        },
        "tags": [
          "Personal access tokens",
        ],
      },
    },
    "/api/client/features": {
      "get": {
        "operationId": "getAllClientFeatures",
        "responses": {
          "200": {
            "content": {
              "application/json": {
                "schema": {
                  "$ref": "#/components/schemas/clientFeaturesSchema",
                },
              },
            },
            "description": "clientFeaturesSchema",
          },
        },
        "tags": [
          "Client",
        ],
      },
    },
    "/api/client/features/{featureName}": {
      "get": {
        "operationId": "getClientFeature",
        "parameters": [
          {
            "in": "path",
            "name": "featureName",
            "required": true,
            "schema": {
              "type": "string",
            },
          },
        ],
        "responses": {
          "200": {
            "content": {
              "application/json": {
                "schema": {
                  "$ref": "#/components/schemas/clientFeatureSchema",
                },
              },
            },
            "description": "clientFeatureSchema",
          },
        },
        "tags": [
          "Client",
        ],
      },
    },
    "/api/client/metrics": {
      "post": {
        "operationId": "registerClientMetrics",
        "requestBody": {
          "content": {
            "application/json": {
              "schema": {
                "$ref": "#/components/schemas/clientMetricsSchema",
              },
            },
          },
          "description": "clientMetricsSchema",
          "required": true,
        },
        "responses": {
          "202": {
            "description": "This response has no body.",
          },
          "400": {
            "content": {
              "application/json": {
                "schema": {
                  "properties": {
                    "id": {
                      "description": "The ID of the error instance",
                      "example": "9c40958a-daac-400e-98fb-3bb438567008",
                      "type": "string",
                    },
                    "message": {
                      "description": "A description of what went wrong.",
                      "example": "The request payload you provided doesn't conform to the schema. The .parameters property should be object. You sent [].",
                      "type": "string",
                    },
                    "name": {
                      "description": "The name of the error kind",
                      "example": "ValidationError",
                      "type": "string",
                    },
                  },
                  "type": "object",
                },
              },
            },
            "description": "The request data does not match what we expect.",
          },
        },
        "tags": [
          "Client",
        ],
      },
    },
    "/api/client/register": {
      "post": {
        "operationId": "registerClientApplication",
        "requestBody": {
          "content": {
            "application/json": {
              "schema": {
                "$ref": "#/components/schemas/clientApplicationSchema",
              },
            },
          },
          "description": "clientApplicationSchema",
          "required": true,
        },
        "responses": {
          "202": {
            "description": "This response has no body.",
          },
        },
        "tags": [
          "Client",
        ],
      },
    },
    "/auth/reset/password": {
      "post": {
        "operationId": "changePassword",
        "requestBody": {
          "content": {
            "application/json": {
              "schema": {
                "$ref": "#/components/schemas/changePasswordSchema",
              },
            },
          },
          "description": "changePasswordSchema",
          "required": true,
        },
        "responses": {
          "200": {
            "description": "This response has no body.",
          },
        },
        "tags": [
          "Auth",
        ],
      },
    },
    "/auth/reset/password-email": {
      "post": {
        "operationId": "sendResetPasswordEmail",
        "requestBody": {
          "content": {
            "application/json": {
              "schema": {
                "$ref": "#/components/schemas/emailSchema",
              },
            },
          },
          "description": "emailSchema",
          "required": true,
        },
        "responses": {
          "200": {
            "description": "This response has no body.",
          },
        },
        "tags": [
          "Auth",
        ],
      },
    },
    "/auth/reset/validate": {
      "get": {
        "operationId": "validateToken",
        "responses": {
          "200": {
            "content": {
              "application/json": {
                "schema": {
                  "$ref": "#/components/schemas/tokenUserSchema",
                },
              },
            },
            "description": "tokenUserSchema",
          },
        },
        "tags": [
          "Auth",
        ],
      },
    },
    "/auth/reset/validate-password": {
      "post": {
        "operationId": "validatePassword",
        "requestBody": {
          "content": {
            "application/json": {
              "schema": {
                "$ref": "#/components/schemas/validatePasswordSchema",
              },
            },
          },
          "description": "validatePasswordSchema",
          "required": true,
        },
        "responses": {
          "200": {
            "description": "This response has no body.",
          },
        },
        "tags": [
          "Auth",
        ],
      },
    },
    "/auth/simple/login": {
      "post": {
        "operationId": "login",
        "requestBody": {
          "content": {
            "application/json": {
              "schema": {
                "$ref": "#/components/schemas/loginSchema",
              },
            },
          },
          "description": "loginSchema",
          "required": true,
        },
        "responses": {
          "200": {
            "content": {
              "application/json": {
                "schema": {
                  "$ref": "#/components/schemas/userSchema",
                },
              },
            },
            "description": "userSchema",
          },
        },
        "tags": [
          "Auth",
        ],
      },
    },
    "/edge/metrics": {
      "post": {
        "description": "This operation accepts batched metrics from Edge. Metrics will be inserted into Unleash's metrics storage",
        "operationId": "bulkMetrics",
        "requestBody": {
          "content": {
            "application/json": {
              "schema": {
                "$ref": "#/components/schemas/bulkMetricsSchema",
              },
            },
          },
          "description": "bulkMetricsSchema",
          "required": true,
        },
        "responses": {
          "202": {
            "description": "This response has no body.",
          },
          "400": {
            "content": {
              "application/json": {
                "schema": {
                  "properties": {
                    "id": {
                      "description": "The ID of the error instance",
                      "example": "9c40958a-daac-400e-98fb-3bb438567008",
                      "type": "string",
                    },
                    "message": {
                      "description": "A description of what went wrong.",
                      "example": "The request payload you provided doesn't conform to the schema. The .parameters property should be object. You sent [].",
                      "type": "string",
                    },
                    "name": {
                      "description": "The name of the error kind",
                      "example": "ValidationError",
                      "type": "string",
                    },
                  },
                  "type": "object",
                },
              },
            },
            "description": "The request data does not match what we expect.",
          },
          "413": {
            "content": {
              "application/json": {
                "schema": {
                  "properties": {
                    "id": {
                      "description": "The ID of the error instance",
                      "example": "9c40958a-daac-400e-98fb-3bb438567008",
                      "type": "string",
                    },
                    "message": {
                      "description": "A description of what went wrong.",
                      "example": "You provided more data than we can handle. Unleash accepts at most X MB.",
                      "type": "string",
                    },
                    "name": {
                      "description": "The name of the error kind",
                      "example": "ContentTooLarge",
                      "type": "string",
                    },
                  },
                  "type": "object",
                },
              },
            },
            "description": "The request body is larger than what we accept. By default we only accept bodies of 100kB or less",
          },
          "415": {
            "content": {
              "application/json": {
                "schema": {
                  "properties": {
                    "id": {
                      "description": "The ID of the error instance",
                      "example": "9c40958a-daac-400e-98fb-3bb438567008",
                      "type": "string",
                    },
                    "message": {
                      "description": "A description of what went wrong.",
                      "example": "We do not accept the content-type you provided (application/xml). Try using one of the content-types we do accept instead (application/json) and make sure the body is in the corresponding format.",
                      "type": "string",
                    },
                    "name": {
                      "description": "The name of the error kind",
                      "example": "ContentTypeerror",
                      "type": "string",
                    },
                  },
                  "type": "object",
                },
              },
            },
            "description": "The operation does not support request payloads of the provided type. Please ensure that you're using one of the listed payload types and that you have specified the right content type in the "content-type" header.",
          },
        },
        "summary": "Send metrics from Edge",
        "tags": [
          "Edge",
        ],
      },
    },
    "/edge/validate": {
      "post": {
        "description": "This operation accepts a list of tokens to validate. Unleash will validate each token you provide. For each valid token you provide, Unleash will return the token along with its type and which projects it has access to.",
        "operationId": "getValidTokens",
        "requestBody": {
          "content": {
            "application/json": {
              "schema": {
                "$ref": "#/components/schemas/tokenStringListSchema",
              },
            },
          },
          "description": "tokenStringListSchema",
          "required": true,
        },
        "responses": {
          "200": {
            "content": {
              "application/json": {
                "schema": {
                  "$ref": "#/components/schemas/validatedEdgeTokensSchema",
                },
              },
            },
            "description": "validatedEdgeTokensSchema",
          },
          "400": {
            "content": {
              "application/json": {
                "schema": {
                  "properties": {
                    "id": {
                      "description": "The ID of the error instance",
                      "example": "9c40958a-daac-400e-98fb-3bb438567008",
                      "type": "string",
                    },
                    "message": {
                      "description": "A description of what went wrong.",
                      "example": "The request payload you provided doesn't conform to the schema. The .parameters property should be object. You sent [].",
                      "type": "string",
                    },
                    "name": {
                      "description": "The name of the error kind",
                      "example": "ValidationError",
                      "type": "string",
                    },
                  },
                  "type": "object",
                },
              },
            },
            "description": "The request data does not match what we expect.",
          },
          "413": {
            "content": {
              "application/json": {
                "schema": {
                  "properties": {
                    "id": {
                      "description": "The ID of the error instance",
                      "example": "9c40958a-daac-400e-98fb-3bb438567008",
                      "type": "string",
                    },
                    "message": {
                      "description": "A description of what went wrong.",
                      "example": "You provided more data than we can handle. Unleash accepts at most X MB.",
                      "type": "string",
                    },
                    "name": {
                      "description": "The name of the error kind",
                      "example": "ContentTooLarge",
                      "type": "string",
                    },
                  },
                  "type": "object",
                },
              },
            },
            "description": "The request body is larger than what we accept. By default we only accept bodies of 100kB or less",
          },
          "415": {
            "content": {
              "application/json": {
                "schema": {
                  "properties": {
                    "id": {
                      "description": "The ID of the error instance",
                      "example": "9c40958a-daac-400e-98fb-3bb438567008",
                      "type": "string",
                    },
                    "message": {
                      "description": "A description of what went wrong.",
                      "example": "We do not accept the content-type you provided (application/xml). Try using one of the content-types we do accept instead (application/json) and make sure the body is in the corresponding format.",
                      "type": "string",
                    },
                    "name": {
                      "description": "The name of the error kind",
                      "example": "ContentTypeerror",
                      "type": "string",
                    },
                  },
                  "type": "object",
                },
              },
            },
            "description": "The operation does not support request payloads of the provided type. Please ensure that you're using one of the listed payload types and that you have specified the right content type in the "content-type" header.",
          },
        },
        "summary": "Check which tokens are valid",
        "tags": [
          "Edge",
        ],
      },
    },
    "/health": {
      "get": {
        "operationId": "getHealth",
        "responses": {
          "200": {
            "content": {
              "application/json": {
                "schema": {
                  "$ref": "#/components/schemas/healthCheckSchema",
                },
              },
            },
            "description": "healthCheckSchema",
          },
          "500": {
            "content": {
              "application/json": {
                "schema": {
                  "$ref": "#/components/schemas/healthCheckSchema",
                },
              },
            },
            "description": "healthCheckSchema",
          },
        },
        "tags": [
          "Operational",
        ],
      },
    },
    "/invite/{token}/signup": {
      "post": {
        "description": "Create a user with the viewer root role and link them to the provided signup token",
        "operationId": "addPublicSignupTokenUser",
        "parameters": [
          {
            "in": "path",
            "name": "token",
            "required": true,
            "schema": {
              "type": "string",
            },
          },
        ],
        "requestBody": {
          "content": {
            "application/json": {
              "schema": {
                "$ref": "#/components/schemas/createInvitedUserSchema",
              },
            },
          },
          "description": "createInvitedUserSchema",
          "required": true,
        },
        "responses": {
          "200": {
            "content": {
              "application/json": {
                "schema": {
                  "$ref": "#/components/schemas/userSchema",
                },
              },
            },
            "description": "userSchema",
          },
          "400": {
            "content": {
              "application/json": {
                "schema": {
                  "properties": {
                    "id": {
                      "description": "The ID of the error instance",
                      "example": "9c40958a-daac-400e-98fb-3bb438567008",
                      "type": "string",
                    },
                    "message": {
                      "description": "A description of what went wrong.",
                      "example": "The request payload you provided doesn't conform to the schema. The .parameters property should be object. You sent [].",
                      "type": "string",
                    },
                    "name": {
                      "description": "The name of the error kind",
                      "example": "ValidationError",
                      "type": "string",
                    },
                  },
                  "type": "object",
                },
              },
            },
            "description": "The request data does not match what we expect.",
          },
          "409": {
            "content": {
              "application/json": {
                "schema": {
                  "properties": {
                    "id": {
                      "description": "The ID of the error instance",
                      "example": "9c40958a-daac-400e-98fb-3bb438567008",
                      "type": "string",
                    },
                    "message": {
                      "description": "A description of what went wrong.",
                      "example": "There is already a feature called "my-awesome-feature".",
                      "type": "string",
                    },
                    "name": {
                      "description": "The name of the error kind",
                      "example": "NameExistsError",
                      "type": "string",
                    },
                  },
                  "type": "object",
                },
              },
            },
            "description": "The provided resource can not be created or updated because it would conflict with the current state of the resource or with an already existing resource, respectively.",
          },
        },
        "summary": "Add a user via a signup token",
        "tags": [
          "Public signup tokens",
        ],
      },
    },
    "/invite/{token}/validate": {
      "get": {
        "operationId": "validatePublicSignupToken",
        "parameters": [
          {
            "in": "path",
            "name": "token",
            "required": true,
            "schema": {
              "type": "string",
            },
          },
        ],
        "responses": {
          "200": {
            "description": "This response has no body.",
          },
          "400": {
            "content": {
              "application/json": {
                "schema": {
                  "properties": {
                    "id": {
                      "description": "The ID of the error instance",
                      "example": "9c40958a-daac-400e-98fb-3bb438567008",
                      "type": "string",
                    },
                    "message": {
                      "description": "A description of what went wrong.",
                      "example": "The request payload you provided doesn't conform to the schema. The .parameters property should be object. You sent [].",
                      "type": "string",
                    },
                    "name": {
                      "description": "The name of the error kind",
                      "example": "ValidationError",
                      "type": "string",
                    },
                  },
                  "type": "object",
                },
              },
            },
            "description": "The request data does not match what we expect.",
          },
        },
        "summary": "Check whether a public sign-up token exists, has not expired and is enabled",
        "tags": [
          "Public signup tokens",
        ],
      },
    },
  },
  "security": [
    {
      "apiKey": [],
    },
  ],
  "servers": [
    {
      "url": "http://localhost:4242",
    },
  ],
  "tags": [
    {
      "description": "Create, update, and delete [Unleash addons](https://docs.getunleash.io/addons).",
      "name": "Addons",
    },
    {
      "description": "Configure the Unleash Admin UI. Why did you enable an experimental feature?",
      "name": "Admin UI",
    },
    {
      "description": "Create, update, and delete [Unleash API tokens](https://docs.getunleash.io/reference/api-tokens-and-client-keys).",
      "name": "API tokens",
    },
    {
      "description": "Revive or permanently delete [archived feature toggles](https://docs.getunleash.io/advanced/archived_toggles).",
      "name": "Archive",
    },
    {
      "description": "Manage logins, passwords, etc.",
      "name": "Auth",
    },
    {
      "description": "API for managing [change requests](https://docs.getunleash.io/reference/change-requests).",
      "name": "Change Requests",
    },
    {
      "description": "Endpoints for [Unleash server-side clients](https://docs.getunleash.io/reference/sdks).",
      "name": "Client",
    },
    {
      "description": "Create, update, and delete [context fields](https://docs.getunleash.io/reference/unleash-context) that Unleash is aware of.",
      "name": "Context",
    },
    {
      "description": "Endpoints related to Unleash on the Edge.",
      "name": "Edge",
    },
    {
      "description": "Create, update, delete, enable or disable [environments](https://docs.getunleash.io/reference/environments) for this Unleash instance.",
      "name": "Environments",
    },
    {
      "description": "Read events from this Unleash instance.",
      "name": "Events",
    },
    {
      "description": "Create, update, and delete [features toggles](https://docs.getunleash.io/reference/feature-toggles).",
      "name": "Features",
    },
    {
      "description": "API for connecting client-side (frontend) applications to Unleash.",
      "name": "Frontend API",
    },
    {
      "description": "[Import and export](https://docs.getunleash.io/deploy/import_export) the state of your Unleash instance.",
      "name": "Import/Export",
    },
    {
      "description": "Instance admin endpoints used to manage the Unleash instance itself.",
      "name": "Instance Admin",
    },
    {
      "description": "Enable/disable the maintenance mode of Unleash.",
      "name": "Maintenance",
    },
    {
      "description": "Register, read, or delete metrics recorded by Unleash.",
      "name": "Metrics",
    },
    {
      "description": "Endpoints related to the operational status of this Unleash instance.",
      "name": "Operational",
    },
    {
      "description": "Create, update, and delete [Personal access tokens](https://docs.getunleash.io/reference/api-tokens-and-client-keys#personal-access-tokens).",
      "name": "Personal access tokens",
    },
    {
      "description": "Evaluate an Unleash context against your feature toggles.",
      "name": "Playground",
    },
    {
      "description": "Create, update, and delete [Unleash projects](https://docs.getunleash.io/reference/projects).",
      "name": "Projects",
    },
    {
      "description": "Create, update, and delete [Unleash Public Signup tokens](https://docs.getunleash.io/reference/public-signup-tokens).",
      "name": "Public signup tokens",
    },
    {
      "description": "Create, update, delete, and manage [segments](https://docs.getunleash.io/reference/segments).",
      "name": "Segments",
    },
    {
      "description": "Endpoints for managing [Service Accounts](https://docs.getunleash.io/reference/service-accounts), which enable programmatic access to the Unleash API.",
      "name": "Service Accounts",
    },
    {
      "description": "Create, update, delete, manage [custom strategies](https://docs.getunleash.io/reference/custom-activation-strategies).",
      "name": "Strategies",
    },
    {
      "description": "Create, update, and delete [tags and tag types](https://docs.getunleash.io/reference/tags).",
      "name": "Tags",
    },
    {
      "description": "Experimental endpoints that may change or disappear at any time.",
      "name": "Unstable",
    },
    {
      "description": "Manage users and passwords.",
      "name": "Users",
    },
  ],
}
`;<|MERGE_RESOLUTION|>--- conflicted
+++ resolved
@@ -632,9 +632,7 @@
       },
       "apiTokenSchema": {
         "additionalProperties": false,
-<<<<<<< HEAD
         "description": "An overview of an API token.",
-=======
         "anyOf": [
           {
             "properties": {
@@ -657,7 +655,6 @@
             ],
           },
         ],
->>>>>>> e50a5217
         "properties": {
           "alias": {
             "description": "Not actively used. Present as a legacy format for identifying older tokens",
@@ -729,13 +726,9 @@
             "type": "string",
           },
           "username": {
-<<<<<<< HEAD
-            "description": "The name of the token",
-            "example": "some-user",
-=======
             "deprecated": true,
             "description": "This property was deprecated in Unleash v5. Prefer the \`tokenName\` property instead.",
->>>>>>> e50a5217
+            "example": "some-user",
             "type": "string",
           },
         },
