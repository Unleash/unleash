// Jest Snapshot v1, https://goo.gl/fbAQLP

exports[`should serve the OpenAPI UI 1`] = `
"<!DOCTYPE html>
<html>
  <head>
    <title>Swagger UI</title>
    <meta charset=\\"utf-8\\"/>
    <meta name=\\"viewport\\" content=\\"width=device-width, initial-scale=1\\">
    <style>
      html {
          box-sizing: border-box;
          overflow: -moz-scrollbars-vertical;
          overflow-y: scroll;
      }
      *,
      *:before,
      *:after {
          box-sizing: inherit;
      }
      body {
        margin: 0;
        padding: 0;
        background: #fafafa;
      }
    </style>
    
      <link rel=\\"stylesheet\\" type=\\"text/css\\" href=\\"./swagger-ui.css\\" >
    
  </head>
  <body>
    
      <div id=\\"swagger-ui\\"></div>
      <script src=\\"./swagger-ui-bundle.js\\"></script>
      <script src=\\"./swagger-ui-standalone-preset.js\\"></script>
      <script>
        window.onload = function () {
          window.ui = SwaggerUIBundle({
            url: \\"/docs/openapi.json\\",
            dom_id: '#swagger-ui'
          })
        }
      </script>
    
  </body>
</html>
  "
`;

exports[`should serve the OpenAPI spec 1`] = `
Object {
  "components": Object {
    "schemas": Object {
      "addonParameterSchema": Object {
        "properties": Object {
          "description": Object {
            "type": "string",
          },
          "displayName": Object {
            "type": "string",
          },
          "name": Object {
            "type": "string",
          },
          "placeholder": Object {
            "type": "string",
          },
          "required": Object {
            "type": "boolean",
          },
          "sensitive": Object {
            "type": "boolean",
          },
          "type": Object {
            "type": "string",
          },
        },
        "required": Array [
          "name",
          "displayName",
          "type",
          "required",
          "sensitive",
        ],
        "type": "object",
      },
      "addonSchema": Object {
        "properties": Object {
          "createdAt": Object {
            "format": "date-time",
            "nullable": true,
            "type": "string",
          },
          "description": Object {
            "type": "string",
          },
          "enabled": Object {
            "type": "boolean",
          },
          "events": Object {
            "items": Object {
              "type": "string",
            },
            "type": "array",
          },
          "id": Object {
            "type": "number",
          },
          "parameters": Object {
            "additionalProperties": true,
            "type": "object",
          },
          "provider": Object {
            "type": "string",
          },
        },
        "required": Array [
          "provider",
          "enabled",
          "parameters",
          "events",
        ],
        "type": "object",
      },
      "addonTypeSchema": Object {
        "properties": Object {
          "description": Object {
            "type": "string",
          },
          "displayName": Object {
            "type": "string",
          },
          "documentationUrl": Object {
            "type": "string",
          },
          "events": Object {
            "items": Object {
              "type": "string",
            },
            "type": "array",
          },
          "name": Object {
            "type": "string",
          },
          "parameters": Object {
            "items": Object {
              "$ref": "#/components/schemas/addonParameterSchema",
            },
            "type": "array",
          },
          "tagTypes": Object {
            "items": Object {
              "$ref": "#/components/schemas/tagTypeSchema",
            },
            "type": "array",
          },
        },
        "required": Array [
          "name",
          "displayName",
          "documentationUrl",
          "description",
        ],
        "type": "object",
      },
      "addonsSchema": Object {
        "properties": Object {
          "addons": Object {
            "items": Object {
              "$ref": "#/components/schemas/addonSchema",
            },
            "type": "array",
          },
          "providers": Object {
            "items": Object {
              "$ref": "#/components/schemas/addonTypeSchema",
            },
            "type": "array",
          },
        },
        "required": Array [
          "addons",
          "providers",
        ],
        "type": "object",
      },
      "apiTokenSchema": Object {
        "additionalProperties": false,
        "properties": Object {
          "createdAt": Object {
            "format": "date-time",
            "nullable": true,
            "type": "string",
          },
          "environment": Object {
            "type": "string",
          },
          "expiresAt": Object {
            "format": "date-time",
            "nullable": true,
            "type": "string",
          },
          "project": Object {
            "type": "string",
          },
          "projects": Object {
            "items": Object {
              "type": "string",
            },
            "type": "array",
          },
          "secret": Object {
            "type": "string",
          },
          "seenAt": Object {
            "format": "date-time",
            "nullable": true,
            "type": "string",
          },
          "type": Object {
            "description": "client, admin.",
            "type": "string",
          },
          "username": Object {
            "type": "string",
          },
        },
        "required": Array [
          "username",
          "type",
        ],
        "type": "object",
      },
      "apiTokensSchema": Object {
        "additionalProperties": false,
        "properties": Object {
          "tokens": Object {
            "items": Object {
              "$ref": "#/components/schemas/apiTokenSchema",
            },
            "type": "array",
          },
        },
        "required": Array [
          "tokens",
        ],
        "type": "object",
      },
      "applicationSchema": Object {
        "additionalProperties": false,
        "properties": Object {
          "announced": Object {
            "type": "boolean",
          },
          "appName": Object {
            "type": "string",
          },
          "color": Object {
            "type": "string",
          },
          "description": Object {
            "type": "string",
          },
          "icon": Object {
            "type": "string",
          },
          "sdkVersion": Object {
            "type": "string",
          },
          "strategies": Object {
            "items": Object {
              "type": "string",
            },
            "type": "array",
          },
          "url": Object {
            "type": "string",
          },
        },
        "required": Array [
          "appName",
        ],
        "type": "object",
      },
      "applicationsSchema": Object {
        "properties": Object {
          "applications": Object {
            "items": Object {
              "$ref": "#/components/schemas/applicationSchema",
            },
            "type": "array",
          },
        },
        "type": "object",
      },
      "changePasswordSchema": Object {
        "additionalProperties": false,
        "properties": Object {
          "password": Object {
            "type": "string",
          },
          "token": Object {
            "type": "string",
          },
        },
        "required": Array [
          "token",
          "password",
        ],
        "type": "object",
      },
<<<<<<< HEAD
      "clientFeatureSchema": Object {
        "additionalProperties": false,
        "properties": Object {
          "name": Object {
            "type": "string",
          },
          "stale": Object {
            "type": "boolean",
          },
          "strategies": Object {
            "items": Object {
              "$ref": "#/components/schemas/featureStrategySchema",
            },
            "type": "array",
          },
          "type": Object {
            "type": "string",
          },
          "variants": Object {
            "items": Object {
              "$ref": "#/components/schemas/variantSchema",
            },
            "type": "array",
          },
        },
        "required": Array [
          "name",
        ],
        "type": "object",
      },
      "clientFeaturesQuerySchema": Object {
        "properties": Object {
          "environment": Object {
            "type": "string",
          },
          "inlineSegmentConstraints": Object {
            "type": "boolean",
          },
          "namePrefix": Object {
            "type": "string",
          },
          "project": Object {
            "items": Object {
              "type": "string",
            },
            "type": "array",
          },
          "tag": Object {
            "items": Object {
              "items": Object {
                "type": "string",
              },
              "type": "array",
            },
            "type": "array",
          },
        },
        "required": Array [],
        "type": "object",
      },
      "clientFeaturesSchema": Object {
        "properties": Object {
          "features": Object {
            "items": Object {
              "$ref": "#/components/schemas/featureSchema",
            },
            "type": "array",
          },
          "query": Object {
            "$ref": "#/components/schemas/clientFeaturesQuerySchema",
          },
          "segments": Object {
            "items": Object {
              "$ref": "#/components/schemas/segmentSchema",
            },
            "type": "array",
          },
          "version": Object {
            "type": "number",
          },
        },
        "required": Array [
          "version",
          "features",
          "query",
=======
      "clientApplicationSchema": Object {
        "properties": Object {
          "appName": Object {
            "type": "string",
          },
          "environment": Object {
            "type": "string",
          },
          "instanceId": Object {
            "type": "string",
          },
          "interval": Object {
            "type": "number",
          },
          "sdkVersion": Object {
            "type": "string",
          },
          "started": Object {
            "oneOf": Array [
              Object {
                "format": "date-time",
                "type": "string",
              },
              Object {
                "type": "number",
              },
            ],
          },
          "strategies": Object {
            "items": Object {
              "type": "string",
            },
            "type": "array",
          },
        },
        "required": Array [
          "appName",
          "interval",
          "started",
          "strategies",
>>>>>>> 64082440
        ],
        "type": "object",
      },
      "cloneFeatureSchema": Object {
        "properties": Object {
          "name": Object {
            "type": "string",
          },
          "replaceGroupId": Object {
            "type": "boolean",
          },
        },
        "required": Array [
          "name",
        ],
        "type": "object",
      },
      "constraintSchema": Object {
        "additionalProperties": false,
        "properties": Object {
          "caseInsensitive": Object {
            "type": "boolean",
          },
          "contextName": Object {
            "type": "string",
          },
          "inverted": Object {
            "type": "boolean",
          },
          "operator": Object {
            "enum": Array [
              "NOT_IN",
              "IN",
              "STR_ENDS_WITH",
              "STR_STARTS_WITH",
              "STR_CONTAINS",
              "NUM_EQ",
              "NUM_GT",
              "NUM_GTE",
              "NUM_LT",
              "NUM_LTE",
              "DATE_AFTER",
              "DATE_BEFORE",
              "SEMVER_EQ",
              "SEMVER_GT",
              "SEMVER_LT",
            ],
            "type": "string",
          },
          "value": Object {
            "type": "string",
          },
          "values": Object {
            "items": Object {
              "type": "string",
            },
            "type": "array",
          },
        },
        "required": Array [
          "contextName",
          "operator",
        ],
        "type": "object",
      },
      "contextFieldSchema": Object {
        "additionalProperties": false,
        "properties": Object {
          "createdAt": Object {
            "format": "date-time",
            "nullable": true,
            "type": "string",
          },
          "description": Object {
            "type": "string",
          },
          "legalValues": Object {
            "items": Object {
              "$ref": "#/components/schemas/legalValueSchema",
            },
            "type": "array",
          },
          "name": Object {
            "type": "string",
          },
          "sortOrder": Object {
            "type": "number",
          },
          "stickiness": Object {
            "type": "boolean",
          },
        },
        "required": Array [
          "name",
        ],
        "type": "object",
      },
      "contextFieldsSchema": Object {
        "items": Object {
          "$ref": "#/components/schemas/contextFieldSchema",
        },
        "type": "array",
      },
      "createApiTokenSchema": Object {
        "properties": Object {
          "environment": Object {
            "type": "string",
          },
          "expiresAt": Object {
            "format": "date-time",
            "nullable": true,
            "type": "string",
          },
          "project": Object {
            "type": "string",
          },
          "projects": Object {
            "items": Object {
              "type": "string",
            },
            "type": "array",
          },
          "secret": Object {
            "type": "string",
          },
          "type": Object {
            "description": "client, admin.",
            "type": "string",
          },
          "username": Object {
            "type": "string",
          },
        },
        "required": Array [
          "username",
          "type",
        ],
        "type": "object",
      },
      "createFeatureSchema": Object {
        "properties": Object {
          "description": Object {
            "type": "string",
          },
          "impressionData": Object {
            "type": "boolean",
          },
          "name": Object {
            "type": "string",
          },
          "type": Object {
            "type": "string",
          },
        },
        "required": Array [
          "name",
        ],
        "type": "object",
      },
      "createFeatureStrategySchema": Object {
        "properties": Object {
          "constraints": Object {
            "items": Object {
              "$ref": "#/components/schemas/constraintSchema",
            },
            "type": "array",
          },
          "name": Object {
            "type": "string",
          },
          "parameters": Object {
            "$ref": "#/components/schemas/parametersSchema",
          },
          "sortOrder": Object {
            "type": "number",
          },
        },
        "required": Array [
          "name",
        ],
        "type": "object",
      },
      "createUserSchema": Object {
        "additionalProperties": false,
        "properties": Object {
          "email": Object {
            "type": "string",
          },
          "name": Object {
            "type": "string",
          },
          "password": Object {
            "type": "string",
          },
          "rootRole": Object {
            "type": "number",
          },
          "sendEmail": Object {
            "type": "boolean",
          },
          "username": Object {
            "type": "string",
          },
        },
        "required": Array [
          "rootRole",
        ],
        "type": "object",
      },
      "emailSchema": Object {
        "additionalProperties": false,
        "properties": Object {
          "email": Object {
            "type": "string",
          },
        },
        "required": Array [
          "email",
        ],
        "type": "object",
      },
      "environmentSchema": Object {
        "additionalProperties": false,
        "properties": Object {
          "enabled": Object {
            "type": "boolean",
          },
          "name": Object {
            "type": "string",
          },
          "protected": Object {
            "type": "boolean",
          },
          "sortOrder": Object {
            "type": "number",
          },
          "type": Object {
            "type": "string",
          },
        },
        "required": Array [
          "name",
          "type",
          "enabled",
        ],
        "type": "object",
      },
      "environmentsSchema": Object {
        "additionalProperties": false,
        "properties": Object {
          "environments": Object {
            "items": Object {
              "$ref": "#/components/schemas/environmentSchema",
            },
            "type": "array",
          },
          "version": Object {
            "type": "integer",
          },
        },
        "required": Array [
          "version",
          "environments",
        ],
        "type": "object",
      },
      "exportParametersSchema": Object {
        "properties": Object {
          "download": Object {
            "type": "boolean",
          },
          "environments": Object {
            "type": "boolean",
          },
          "featureToggles": Object {
            "type": "boolean",
          },
          "format": Object {
            "type": "string",
          },
          "projects": Object {
            "type": "boolean",
          },
          "strategies": Object {
            "type": "boolean",
          },
          "tags": Object {
            "type": "boolean",
          },
        },
        "type": "object",
      },
      "featureEnvironmentMetricsSchema": Object {
        "additionalProperties": false,
        "properties": Object {
          "appName": Object {
            "type": "string",
          },
          "environment": Object {
            "type": "string",
          },
          "featureName": Object {
            "type": "string",
          },
          "no": Object {
            "type": "number",
          },
          "timestamp": Object {
            "format": "date-time",
            "type": "string",
          },
          "yes": Object {
            "type": "number",
          },
        },
        "required": Array [
          "environment",
          "timestamp",
          "yes",
          "no",
        ],
        "type": "object",
      },
      "featureEnvironmentSchema": Object {
        "additionalProperties": false,
        "properties": Object {
          "enabled": Object {
            "type": "boolean",
          },
          "environment": Object {
            "type": "string",
          },
          "name": Object {
            "type": "string",
          },
          "strategies": Object {
            "items": Object {
              "additionalProperties": false,
              "properties": Object {
                "constraints": Object {
                  "items": Object {
                    "$ref": "#/components/schemas/constraintSchema",
                  },
                  "type": "array",
                },
                "createdAt": Object {
                  "format": "date-time",
                  "type": "string",
                },
                "environment": Object {
                  "type": "string",
                },
                "featureName": Object {
                  "type": "string",
                },
                "id": Object {
                  "type": "string",
                },
                "parameters": Object {
                  "$ref": "#/components/schemas/parametersSchema",
                },
                "projectId": Object {
                  "type": "string",
                },
                "sortOrder": Object {
                  "type": "number",
                },
                "strategyName": Object {
                  "type": "string",
                },
              },
              "required": Array [
                "id",
                "featureName",
                "projectId",
                "environment",
                "strategyName",
                "constraints",
                "parameters",
              ],
              "type": "object",
            },
            "type": "array",
          },
          "type": Object {
            "type": "string",
          },
        },
        "required": Array [
          "name",
          "enabled",
        ],
        "type": "object",
      },
      "featureMetricsSchema": Object {
        "additionalProperties": false,
        "properties": Object {
          "data": Object {
            "items": Object {
              "$ref": "#/components/schemas/featureEnvironmentMetricsSchema",
            },
            "type": "array",
          },
          "maturity": Object {
            "type": "string",
          },
          "version": Object {
            "type": "number",
          },
        },
        "required": Array [
          "version",
          "maturity",
          "data",
        ],
        "type": "object",
      },
      "featureSchema": Object {
        "additionalProperties": false,
        "properties": Object {
          "archived": Object {
            "type": "boolean",
          },
          "createdAt": Object {
            "format": "date-time",
            "nullable": true,
            "type": "string",
          },
          "description": Object {
            "type": "string",
          },
          "enabled": Object {
            "type": "boolean",
          },
          "environments": Object {
            "items": Object {
              "$ref": "#/components/schemas/environmentSchema",
            },
            "type": "array",
          },
          "impressionData": Object {
            "type": "boolean",
          },
          "lastSeenAt": Object {
            "format": "date-time",
            "nullable": true,
            "type": "string",
          },
          "name": Object {
            "type": "string",
          },
          "project": Object {
            "type": "string",
          },
          "stale": Object {
            "type": "boolean",
          },
          "strategies": Object {
            "items": Object {
              "$ref": "#/components/schemas/featureStrategySchema",
            },
            "type": "array",
          },
          "type": Object {
            "type": "string",
          },
          "variants": Object {
            "items": Object {
              "$ref": "#/components/schemas/variantSchema",
            },
            "type": "array",
          },
        },
        "required": Array [
          "name",
        ],
        "type": "object",
      },
      "featureStrategySchema": Object {
        "additionalProperties": false,
        "properties": Object {
          "constraints": Object {
            "items": Object {
              "$ref": "#/components/schemas/constraintSchema",
            },
            "type": "array",
          },
          "id": Object {
            "type": "string",
          },
          "name": Object {
            "type": "string",
          },
          "parameters": Object {
            "$ref": "#/components/schemas/parametersSchema",
          },
          "segments": Object {
            "items": Object {
              "type": "number",
            },
            "type": "array",
          },
          "sortOrder": Object {
            "type": "number",
          },
        },
        "required": Array [
          "name",
          "id",
        ],
        "type": "object",
      },
      "featureStrategySegmentSchema": Object {
        "additionalProperties": false,
        "properties": Object {
          "featureStrategyId": Object {
            "type": "string",
          },
          "segmentId": Object {
            "type": "integer",
          },
        },
        "required": Array [
          "segmentId",
          "featureStrategyId",
        ],
        "type": "object",
      },
      "featureTagSchema": Object {
        "additionalProperties": false,
        "properties": Object {
          "featureName": Object {
            "type": "string",
          },
          "tagType": Object {
            "type": "string",
          },
          "tagValue": Object {
            "type": "string",
          },
          "type": Object {
            "type": "string",
          },
          "value": Object {
            "type": "string",
          },
        },
        "required": Array [
          "featureName",
          "tagValue",
        ],
        "type": "object",
      },
      "featureTypeSchema": Object {
        "additionalProperties": false,
        "properties": Object {
          "description": Object {
            "type": "string",
          },
          "id": Object {
            "type": "string",
          },
          "lifetimeDays": Object {
            "nullable": true,
            "type": "number",
          },
          "name": Object {
            "type": "string",
          },
        },
        "required": Array [
          "id",
          "name",
          "description",
          "lifetimeDays",
        ],
        "type": "object",
      },
      "featureTypesSchema": Object {
        "additionalProperties": false,
        "properties": Object {
          "types": Object {
            "items": Object {
              "$ref": "#/components/schemas/featureTypeSchema",
            },
            "type": "array",
          },
          "version": Object {
            "type": "integer",
          },
        },
        "required": Array [
          "version",
          "types",
        ],
        "type": "object",
      },
      "featureUsageSchema": Object {
        "additionalProperties": false,
        "properties": Object {
          "featureName": Object {
            "type": "string",
          },
          "lastHourUsage": Object {
            "items": Object {
              "$ref": "#/components/schemas/featureEnvironmentMetricsSchema",
            },
            "type": "array",
          },
          "maturity": Object {
            "type": "string",
          },
          "seenApplications": Object {
            "items": Object {
              "type": "string",
            },
            "type": "array",
          },
          "version": Object {
            "type": "number",
          },
        },
        "required": Array [
          "version",
          "maturity",
          "featureName",
          "lastHourUsage",
          "seenApplications",
        ],
        "type": "object",
      },
      "featureVariantsSchema": Object {
        "additionalProperties": false,
        "properties": Object {
          "variants": Object {
            "items": Object {
              "$ref": "#/components/schemas/variantSchema",
            },
            "type": "array",
          },
          "version": Object {
            "type": "integer",
          },
        },
        "required": Array [
          "version",
          "variants",
        ],
        "type": "object",
      },
      "featuresSchema": Object {
        "additionalProperties": false,
        "properties": Object {
          "features": Object {
            "items": Object {
              "$ref": "#/components/schemas/featureSchema",
            },
            "type": "array",
          },
          "version": Object {
            "type": "integer",
          },
        },
        "required": Array [
          "version",
          "features",
        ],
        "type": "object",
      },
      "feedbackSchema": Object {
        "additionalProperties": false,
        "properties": Object {
          "feedbackId": Object {
            "type": "string",
          },
          "given": Object {
            "format": "date-time",
            "nullable": true,
            "type": "string",
          },
          "neverShow": Object {
            "type": "boolean",
          },
          "userId": Object {
            "type": "number",
          },
        },
        "required": Array [],
        "type": "object",
      },
      "healthCheckSchema": Object {
        "additionalProperties": false,
        "properties": Object {
          "health": Object {
            "enum": Array [
              "GOOD",
              "BAD",
            ],
            "type": "string",
          },
        },
        "required": Array [
          "health",
        ],
        "type": "object",
      },
      "healthOverviewSchema": Object {
        "additionalProperties": false,
        "properties": Object {
          "description": Object {
            "type": "string",
          },
          "environments": Object {
            "items": Object {
              "type": "string",
            },
            "type": "array",
          },
          "features": Object {
            "items": Object {
              "$ref": "#/components/schemas/featureSchema",
            },
            "type": "array",
          },
          "health": Object {
            "type": "number",
          },
          "members": Object {
            "type": "number",
          },
          "name": Object {
            "type": "string",
          },
          "updatedAt": Object {
            "format": "date-time",
            "nullable": true,
            "type": "string",
          },
          "version": Object {
            "type": "number",
          },
        },
        "required": Array [
          "version",
          "name",
        ],
        "type": "object",
      },
      "healthReportSchema": Object {
        "additionalProperties": false,
        "properties": Object {
          "activeCount": Object {
            "type": "number",
          },
          "description": Object {
            "type": "string",
          },
          "environments": Object {
            "items": Object {
              "type": "string",
            },
            "type": "array",
          },
          "features": Object {
            "items": Object {
              "$ref": "#/components/schemas/featureSchema",
            },
            "type": "array",
          },
          "health": Object {
            "type": "number",
          },
          "members": Object {
            "type": "number",
          },
          "name": Object {
            "type": "string",
          },
          "potentiallyStaleCount": Object {
            "type": "number",
          },
          "staleCount": Object {
            "type": "number",
          },
          "updatedAt": Object {
            "format": "date-time",
            "nullable": true,
            "type": "string",
          },
          "version": Object {
            "type": "number",
          },
        },
        "required": Array [
          "version",
          "name",
          "potentiallyStaleCount",
          "activeCount",
          "staleCount",
        ],
        "type": "object",
      },
      "idSchema": Object {
        "additionalProperties": false,
        "properties": Object {
          "id": Object {
            "type": "string",
          },
        },
        "required": Array [
          "id",
        ],
        "type": "object",
      },
      "legalValueSchema": Object {
        "additionalProperties": false,
        "properties": Object {
          "description": Object {
            "type": "string",
          },
          "value": Object {
            "type": "string",
          },
        },
        "required": Array [
          "value",
        ],
        "type": "object",
      },
      "loginSchema": Object {
        "additionalProperties": false,
        "properties": Object {
          "password": Object {
            "type": "string",
          },
          "username": Object {
            "type": "string",
          },
        },
        "required": Array [
          "username",
          "password",
        ],
        "type": "object",
      },
      "meSchema": Object {
        "additionalProperties": false,
        "properties": Object {
          "feedback": Object {
            "items": Object {
              "$ref": "#/components/schemas/feedbackSchema",
            },
            "type": "array",
          },
          "permissions": Object {
            "items": Object {
              "$ref": "#/components/schemas/permissionSchema",
            },
            "type": "array",
          },
          "splash": Object {
            "additionalProperties": Object {
              "type": "boolean",
            },
            "type": "object",
          },
          "user": Object {
            "$ref": "#/components/schemas/userSchema",
          },
        },
        "required": Array [
          "user",
          "permissions",
          "feedback",
          "splash",
        ],
        "type": "object",
      },
      "nameSchema": Object {
        "additionalProperties": false,
        "properties": Object {
          "name": Object {
            "type": "string",
          },
        },
        "required": Array [
          "name",
        ],
        "type": "object",
      },
      "overrideSchema": Object {
        "additionalProperties": false,
        "properties": Object {
          "contextName": Object {
            "type": "string",
          },
          "values": Object {
            "items": Object {
              "type": "string",
            },
            "type": "array",
          },
        },
        "required": Array [
          "contextName",
          "values",
        ],
        "type": "object",
      },
      "parametersSchema": Object {
        "additionalProperties": Object {
          "type": "string",
        },
        "type": "object",
      },
      "passwordSchema": Object {
        "additionalProperties": false,
        "properties": Object {
          "confirmPassword": Object {
            "type": "string",
          },
          "password": Object {
            "type": "string",
          },
        },
        "required": Array [
          "password",
        ],
        "type": "object",
      },
      "patchSchema": Object {
        "properties": Object {
          "from": Object {
            "type": "string",
          },
          "op": Object {
            "enum": Array [
              "add",
              "remove",
              "replace",
              "copy",
              "move",
            ],
            "type": "string",
          },
          "path": Object {
            "type": "string",
          },
          "value": Object {},
        },
        "required": Array [
          "path",
          "op",
        ],
        "type": "object",
      },
      "patchesSchema": Object {
        "items": Object {
          "$ref": "#/components/schemas/patchSchema",
        },
        "type": "array",
      },
      "permissionSchema": Object {
        "additionalProperties": false,
        "properties": Object {
          "environment": Object {
            "type": "string",
          },
          "permission": Object {
            "type": "string",
          },
          "project": Object {
            "type": "string",
          },
        },
        "required": Array [
          "permission",
        ],
        "type": "object",
      },
      "projectEnvironmentSchema": Object {
        "additionalProperties": false,
        "properties": Object {
          "environment": Object {
            "type": "string",
          },
        },
        "required": Array [
          "environment",
        ],
        "type": "object",
      },
      "projectSchema": Object {
        "additionalProperties": false,
        "properties": Object {
          "createdAt": Object {
            "format": "date-time",
            "type": "string",
          },
          "description": Object {
            "type": "string",
          },
          "featureCount": Object {
            "type": "number",
          },
          "health": Object {
            "type": "number",
          },
          "id": Object {
            "type": "string",
          },
          "memberCount": Object {
            "type": "number",
          },
          "name": Object {
            "type": "string",
          },
          "updatedAt": Object {
            "format": "date-time",
            "nullable": true,
            "type": "string",
          },
        },
        "required": Array [
          "id",
          "name",
        ],
        "type": "object",
      },
      "projectsSchema": Object {
        "additionalProperties": false,
        "properties": Object {
          "projects": Object {
            "items": Object {
              "$ref": "#/components/schemas/projectSchema",
            },
            "type": "array",
          },
          "version": Object {
            "type": "integer",
          },
        },
        "required": Array [
          "version",
          "projects",
        ],
        "type": "object",
      },
      "resetPasswordSchema": Object {
        "additionalProperties": false,
        "properties": Object {
          "resetPasswordUrl": Object {
            "type": "string",
          },
        },
        "required": Array [
          "resetPasswordUrl",
        ],
        "type": "object",
      },
      "roleSchema": Object {
        "additionalProperties": false,
        "properties": Object {
          "description": Object {
            "type": "string",
          },
          "id": Object {
            "type": "number",
          },
          "name": Object {
            "type": "string",
          },
          "type": Object {
            "type": "string",
          },
        },
        "required": Array [
          "id",
          "type",
          "name",
        ],
        "type": "object",
      },
      "segmentSchema": Object {
        "additionalProperties": false,
        "properties": Object {
          "constraints": Object {
            "items": Object {
              "$ref": "#/components/schemas/constraintSchema",
            },
            "type": "array",
          },
          "description": Object {
            "type": "string",
          },
          "name": Object {
            "type": "string",
          },
        },
        "required": Array [
          "name",
          "constraints",
        ],
        "type": "object",
      },
      "sortOrderSchema": Object {
        "additionalProperties": Object {
          "type": "number",
        },
        "type": "object",
      },
      "splashSchema": Object {
        "additionalProperties": false,
        "properties": Object {
          "seen": Object {
            "type": "boolean",
          },
          "splashId": Object {
            "type": "string",
          },
          "userId": Object {
            "type": "number",
          },
        },
        "required": Array [
          "userId",
          "splashId",
          "seen",
        ],
        "type": "object",
      },
      "stateSchema": Object {
        "additionalProperties": true,
        "properties": Object {
          "environments": Object {
            "items": Object {
              "$ref": "#/components/schemas/environmentSchema",
            },
            "type": "array",
          },
          "featureEnvironments": Object {
            "items": Object {
              "$ref": "#/components/schemas/featureEnvironmentSchema",
            },
            "type": "array",
          },
          "featureStrategies": Object {
            "items": Object {
              "$ref": "#/components/schemas/featureStrategySchema",
            },
            "type": "array",
          },
          "featureStrategySegments": Object {
            "items": Object {
              "$ref": "#/components/schemas/featureStrategySegmentSchema",
            },
            "type": "array",
          },
          "featureTags": Object {
            "items": Object {
              "$ref": "#/components/schemas/featureTagSchema",
            },
            "type": "array",
          },
          "features": Object {
            "items": Object {
              "$ref": "#/components/schemas/featureSchema",
            },
            "type": "array",
          },
          "projects": Object {
            "items": Object {
              "$ref": "#/components/schemas/projectSchema",
            },
            "type": "array",
          },
          "segments": Object {
            "items": Object {
              "$ref": "#/components/schemas/segmentSchema",
            },
            "type": "array",
          },
          "strategies": Object {
            "items": Object {
              "$ref": "#/components/schemas/strategySchema",
            },
            "type": "array",
          },
          "tagTypes": Object {
            "items": Object {
              "$ref": "#/components/schemas/tagTypeSchema",
            },
            "type": "array",
          },
          "tags": Object {
            "items": Object {
              "$ref": "#/components/schemas/tagSchema",
            },
            "type": "array",
          },
          "version": Object {
            "type": "integer",
          },
        },
        "required": Array [
          "version",
        ],
        "type": "object",
      },
      "strategiesSchema": Object {
        "additionalProperties": false,
        "properties": Object {
          "strategies": Object {
            "items": Object {
              "$ref": "#/components/schemas/strategySchema",
            },
            "type": "array",
          },
          "version": Object {
            "type": "integer",
          },
        },
        "required": Array [
          "version",
          "strategies",
        ],
        "type": "object",
      },
      "strategySchema": Object {
        "additionalProperties": false,
        "properties": Object {
          "deprecated": Object {
            "type": "boolean",
          },
          "description": Object {
            "type": "string",
          },
          "displayName": Object {
            "nullable": true,
            "type": "string",
          },
          "editable": Object {
            "type": "boolean",
          },
          "name": Object {
            "type": "string",
          },
          "parameters": Object {
            "items": Object {
              "additionalProperties": false,
              "properties": Object {
                "description": Object {
                  "type": "string",
                },
                "name": Object {
                  "type": "string",
                },
                "required": Object {
                  "type": "boolean",
                },
                "type": Object {
                  "type": "string",
                },
              },
              "type": "object",
            },
            "type": "array",
          },
        },
        "required": Array [
          "name",
          "displayName",
          "description",
          "editable",
          "deprecated",
          "parameters",
        ],
        "type": "object",
      },
      "tagSchema": Object {
        "additionalProperties": false,
        "properties": Object {
          "type": Object {
            "type": "string",
          },
          "value": Object {
            "type": "string",
          },
        },
        "required": Array [
          "value",
          "type",
        ],
        "type": "object",
      },
      "tagTypeSchema": Object {
        "additionalProperties": false,
        "properties": Object {
          "description": Object {
            "type": "string",
          },
          "icon": Object {
            "type": "string",
          },
          "name": Object {
            "type": "string",
          },
        },
        "required": Array [
          "name",
        ],
        "type": "object",
      },
      "tagTypesSchema": Object {
        "additionalProperties": false,
        "properties": Object {
          "tagTypes": Object {
            "items": Object {
              "$ref": "#/components/schemas/tagTypeSchema",
            },
            "type": "array",
          },
          "version": Object {
            "type": "integer",
          },
        },
        "required": Array [
          "version",
          "tagTypes",
        ],
        "type": "object",
      },
      "tagWithVersionSchema": Object {
        "additionalProperties": false,
        "properties": Object {
          "tag": Object {
            "$ref": "#/components/schemas/tagSchema",
          },
          "version": Object {
            "type": "integer",
          },
        },
        "required": Array [
          "version",
          "tag",
        ],
        "type": "object",
      },
      "tagsSchema": Object {
        "additionalProperties": false,
        "properties": Object {
          "tags": Object {
            "items": Object {
              "$ref": "#/components/schemas/tagSchema",
            },
            "type": "array",
          },
          "version": Object {
            "type": "integer",
          },
        },
        "required": Array [
          "version",
          "tags",
        ],
        "type": "object",
      },
      "tokenUserSchema": Object {
        "additionalProperties": false,
        "properties": Object {
          "createdBy": Object {
            "nullable": true,
            "type": "string",
          },
          "email": Object {
            "type": "string",
          },
          "id": Object {
            "type": "number",
          },
          "name": Object {
            "type": "string",
          },
          "role": Object {
            "$ref": "#/components/schemas/roleSchema",
          },
          "token": Object {
            "type": "string",
          },
        },
        "required": Array [
          "id",
          "name",
          "email",
          "token",
          "createdBy",
          "role",
        ],
        "type": "object",
      },
      "uiConfigSchema": Object {
        "additionalProperties": false,
        "properties": Object {
          "authenticationType": Object {
            "enum": Array [
              "open-source",
              "demo",
              "enterprise",
              "hosted",
              "custom",
              "none",
            ],
            "type": "string",
          },
          "baseUriPath": Object {
            "type": "string",
          },
          "disablePasswordAuth": Object {
            "type": "boolean",
          },
          "environment": Object {
            "type": "string",
          },
          "flags": Object {
            "additionalProperties": Object {
              "type": "boolean",
            },
            "type": "object",
          },
          "links": Object {
            "items": Object {
              "type": "object",
            },
            "type": "array",
          },
          "name": Object {
            "type": "string",
          },
          "segmentValuesLimit": Object {
            "type": "number",
          },
          "slogan": Object {
            "type": "string",
          },
          "strategySegmentsLimit": Object {
            "type": "number",
          },
          "unleashUrl": Object {
            "type": "string",
          },
          "version": Object {
            "type": "string",
          },
          "versionInfo": Object {
            "$ref": "#/components/schemas/versionSchema",
          },
        },
        "required": Array [
          "version",
          "unleashUrl",
          "baseUriPath",
          "versionInfo",
          "disablePasswordAuth",
          "segmentValuesLimit",
          "strategySegmentsLimit",
        ],
        "type": "object",
      },
      "updateApiTokenSchema": Object {
        "properties": Object {
          "expiresAt": Object {
            "format": "date-time",
            "type": "string",
          },
        },
        "required": Array [
          "expiresAt",
        ],
        "type": "object",
      },
      "updateFeatureSchema": Object {
        "properties": Object {
          "archived": Object {
            "type": "boolean",
          },
          "constraints": Object {
            "items": Object {
              "$ref": "#/components/schemas/constraintSchema",
            },
            "type": "array",
          },
          "createdAt": Object {
            "format": "date-time",
            "type": "string",
          },
          "description": Object {
            "type": "string",
          },
          "impressionData": Object {
            "type": "boolean",
          },
          "name": Object {
            "type": "string",
          },
          "stale": Object {
            "type": "boolean",
          },
          "type": Object {
            "type": "string",
          },
        },
        "required": Array [
          "name",
        ],
        "type": "object",
      },
      "updateFeatureStrategySchema": Object {
        "properties": Object {
          "constraints": Object {
            "items": Object {
              "$ref": "#/components/schemas/constraintSchema",
            },
            "type": "array",
          },
          "name": Object {
            "type": "string",
          },
          "parameters": Object {
            "$ref": "#/components/schemas/parametersSchema",
          },
          "sortOrder": Object {
            "type": "number",
          },
        },
        "type": "object",
      },
      "updateTagTypeSchema": Object {
        "properties": Object {
          "description": Object {
            "type": "string",
          },
          "icon": Object {
            "type": "string",
          },
        },
        "type": "object",
      },
      "updateUserSchema": Object {
        "additionalProperties": false,
        "properties": Object {
          "email": Object {
            "type": "string",
          },
          "name": Object {
            "type": "string",
          },
          "rootRole": Object {
            "type": "number",
          },
        },
        "type": "object",
      },
      "upsertContextFieldSchema": Object {
        "properties": Object {
          "description": Object {
            "type": "string",
          },
          "legalValues": Object {
            "items": Object {
              "$ref": "#/components/schemas/legalValueSchema",
            },
            "type": "array",
          },
          "name": Object {
            "type": "string",
          },
          "sortOrder": Object {
            "type": "number",
          },
          "stickiness": Object {
            "type": "boolean",
          },
        },
        "required": Array [
          "name",
        ],
        "type": "object",
      },
      "upsertStrategySchema": Object {
        "properties": Object {
          "description": Object {
            "type": "string",
          },
          "editable": Object {
            "type": "boolean",
          },
          "name": Object {
            "type": "string",
          },
          "parameters": Object {
            "items": Object {
              "properties": Object {
                "description": Object {
                  "type": "string",
                },
                "name": Object {
                  "type": "string",
                },
                "required": Object {
                  "type": "boolean",
                },
                "type": Object {
                  "type": "string",
                },
              },
              "type": "object",
            },
            "type": "array",
          },
        },
        "required": Array [
          "name",
        ],
        "type": "object",
      },
      "userSchema": Object {
        "additionalProperties": false,
        "properties": Object {
          "createdAt": Object {
            "format": "date-time",
            "type": "string",
          },
          "email": Object {
            "type": "string",
          },
          "emailSent": Object {
            "type": "boolean",
          },
          "id": Object {
            "type": "number",
          },
          "imageUrl": Object {
            "type": "string",
          },
          "inviteLink": Object {
            "type": "string",
          },
          "isAPI": Object {
            "type": "boolean",
          },
          "loginAttempts": Object {
            "type": "number",
          },
          "name": Object {
            "type": "string",
          },
          "rootRole": Object {
            "type": "number",
          },
          "seenAt": Object {
            "format": "date-time",
            "nullable": true,
            "type": "string",
          },
          "username": Object {
            "type": "string",
          },
        },
        "required": Array [
          "id",
        ],
        "type": "object",
      },
      "usersSchema": Object {
        "additionalProperties": false,
        "properties": Object {
          "rootRoles": Object {
            "items": Object {
              "$ref": "#/components/schemas/roleSchema",
            },
            "type": "array",
          },
          "users": Object {
            "items": Object {
              "$ref": "#/components/schemas/userSchema",
            },
            "type": "array",
          },
        },
        "required": Array [
          "users",
        ],
        "type": "object",
      },
      "usersSearchSchema": Object {
        "items": Object {
          "$ref": "#/components/schemas/userSchema",
        },
        "type": "array",
      },
      "validatePasswordSchema": Object {
        "additionalProperties": false,
        "properties": Object {
          "password": Object {
            "type": "string",
          },
        },
        "required": Array [
          "password",
        ],
        "type": "object",
      },
      "validateTagTypeSchema": Object {
        "properties": Object {
          "tagType": Object {
            "$ref": "#/components/schemas/tagTypeSchema",
          },
          "valid": Object {
            "type": "boolean",
          },
        },
        "required": Array [
          "valid",
          "tagType",
        ],
        "type": "object",
      },
      "variantSchema": Object {
        "additionalProperties": false,
        "properties": Object {
          "name": Object {
            "type": "string",
          },
          "overrides": Object {
            "items": Object {
              "$ref": "#/components/schemas/overrideSchema",
            },
            "type": "array",
          },
          "payload": Object {
            "properties": Object {
              "type": Object {
                "type": "string",
              },
              "value": Object {
                "type": "string",
              },
            },
            "required": Array [
              "type",
              "value",
            ],
            "type": "object",
          },
          "stickiness": Object {
            "type": "string",
          },
          "weight": Object {
            "type": "number",
          },
          "weightType": Object {
            "type": "string",
          },
        },
        "required": Array [
          "name",
          "weight",
          "weightType",
          "stickiness",
        ],
        "type": "object",
      },
      "variantsSchema": Object {
        "items": Object {
          "$ref": "#/components/schemas/variantSchema",
        },
        "type": "array",
      },
      "versionSchema": Object {
        "additionalProperties": false,
        "properties": Object {
          "current": Object {
            "additionalProperties": false,
            "properties": Object {
              "enterprise": Object {
                "type": "string",
              },
              "oss": Object {
                "type": "string",
              },
            },
            "type": "object",
          },
          "instanceId": Object {
            "type": "string",
          },
          "isLatest": Object {
            "type": "boolean",
          },
          "latest": Object {
            "additionalProperties": false,
            "properties": Object {
              "enterprise": Object {
                "type": "string",
              },
              "oss": Object {
                "type": "string",
              },
            },
            "type": "object",
          },
        },
        "required": Array [
          "current",
          "latest",
          "isLatest",
          "instanceId",
        ],
        "type": "object",
      },
    },
    "securitySchemes": Object {
      "apiKey": Object {
        "in": "header",
        "name": "Authorization",
        "type": "apiKey",
      },
    },
  },
  "info": Object {
    "title": "Unleash API",
  },
  "openapi": "3.0.3",
  "paths": Object {
    "/api/admin/addons": Object {
      "get": Object {
        "operationId": "getAddons",
        "responses": Object {
          "200": Object {
            "content": Object {
              "application/json": Object {
                "schema": Object {
                  "$ref": "#/components/schemas/addonsSchema",
                },
              },
            },
            "description": "addonsSchema",
          },
        },
        "tags": Array [
          "admin",
        ],
      },
      "post": Object {
        "operationId": "createAddon",
        "requestBody": Object {
          "content": Object {
            "application/json": Object {
              "schema": Object {
                "$ref": "#/components/schemas/addonSchema",
              },
            },
          },
          "description": "addonSchema",
          "required": true,
        },
        "responses": Object {
          "200": Object {
            "content": Object {
              "application/json": Object {
                "schema": Object {
                  "$ref": "#/components/schemas/addonSchema",
                },
              },
            },
            "description": "addonSchema",
          },
        },
        "tags": Array [
          "admin",
        ],
      },
    },
    "/api/admin/addons/{id}": Object {
      "delete": Object {
        "operationId": "deleteAddon",
        "parameters": Array [
          Object {
            "in": "path",
            "name": "id",
            "required": true,
            "schema": Object {
              "type": "string",
            },
          },
        ],
        "responses": Object {
          "200": Object {
            "description": "emptyResponse",
          },
        },
        "tags": Array [
          "admin",
        ],
      },
      "get": Object {
        "operationId": "getAddon",
        "parameters": Array [
          Object {
            "in": "path",
            "name": "id",
            "required": true,
            "schema": Object {
              "type": "string",
            },
          },
        ],
        "responses": Object {
          "200": Object {
            "content": Object {
              "application/json": Object {
                "schema": Object {
                  "$ref": "#/components/schemas/addonSchema",
                },
              },
            },
            "description": "addonSchema",
          },
        },
        "tags": Array [
          "admin",
        ],
      },
      "put": Object {
        "operationId": "updateAddon",
        "parameters": Array [
          Object {
            "in": "path",
            "name": "id",
            "required": true,
            "schema": Object {
              "type": "string",
            },
          },
        ],
        "requestBody": Object {
          "content": Object {
            "application/json": Object {
              "schema": Object {
                "$ref": "#/components/schemas/addonSchema",
              },
            },
          },
          "description": "addonSchema",
          "required": true,
        },
        "responses": Object {
          "200": Object {
            "content": Object {
              "application/json": Object {
                "schema": Object {
                  "$ref": "#/components/schemas/addonSchema",
                },
              },
            },
            "description": "addonSchema",
          },
        },
        "tags": Array [
          "admin",
        ],
      },
    },
    "/api/admin/api-tokens": Object {
      "get": Object {
        "operationId": "getAllApiTokens",
        "responses": Object {
          "200": Object {
            "content": Object {
              "application/json": Object {
                "schema": Object {
                  "$ref": "#/components/schemas/apiTokensSchema",
                },
              },
            },
            "description": "apiTokensSchema",
          },
        },
        "tags": Array [
          "admin",
        ],
      },
      "post": Object {
        "operationId": "createApiToken",
        "requestBody": Object {
          "content": Object {
            "application/json": Object {
              "schema": Object {
                "$ref": "#/components/schemas/createApiTokenSchema",
              },
            },
          },
          "description": "createApiTokenSchema",
          "required": true,
        },
        "responses": Object {
          "201": Object {
            "content": Object {
              "application/json": Object {
                "schema": Object {
                  "$ref": "#/components/schemas/apiTokenSchema",
                },
              },
            },
            "description": "apiTokenSchema",
          },
        },
        "tags": Array [
          "admin",
        ],
      },
    },
    "/api/admin/api-tokens/{token}": Object {
      "delete": Object {
        "operationId": "deleteApiToken",
        "parameters": Array [
          Object {
            "in": "path",
            "name": "token",
            "required": true,
            "schema": Object {
              "type": "string",
            },
          },
        ],
        "responses": Object {
          "200": Object {
            "description": "emptyResponse",
          },
        },
        "tags": Array [
          "admin",
        ],
      },
      "put": Object {
        "operationId": "updateApiToken",
        "parameters": Array [
          Object {
            "in": "path",
            "name": "token",
            "required": true,
            "schema": Object {
              "type": "string",
            },
          },
        ],
        "requestBody": Object {
          "content": Object {
            "application/json": Object {
              "schema": Object {
                "$ref": "#/components/schemas/updateApiTokenSchema",
              },
            },
          },
          "description": "updateApiTokenSchema",
          "required": true,
        },
        "responses": Object {
          "200": Object {
            "description": "emptyResponse",
          },
        },
        "tags": Array [
          "admin",
        ],
      },
    },
    "/api/admin/archive/features": Object {
      "get": Object {
        "deprecated": true,
        "operationId": "getArchivedFeatures",
        "responses": Object {
          "200": Object {
            "content": Object {
              "application/json": Object {
                "schema": Object {
                  "$ref": "#/components/schemas/featuresSchema",
                },
              },
            },
            "description": "featuresSchema",
          },
        },
        "tags": Array [
          "admin",
        ],
      },
    },
    "/api/admin/archive/features/{projectId}": Object {
      "get": Object {
        "deprecated": true,
        "operationId": "getArchivedFeaturesByProjectId",
        "parameters": Array [
          Object {
            "in": "path",
            "name": "projectId",
            "required": true,
            "schema": Object {
              "type": "string",
            },
          },
        ],
        "responses": Object {
          "200": Object {
            "content": Object {
              "application/json": Object {
                "schema": Object {
                  "$ref": "#/components/schemas/featuresSchema",
                },
              },
            },
            "description": "featuresSchema",
          },
        },
        "tags": Array [
          "admin",
        ],
      },
    },
    "/api/admin/archive/revive/{featureName}": Object {
      "post": Object {
        "operationId": "reviveFeature",
        "parameters": Array [
          Object {
            "in": "path",
            "name": "featureName",
            "required": true,
            "schema": Object {
              "type": "string",
            },
          },
        ],
        "responses": Object {
          "200": Object {
            "description": "emptyResponse",
          },
        },
        "tags": Array [
          "admin",
        ],
      },
    },
    "/api/admin/archive/{featureName}": Object {
      "delete": Object {
        "operationId": "deleteFeature",
        "parameters": Array [
          Object {
            "in": "path",
            "name": "featureName",
            "required": true,
            "schema": Object {
              "type": "string",
            },
          },
        ],
        "responses": Object {
          "200": Object {
            "description": "emptyResponse",
          },
        },
        "tags": Array [
          "admin",
        ],
      },
    },
    "/api/admin/client-metrics/features/{name}": Object {
      "get": Object {
        "operationId": "getFeatureUsageSummary",
        "parameters": Array [
          Object {
            "in": "path",
            "name": "name",
            "required": true,
            "schema": Object {
              "type": "string",
            },
          },
        ],
        "responses": Object {
          "200": Object {
            "content": Object {
              "application/json": Object {
                "schema": Object {
                  "$ref": "#/components/schemas/featureUsageSchema",
                },
              },
            },
            "description": "featureUsageSchema",
          },
        },
        "tags": Array [
          "admin",
        ],
      },
    },
    "/api/admin/client-metrics/features/{name}/raw": Object {
      "get": Object {
        "operationId": "getRawFeatureMetrics",
        "parameters": Array [
          Object {
            "in": "path",
            "name": "name",
            "required": true,
            "schema": Object {
              "type": "string",
            },
          },
        ],
        "responses": Object {
          "200": Object {
            "content": Object {
              "application/json": Object {
                "schema": Object {
                  "$ref": "#/components/schemas/featureMetricsSchema",
                },
              },
            },
            "description": "featureMetricsSchema",
          },
        },
        "tags": Array [
          "admin",
        ],
      },
    },
    "/api/admin/constraints/validate": Object {
      "post": Object {
        "operationId": "validateConstraint",
        "requestBody": Object {
          "content": Object {
            "application/json": Object {
              "schema": Object {
                "$ref": "#/components/schemas/constraintSchema",
              },
            },
          },
          "description": "constraintSchema",
          "required": true,
        },
        "responses": Object {
          "204": Object {
            "description": "validConstraint",
          },
          "400": Object {
            "description": "invalidConstraint",
          },
        },
        "tags": Array [
          "admin",
        ],
      },
    },
    "/api/admin/context": Object {
      "get": Object {
        "operationId": "getContextFields",
        "responses": Object {
          "200": Object {
            "content": Object {
              "application/json": Object {
                "schema": Object {
                  "$ref": "#/components/schemas/contextFieldsSchema",
                },
              },
            },
            "description": "contextFieldsSchema",
          },
        },
        "tags": Array [
          "admin",
        ],
      },
      "post": Object {
        "operationId": "createContextField",
        "requestBody": Object {
          "content": Object {
            "application/json": Object {
              "schema": Object {
                "$ref": "#/components/schemas/upsertContextFieldSchema",
              },
            },
          },
          "description": "upsertContextFieldSchema",
          "required": true,
        },
        "responses": Object {
          "201": Object {
            "description": "emptyResponse",
          },
        },
        "tags": Array [
          "admin",
        ],
      },
    },
    "/api/admin/context/validate": Object {
      "post": Object {
        "operationId": "validate",
        "requestBody": Object {
          "content": Object {
            "application/json": Object {
              "schema": Object {
                "$ref": "#/components/schemas/nameSchema",
              },
            },
          },
          "description": "nameSchema",
          "required": true,
        },
        "responses": Object {
          "200": Object {
            "description": "emptyResponse",
          },
        },
        "tags": Array [
          "admin",
        ],
      },
    },
    "/api/admin/context/{contextField}": Object {
      "delete": Object {
        "operationId": "deleteContextField",
        "parameters": Array [
          Object {
            "in": "path",
            "name": "contextField",
            "required": true,
            "schema": Object {
              "type": "string",
            },
          },
        ],
        "responses": Object {
          "200": Object {
            "description": "emptyResponse",
          },
        },
        "tags": Array [
          "admin",
        ],
      },
      "get": Object {
        "operationId": "getContextField",
        "parameters": Array [
          Object {
            "in": "path",
            "name": "contextField",
            "required": true,
            "schema": Object {
              "type": "string",
            },
          },
        ],
        "responses": Object {
          "200": Object {
            "content": Object {
              "application/json": Object {
                "schema": Object {
                  "$ref": "#/components/schemas/contextFieldSchema",
                },
              },
            },
            "description": "contextFieldSchema",
          },
        },
        "tags": Array [
          "admin",
        ],
      },
      "put": Object {
        "operationId": "updateContextField",
        "parameters": Array [
          Object {
            "in": "path",
            "name": "contextField",
            "required": true,
            "schema": Object {
              "type": "string",
            },
          },
        ],
        "requestBody": Object {
          "content": Object {
            "application/json": Object {
              "schema": Object {
                "$ref": "#/components/schemas/upsertContextFieldSchema",
              },
            },
          },
          "description": "upsertContextFieldSchema",
          "required": true,
        },
        "responses": Object {
          "200": Object {
            "description": "emptyResponse",
          },
        },
        "tags": Array [
          "admin",
        ],
      },
    },
    "/api/admin/environments": Object {
      "get": Object {
        "operationId": "getAllEnvironments",
        "responses": Object {
          "200": Object {
            "description": "emptyResponse",
          },
        },
        "tags": Array [
          "admin",
        ],
      },
    },
    "/api/admin/environments/sort-order": Object {
      "put": Object {
        "operationId": "updateSortOrder",
        "requestBody": Object {
          "content": Object {
            "application/json": Object {
              "schema": Object {
                "$ref": "#/components/schemas/sortOrderSchema",
              },
            },
          },
          "description": "sortOrderSchema",
          "required": true,
        },
        "responses": Object {
          "200": Object {
            "description": "emptyResponse",
          },
        },
        "tags": Array [
          "admin",
        ],
      },
    },
    "/api/admin/environments/{name}": Object {
      "get": Object {
        "operationId": "getEnvironment",
        "parameters": Array [
          Object {
            "in": "path",
            "name": "name",
            "required": true,
            "schema": Object {
              "type": "string",
            },
          },
        ],
        "responses": Object {
          "200": Object {
            "content": Object {
              "application/json": Object {
                "schema": Object {
                  "$ref": "#/components/schemas/environmentSchema",
                },
              },
            },
            "description": "environmentSchema",
          },
        },
        "tags": Array [
          "admin",
        ],
      },
    },
    "/api/admin/environments/{name}/off": Object {
      "post": Object {
        "operationId": "toggleEnvironmentOff",
        "parameters": Array [
          Object {
            "in": "path",
            "name": "name",
            "required": true,
            "schema": Object {
              "type": "string",
            },
          },
        ],
        "responses": Object {
          "204": Object {
            "description": "emptyResponse",
          },
        },
        "tags": Array [
          "admin",
        ],
      },
    },
    "/api/admin/environments/{name}/on": Object {
      "post": Object {
        "operationId": "toggleEnvironmentOn",
        "parameters": Array [
          Object {
            "in": "path",
            "name": "name",
            "required": true,
            "schema": Object {
              "type": "string",
            },
          },
        ],
        "responses": Object {
          "204": Object {
            "description": "emptyResponse",
          },
        },
        "tags": Array [
          "admin",
        ],
      },
    },
    "/api/admin/feature-types": Object {
      "get": Object {
        "operationId": "getAllFeatureTypes",
        "responses": Object {
          "200": Object {
            "content": Object {
              "application/json": Object {
                "schema": Object {
                  "$ref": "#/components/schemas/featureTypesSchema",
                },
              },
            },
            "description": "featureTypesSchema",
          },
        },
        "tags": Array [
          "admin",
        ],
      },
    },
    "/api/admin/features": Object {
      "get": Object {
        "deprecated": true,
        "operationId": "getAllToggles",
        "responses": Object {
          "200": Object {
            "content": Object {
              "application/json": Object {
                "schema": Object {
                  "$ref": "#/components/schemas/featuresSchema",
                },
              },
            },
            "description": "featuresSchema",
          },
        },
        "tags": Array [
          "admin",
        ],
      },
    },
    "/api/admin/features/validate": Object {
      "post": Object {
        "operationId": "validateFeature",
        "responses": Object {
          "200": Object {
            "description": "emptyResponse",
          },
        },
        "tags": Array [
          "admin",
        ],
      },
    },
    "/api/admin/features/{featureName}/tags": Object {
      "get": Object {
        "operationId": "listTags",
        "parameters": Array [
          Object {
            "in": "path",
            "name": "featureName",
            "required": true,
            "schema": Object {
              "type": "string",
            },
          },
        ],
        "responses": Object {
          "200": Object {
            "content": Object {
              "application/json": Object {
                "schema": Object {
                  "$ref": "#/components/schemas/tagsSchema",
                },
              },
            },
            "description": "tagsSchema",
          },
        },
        "tags": Array [
          "admin",
        ],
      },
      "post": Object {
        "operationId": "addTag",
        "parameters": Array [
          Object {
            "in": "path",
            "name": "featureName",
            "required": true,
            "schema": Object {
              "type": "string",
            },
          },
        ],
        "requestBody": Object {
          "content": Object {
            "application/json": Object {
              "schema": Object {
                "$ref": "#/components/schemas/tagSchema",
              },
            },
          },
          "description": "tagSchema",
          "required": true,
        },
        "responses": Object {
          "201": Object {
            "content": Object {
              "application/json": Object {
                "schema": Object {
                  "$ref": "#/components/schemas/tagSchema",
                },
              },
            },
            "description": "tagSchema",
          },
        },
        "tags": Array [
          "admin",
        ],
      },
    },
    "/api/admin/features/{featureName}/tags/{type}/{value}": Object {
      "delete": Object {
        "operationId": "removeTag",
        "parameters": Array [
          Object {
            "in": "path",
            "name": "featureName",
            "required": true,
            "schema": Object {
              "type": "string",
            },
          },
          Object {
            "in": "path",
            "name": "type",
            "required": true,
            "schema": Object {
              "type": "string",
            },
          },
          Object {
            "in": "path",
            "name": "value",
            "required": true,
            "schema": Object {
              "type": "string",
            },
          },
        ],
        "responses": Object {
          "200": Object {
            "description": "emptyResponse",
          },
        },
        "tags": Array [
          "admin",
        ],
      },
    },
    "/api/admin/feedback": Object {
      "post": Object {
        "operationId": "createFeedback",
        "requestBody": Object {
          "content": Object {
            "application/json": Object {
              "schema": Object {
                "$ref": "#/components/schemas/feedbackSchema",
              },
            },
          },
          "description": "feedbackSchema",
          "required": true,
        },
        "responses": Object {
          "200": Object {
            "content": Object {
              "application/json": Object {
                "schema": Object {
                  "$ref": "#/components/schemas/feedbackSchema",
                },
              },
            },
            "description": "feedbackSchema",
          },
        },
        "tags": Array [
          "admin",
        ],
      },
    },
    "/api/admin/feedback/{id}": Object {
      "put": Object {
        "operationId": "updateFeedback",
        "parameters": Array [
          Object {
            "in": "path",
            "name": "id",
            "required": true,
            "schema": Object {
              "type": "string",
            },
          },
        ],
        "requestBody": Object {
          "content": Object {
            "application/json": Object {
              "schema": Object {
                "$ref": "#/components/schemas/feedbackSchema",
              },
            },
          },
          "description": "feedbackSchema",
          "required": true,
        },
        "responses": Object {
          "200": Object {
            "content": Object {
              "application/json": Object {
                "schema": Object {
                  "$ref": "#/components/schemas/feedbackSchema",
                },
              },
            },
            "description": "feedbackSchema",
          },
        },
        "tags": Array [
          "admin",
        ],
      },
    },
    "/api/admin/metrics/applications": Object {
      "get": Object {
        "operationId": "getApplications",
        "responses": Object {
          "200": Object {
            "content": Object {
              "application/json": Object {
                "schema": Object {
                  "$ref": "#/components/schemas/applicationsSchema",
                },
              },
            },
            "description": "applicationsSchema",
          },
        },
        "tags": Array [
          "admin",
        ],
      },
    },
    "/api/admin/metrics/applications/{appName}": Object {
      "delete": Object {
        "operationId": "deleteApplication",
        "parameters": Array [
          Object {
            "in": "path",
            "name": "appName",
            "required": true,
            "schema": Object {
              "type": "string",
            },
          },
        ],
        "responses": Object {
          "200": Object {
            "description": "emptyResponse",
          },
        },
        "tags": Array [
          "admin",
        ],
      },
      "get": Object {
        "operationId": "getApplication",
        "parameters": Array [
          Object {
            "in": "path",
            "name": "appName",
            "required": true,
            "schema": Object {
              "type": "string",
            },
          },
        ],
        "responses": Object {
          "200": Object {
            "content": Object {
              "application/json": Object {
                "schema": Object {
                  "$ref": "#/components/schemas/applicationSchema",
                },
              },
            },
            "description": "applicationSchema",
          },
        },
        "tags": Array [
          "admin",
        ],
      },
      "post": Object {
        "operationId": "createApplication",
        "parameters": Array [
          Object {
            "in": "path",
            "name": "appName",
            "required": true,
            "schema": Object {
              "type": "string",
            },
          },
        ],
        "requestBody": Object {
          "content": Object {
            "application/json": Object {
              "schema": Object {
                "$ref": "#/components/schemas/applicationSchema",
              },
            },
          },
          "description": "applicationSchema",
          "required": true,
        },
        "responses": Object {
          "202": Object {
            "description": "emptyResponse",
          },
        },
        "tags": Array [
          "admin",
        ],
      },
    },
    "/api/admin/projects": Object {
      "get": Object {
        "operationId": "getProjects",
        "responses": Object {
          "200": Object {
            "content": Object {
              "application/json": Object {
                "schema": Object {
                  "$ref": "#/components/schemas/projectsSchema",
                },
              },
            },
            "description": "projectsSchema",
          },
        },
        "tags": Array [
          "admin",
        ],
      },
    },
    "/api/admin/projects/{projectId}": Object {
      "get": Object {
        "operationId": "getProjectHealthOverview",
        "parameters": Array [
          Object {
            "in": "path",
            "name": "projectId",
            "required": true,
            "schema": Object {
              "type": "string",
            },
          },
        ],
        "responses": Object {
          "200": Object {
            "content": Object {
              "application/json": Object {
                "schema": Object {
                  "$ref": "#/components/schemas/healthOverviewSchema",
                },
              },
            },
            "description": "healthOverviewSchema",
          },
        },
        "tags": Array [
          "admin",
        ],
      },
    },
    "/api/admin/projects/{projectId}/environments": Object {
      "post": Object {
        "operationId": "addEnvironmentToProject",
        "parameters": Array [
          Object {
            "in": "path",
            "name": "projectId",
            "required": true,
            "schema": Object {
              "type": "string",
            },
          },
        ],
        "requestBody": Object {
          "content": Object {
            "application/json": Object {
              "schema": Object {
                "$ref": "#/components/schemas/projectEnvironmentSchema",
              },
            },
          },
          "description": "projectEnvironmentSchema",
          "required": true,
        },
        "responses": Object {
          "200": Object {
            "description": "emptyResponse",
          },
        },
        "tags": Array [
          "admin",
        ],
      },
    },
    "/api/admin/projects/{projectId}/environments/{environment}": Object {
      "delete": Object {
        "operationId": "removeEnvironmentFromProject",
        "parameters": Array [
          Object {
            "in": "path",
            "name": "projectId",
            "required": true,
            "schema": Object {
              "type": "string",
            },
          },
          Object {
            "in": "path",
            "name": "environment",
            "required": true,
            "schema": Object {
              "type": "string",
            },
          },
        ],
        "responses": Object {
          "200": Object {
            "description": "emptyResponse",
          },
        },
        "tags": Array [
          "admin",
        ],
      },
    },
    "/api/admin/projects/{projectId}/features": Object {
      "get": Object {
        "operationId": "getFeatures",
        "parameters": Array [
          Object {
            "in": "path",
            "name": "projectId",
            "required": true,
            "schema": Object {
              "type": "string",
            },
          },
        ],
        "responses": Object {
          "200": Object {
            "content": Object {
              "application/json": Object {
                "schema": Object {
                  "$ref": "#/components/schemas/featuresSchema",
                },
              },
            },
            "description": "featuresSchema",
          },
        },
        "tags": Array [
          "admin",
        ],
      },
      "post": Object {
        "operationId": "createFeature",
        "parameters": Array [
          Object {
            "in": "path",
            "name": "projectId",
            "required": true,
            "schema": Object {
              "type": "string",
            },
          },
        ],
        "requestBody": Object {
          "content": Object {
            "application/json": Object {
              "schema": Object {
                "$ref": "#/components/schemas/createFeatureSchema",
              },
            },
          },
          "description": "createFeatureSchema",
          "required": true,
        },
        "responses": Object {
          "200": Object {
            "content": Object {
              "application/json": Object {
                "schema": Object {
                  "$ref": "#/components/schemas/featureSchema",
                },
              },
            },
            "description": "featureSchema",
          },
        },
        "tags": Array [
          "admin",
        ],
      },
    },
    "/api/admin/projects/{projectId}/features/{featureName}": Object {
      "delete": Object {
        "operationId": "archiveFeature",
        "parameters": Array [
          Object {
            "in": "path",
            "name": "projectId",
            "required": true,
            "schema": Object {
              "type": "string",
            },
          },
          Object {
            "in": "path",
            "name": "featureName",
            "required": true,
            "schema": Object {
              "type": "string",
            },
          },
        ],
        "responses": Object {
          "200": Object {
            "description": "emptyResponse",
          },
        },
        "tags": Array [
          "admin",
        ],
      },
      "get": Object {
        "operationId": "getFeature",
        "parameters": Array [
          Object {
            "in": "path",
            "name": "projectId",
            "required": true,
            "schema": Object {
              "type": "string",
            },
          },
          Object {
            "in": "path",
            "name": "featureName",
            "required": true,
            "schema": Object {
              "type": "string",
            },
          },
        ],
        "responses": Object {
          "200": Object {
            "content": Object {
              "application/json": Object {
                "schema": Object {
                  "$ref": "#/components/schemas/featureSchema",
                },
              },
            },
            "description": "featureSchema",
          },
        },
        "tags": Array [
          "admin",
        ],
      },
      "patch": Object {
        "operationId": "patchFeature",
        "parameters": Array [
          Object {
            "in": "path",
            "name": "projectId",
            "required": true,
            "schema": Object {
              "type": "string",
            },
          },
          Object {
            "in": "path",
            "name": "featureName",
            "required": true,
            "schema": Object {
              "type": "string",
            },
          },
        ],
        "requestBody": Object {
          "content": Object {
            "application/json": Object {
              "schema": Object {
                "$ref": "#/components/schemas/patchesSchema",
              },
            },
          },
          "description": "patchesSchema",
          "required": true,
        },
        "responses": Object {
          "200": Object {
            "content": Object {
              "application/json": Object {
                "schema": Object {
                  "$ref": "#/components/schemas/featureSchema",
                },
              },
            },
            "description": "featureSchema",
          },
        },
        "tags": Array [
          "admin",
        ],
      },
      "put": Object {
        "operationId": "updateFeature",
        "parameters": Array [
          Object {
            "in": "path",
            "name": "projectId",
            "required": true,
            "schema": Object {
              "type": "string",
            },
          },
          Object {
            "in": "path",
            "name": "featureName",
            "required": true,
            "schema": Object {
              "type": "string",
            },
          },
        ],
        "requestBody": Object {
          "content": Object {
            "application/json": Object {
              "schema": Object {
                "$ref": "#/components/schemas/updateFeatureSchema",
              },
            },
          },
          "description": "updateFeatureSchema",
          "required": true,
        },
        "responses": Object {
          "200": Object {
            "content": Object {
              "application/json": Object {
                "schema": Object {
                  "$ref": "#/components/schemas/featureSchema",
                },
              },
            },
            "description": "featureSchema",
          },
        },
        "tags": Array [
          "admin",
        ],
      },
    },
    "/api/admin/projects/{projectId}/features/{featureName}/clone": Object {
      "post": Object {
        "operationId": "cloneFeature",
        "parameters": Array [
          Object {
            "in": "path",
            "name": "projectId",
            "required": true,
            "schema": Object {
              "type": "string",
            },
          },
          Object {
            "in": "path",
            "name": "featureName",
            "required": true,
            "schema": Object {
              "type": "string",
            },
          },
        ],
        "requestBody": Object {
          "content": Object {
            "application/json": Object {
              "schema": Object {
                "$ref": "#/components/schemas/cloneFeatureSchema",
              },
            },
          },
          "description": "cloneFeatureSchema",
          "required": true,
        },
        "responses": Object {
          "200": Object {
            "content": Object {
              "application/json": Object {
                "schema": Object {
                  "$ref": "#/components/schemas/featureSchema",
                },
              },
            },
            "description": "featureSchema",
          },
        },
        "tags": Array [
          "admin",
        ],
      },
    },
    "/api/admin/projects/{projectId}/features/{featureName}/environments/{environment}": Object {
      "get": Object {
        "operationId": "getFeatureEnvironment",
        "parameters": Array [
          Object {
            "in": "path",
            "name": "projectId",
            "required": true,
            "schema": Object {
              "type": "string",
            },
          },
          Object {
            "in": "path",
            "name": "featureName",
            "required": true,
            "schema": Object {
              "type": "string",
            },
          },
          Object {
            "in": "path",
            "name": "environment",
            "required": true,
            "schema": Object {
              "type": "string",
            },
          },
        ],
        "responses": Object {
          "200": Object {
            "content": Object {
              "application/json": Object {
                "schema": Object {
                  "$ref": "#/components/schemas/featureEnvironmentSchema",
                },
              },
            },
            "description": "featureEnvironmentSchema",
          },
        },
        "tags": Array [
          "admin",
        ],
      },
    },
    "/api/admin/projects/{projectId}/features/{featureName}/environments/{environment}/off": Object {
      "post": Object {
        "operationId": "toggleFeatureEnvironmentOff",
        "parameters": Array [
          Object {
            "in": "path",
            "name": "projectId",
            "required": true,
            "schema": Object {
              "type": "string",
            },
          },
          Object {
            "in": "path",
            "name": "featureName",
            "required": true,
            "schema": Object {
              "type": "string",
            },
          },
          Object {
            "in": "path",
            "name": "environment",
            "required": true,
            "schema": Object {
              "type": "string",
            },
          },
        ],
        "responses": Object {
          "200": Object {
            "content": Object {
              "application/json": Object {
                "schema": Object {
                  "$ref": "#/components/schemas/featureSchema",
                },
              },
            },
            "description": "featureSchema",
          },
        },
        "tags": Array [
          "admin",
        ],
      },
    },
    "/api/admin/projects/{projectId}/features/{featureName}/environments/{environment}/on": Object {
      "post": Object {
        "operationId": "toggleFeatureEnvironmentOn",
        "parameters": Array [
          Object {
            "in": "path",
            "name": "projectId",
            "required": true,
            "schema": Object {
              "type": "string",
            },
          },
          Object {
            "in": "path",
            "name": "featureName",
            "required": true,
            "schema": Object {
              "type": "string",
            },
          },
          Object {
            "in": "path",
            "name": "environment",
            "required": true,
            "schema": Object {
              "type": "string",
            },
          },
        ],
        "responses": Object {
          "200": Object {
            "content": Object {
              "application/json": Object {
                "schema": Object {
                  "$ref": "#/components/schemas/featureSchema",
                },
              },
            },
            "description": "featureSchema",
          },
        },
        "tags": Array [
          "admin",
        ],
      },
    },
    "/api/admin/projects/{projectId}/features/{featureName}/environments/{environment}/strategies": Object {
      "get": Object {
        "operationId": "getFeatureStrategies",
        "parameters": Array [
          Object {
            "in": "path",
            "name": "projectId",
            "required": true,
            "schema": Object {
              "type": "string",
            },
          },
          Object {
            "in": "path",
            "name": "featureName",
            "required": true,
            "schema": Object {
              "type": "string",
            },
          },
          Object {
            "in": "path",
            "name": "environment",
            "required": true,
            "schema": Object {
              "type": "string",
            },
          },
        ],
        "responses": Object {
          "200": Object {
            "content": Object {
              "application/json": Object {
                "schema": Object {
                  "$ref": "#/components/schemas/featureStrategySchema",
                },
              },
            },
            "description": "featureStrategySchema",
          },
        },
        "tags": Array [
          "admin",
        ],
      },
      "post": Object {
        "operationId": "addFeatureStrategy",
        "parameters": Array [
          Object {
            "in": "path",
            "name": "projectId",
            "required": true,
            "schema": Object {
              "type": "string",
            },
          },
          Object {
            "in": "path",
            "name": "featureName",
            "required": true,
            "schema": Object {
              "type": "string",
            },
          },
          Object {
            "in": "path",
            "name": "environment",
            "required": true,
            "schema": Object {
              "type": "string",
            },
          },
        ],
        "requestBody": Object {
          "content": Object {
            "application/json": Object {
              "schema": Object {
                "$ref": "#/components/schemas/createFeatureStrategySchema",
              },
            },
          },
          "description": "createFeatureStrategySchema",
          "required": true,
        },
        "responses": Object {
          "200": Object {
            "content": Object {
              "application/json": Object {
                "schema": Object {
                  "$ref": "#/components/schemas/featureStrategySchema",
                },
              },
            },
            "description": "featureStrategySchema",
          },
        },
        "tags": Array [
          "admin",
        ],
      },
    },
    "/api/admin/projects/{projectId}/features/{featureName}/environments/{environment}/strategies/{strategyId}": Object {
      "delete": Object {
        "operationId": "deleteFeatureStrategy",
        "parameters": Array [
          Object {
            "in": "path",
            "name": "projectId",
            "required": true,
            "schema": Object {
              "type": "string",
            },
          },
          Object {
            "in": "path",
            "name": "featureName",
            "required": true,
            "schema": Object {
              "type": "string",
            },
          },
          Object {
            "in": "path",
            "name": "environment",
            "required": true,
            "schema": Object {
              "type": "string",
            },
          },
          Object {
            "in": "path",
            "name": "strategyId",
            "required": true,
            "schema": Object {
              "type": "string",
            },
          },
        ],
        "responses": Object {
          "200": Object {
            "description": "emptyResponse",
          },
        },
        "tags": Array [
          "admin",
        ],
      },
      "get": Object {
        "operationId": "getFeatureStrategy",
        "parameters": Array [
          Object {
            "in": "path",
            "name": "projectId",
            "required": true,
            "schema": Object {
              "type": "string",
            },
          },
          Object {
            "in": "path",
            "name": "featureName",
            "required": true,
            "schema": Object {
              "type": "string",
            },
          },
          Object {
            "in": "path",
            "name": "environment",
            "required": true,
            "schema": Object {
              "type": "string",
            },
          },
          Object {
            "in": "path",
            "name": "strategyId",
            "required": true,
            "schema": Object {
              "type": "string",
            },
          },
        ],
        "responses": Object {
          "200": Object {
            "content": Object {
              "application/json": Object {
                "schema": Object {
                  "$ref": "#/components/schemas/featureStrategySchema",
                },
              },
            },
            "description": "featureStrategySchema",
          },
        },
        "tags": Array [
          "admin",
        ],
      },
      "patch": Object {
        "operationId": "patchFeatureStrategy",
        "parameters": Array [
          Object {
            "in": "path",
            "name": "projectId",
            "required": true,
            "schema": Object {
              "type": "string",
            },
          },
          Object {
            "in": "path",
            "name": "featureName",
            "required": true,
            "schema": Object {
              "type": "string",
            },
          },
          Object {
            "in": "path",
            "name": "environment",
            "required": true,
            "schema": Object {
              "type": "string",
            },
          },
          Object {
            "in": "path",
            "name": "strategyId",
            "required": true,
            "schema": Object {
              "type": "string",
            },
          },
        ],
        "requestBody": Object {
          "content": Object {
            "application/json": Object {
              "schema": Object {
                "$ref": "#/components/schemas/patchesSchema",
              },
            },
          },
          "description": "patchesSchema",
          "required": true,
        },
        "responses": Object {
          "200": Object {
            "content": Object {
              "application/json": Object {
                "schema": Object {
                  "$ref": "#/components/schemas/featureStrategySchema",
                },
              },
            },
            "description": "featureStrategySchema",
          },
        },
        "tags": Array [
          "admin",
        ],
      },
      "put": Object {
        "operationId": "updateFeatureStrategy",
        "parameters": Array [
          Object {
            "in": "path",
            "name": "projectId",
            "required": true,
            "schema": Object {
              "type": "string",
            },
          },
          Object {
            "in": "path",
            "name": "featureName",
            "required": true,
            "schema": Object {
              "type": "string",
            },
          },
          Object {
            "in": "path",
            "name": "environment",
            "required": true,
            "schema": Object {
              "type": "string",
            },
          },
          Object {
            "in": "path",
            "name": "strategyId",
            "required": true,
            "schema": Object {
              "type": "string",
            },
          },
        ],
        "requestBody": Object {
          "content": Object {
            "application/json": Object {
              "schema": Object {
                "$ref": "#/components/schemas/updateFeatureStrategySchema",
              },
            },
          },
          "description": "updateFeatureStrategySchema",
          "required": true,
        },
        "responses": Object {
          "200": Object {
            "content": Object {
              "application/json": Object {
                "schema": Object {
                  "$ref": "#/components/schemas/featureStrategySchema",
                },
              },
            },
            "description": "featureStrategySchema",
          },
        },
        "tags": Array [
          "admin",
        ],
      },
    },
    "/api/admin/projects/{projectId}/features/{featureName}/variants": Object {
      "get": Object {
        "operationId": "getFeatureVariants",
        "parameters": Array [
          Object {
            "in": "path",
            "name": "projectId",
            "required": true,
            "schema": Object {
              "type": "string",
            },
          },
          Object {
            "in": "path",
            "name": "featureName",
            "required": true,
            "schema": Object {
              "type": "string",
            },
          },
        ],
        "responses": Object {
          "200": Object {
            "content": Object {
              "application/json": Object {
                "schema": Object {
                  "$ref": "#/components/schemas/featureVariantsSchema",
                },
              },
            },
            "description": "featureVariantsSchema",
          },
        },
        "tags": Array [
          "admin",
        ],
      },
      "patch": Object {
        "operationId": "patchFeatureVariants",
        "parameters": Array [
          Object {
            "in": "path",
            "name": "projectId",
            "required": true,
            "schema": Object {
              "type": "string",
            },
          },
          Object {
            "in": "path",
            "name": "featureName",
            "required": true,
            "schema": Object {
              "type": "string",
            },
          },
        ],
        "requestBody": Object {
          "content": Object {
            "application/json": Object {
              "schema": Object {
                "$ref": "#/components/schemas/patchesSchema",
              },
            },
          },
          "description": "patchesSchema",
          "required": true,
        },
        "responses": Object {
          "200": Object {
            "content": Object {
              "application/json": Object {
                "schema": Object {
                  "$ref": "#/components/schemas/featureVariantsSchema",
                },
              },
            },
            "description": "featureVariantsSchema",
          },
        },
        "tags": Array [
          "admin",
        ],
      },
      "put": Object {
        "operationId": "overwriteFeatureVariants",
        "parameters": Array [
          Object {
            "in": "path",
            "name": "projectId",
            "required": true,
            "schema": Object {
              "type": "string",
            },
          },
          Object {
            "in": "path",
            "name": "featureName",
            "required": true,
            "schema": Object {
              "type": "string",
            },
          },
        ],
        "requestBody": Object {
          "content": Object {
            "application/json": Object {
              "schema": Object {
                "$ref": "#/components/schemas/variantsSchema",
              },
            },
          },
          "description": "variantsSchema",
          "required": true,
        },
        "responses": Object {
          "200": Object {
            "content": Object {
              "application/json": Object {
                "schema": Object {
                  "$ref": "#/components/schemas/featureVariantsSchema",
                },
              },
            },
            "description": "featureVariantsSchema",
          },
        },
        "tags": Array [
          "admin",
        ],
      },
    },
    "/api/admin/projects/{projectId}/health-report": Object {
      "get": Object {
        "operationId": "getProjectHealthReport",
        "parameters": Array [
          Object {
            "in": "path",
            "name": "projectId",
            "required": true,
            "schema": Object {
              "type": "string",
            },
          },
        ],
        "responses": Object {
          "200": Object {
            "content": Object {
              "application/json": Object {
                "schema": Object {
                  "$ref": "#/components/schemas/healthReportSchema",
                },
              },
            },
            "description": "healthReportSchema",
          },
        },
        "tags": Array [
          "admin",
        ],
      },
    },
    "/api/admin/splash/{id}": Object {
      "post": Object {
        "operationId": "updateSplashSettings",
        "parameters": Array [
          Object {
            "in": "path",
            "name": "id",
            "required": true,
            "schema": Object {
              "type": "string",
            },
          },
        ],
        "responses": Object {
          "200": Object {
            "content": Object {
              "application/json": Object {
                "schema": Object {
                  "$ref": "#/components/schemas/splashSchema",
                },
              },
            },
            "description": "splashSchema",
          },
        },
        "tags": Array [
          "admin",
        ],
      },
    },
    "/api/admin/state/export": Object {
      "get": Object {
        "operationId": "export",
        "parameters": Array [
          Object {
            "$ref": "#/components/schema/exportParametersSchema",
          },
        ],
        "responses": Object {
          "200": Object {
            "content": Object {
              "application/json": Object {
                "schema": Object {
                  "$ref": "#/components/schemas/stateSchema",
                },
              },
            },
            "description": "stateSchema",
          },
        },
        "tags": Array [
          "admin",
        ],
      },
    },
    "/api/admin/state/import": Object {
      "post": Object {
        "operationId": "import",
        "requestBody": Object {
          "content": Object {
            "application/json": Object {
              "schema": Object {
                "$ref": "#/components/schemas/stateSchema",
              },
            },
          },
          "description": "stateSchema",
          "required": true,
        },
        "responses": Object {
          "202": Object {
            "description": "emptyResponse",
          },
        },
        "tags": Array [
          "admin",
        ],
      },
    },
    "/api/admin/strategies": Object {
      "get": Object {
        "operationId": "getAllStrategies",
        "responses": Object {
          "200": Object {
            "content": Object {
              "application/json": Object {
                "schema": Object {
                  "$ref": "#/components/schemas/strategiesSchema",
                },
              },
            },
            "description": "strategiesSchema",
          },
        },
        "tags": Array [
          "admin",
        ],
      },
      "post": Object {
        "operationId": "createStrategy",
        "requestBody": Object {
          "content": Object {
            "application/json": Object {
              "schema": Object {
                "$ref": "#/components/schemas/upsertStrategySchema",
              },
            },
          },
          "description": "upsertStrategySchema",
          "required": true,
        },
        "responses": Object {
          "201": Object {
            "description": "emptyResponse",
          },
        },
        "tags": Array [
          "admin",
        ],
      },
    },
    "/api/admin/strategies/{name}": Object {
      "delete": Object {
        "operationId": "removeStrategy",
        "parameters": Array [
          Object {
            "in": "path",
            "name": "name",
            "required": true,
            "schema": Object {
              "type": "string",
            },
          },
        ],
        "responses": Object {
          "200": Object {
            "description": "emptyResponse",
          },
        },
        "tags": Array [
          "admin",
        ],
      },
      "get": Object {
        "operationId": "getStrategy",
        "parameters": Array [
          Object {
            "in": "path",
            "name": "name",
            "required": true,
            "schema": Object {
              "type": "string",
            },
          },
        ],
        "responses": Object {
          "200": Object {
            "content": Object {
              "application/json": Object {
                "schema": Object {
                  "$ref": "#/components/schemas/strategySchema",
                },
              },
            },
            "description": "strategySchema",
          },
        },
        "tags": Array [
          "admin",
        ],
      },
    },
    "/api/admin/strategies/{strategyName}": Object {
      "put": Object {
        "operationId": "updateStrategy",
        "parameters": Array [
          Object {
            "in": "path",
            "name": "strategyName",
            "required": true,
            "schema": Object {
              "type": "string",
            },
          },
        ],
        "requestBody": Object {
          "content": Object {
            "application/json": Object {
              "schema": Object {
                "$ref": "#/components/schemas/upsertStrategySchema",
              },
            },
          },
          "description": "upsertStrategySchema",
          "required": true,
        },
        "responses": Object {
          "200": Object {
            "description": "emptyResponse",
          },
        },
        "tags": Array [
          "admin",
        ],
      },
    },
    "/api/admin/strategies/{strategyName}/deprecate": Object {
      "post": Object {
        "operationId": "deprecateStrategy",
        "parameters": Array [
          Object {
            "in": "path",
            "name": "strategyName",
            "required": true,
            "schema": Object {
              "type": "string",
            },
          },
        ],
        "responses": Object {
          "200": Object {
            "description": "emptyResponse",
          },
        },
        "tags": Array [
          "admin",
        ],
      },
    },
    "/api/admin/strategies/{strategyName}/reactivate": Object {
      "post": Object {
        "operationId": "reactivateStrategy",
        "parameters": Array [
          Object {
            "in": "path",
            "name": "strategyName",
            "required": true,
            "schema": Object {
              "type": "string",
            },
          },
        ],
        "responses": Object {
          "200": Object {
            "description": "emptyResponse",
          },
        },
        "tags": Array [
          "admin",
        ],
      },
    },
    "/api/admin/tag-types": Object {
      "get": Object {
        "operationId": "getTagTypes",
        "responses": Object {
          "200": Object {
            "content": Object {
              "application/json": Object {
                "schema": Object {
                  "$ref": "#/components/schemas/tagTypesSchema",
                },
              },
            },
            "description": "tagTypesSchema",
          },
        },
        "tags": Array [
          "admin",
        ],
      },
      "post": Object {
        "operationId": "createTagType",
        "requestBody": Object {
          "content": Object {
            "application/json": Object {
              "schema": Object {
                "$ref": "#/components/schemas/tagTypeSchema",
              },
            },
          },
          "description": "tagTypeSchema",
          "required": true,
        },
        "responses": Object {
          "201": Object {
            "content": Object {
              "application/json": Object {
                "schema": Object {
                  "$ref": "#/components/schemas/tagTypeSchema",
                },
              },
            },
            "description": "tagTypeSchema",
          },
        },
        "tags": Array [
          "admin",
        ],
      },
    },
    "/api/admin/tag-types/validate": Object {
      "post": Object {
        "operationId": "validateTagType",
        "requestBody": Object {
          "content": Object {
            "application/json": Object {
              "schema": Object {
                "$ref": "#/components/schemas/tagTypeSchema",
              },
            },
          },
          "description": "tagTypeSchema",
          "required": true,
        },
        "responses": Object {
          "200": Object {
            "content": Object {
              "application/json": Object {
                "schema": Object {
                  "$ref": "#/components/schemas/validateTagTypeSchema",
                },
              },
            },
            "description": "validateTagTypeSchema",
          },
        },
        "tags": Array [
          "admin",
        ],
      },
    },
    "/api/admin/tag-types/{name}": Object {
      "delete": Object {
        "operationId": "deleteTagType",
        "parameters": Array [
          Object {
            "in": "path",
            "name": "name",
            "required": true,
            "schema": Object {
              "type": "string",
            },
          },
        ],
        "responses": Object {
          "200": Object {
            "description": "emptyResponse",
          },
        },
        "tags": Array [
          "admin",
        ],
      },
      "get": Object {
        "operationId": "getTagType",
        "parameters": Array [
          Object {
            "in": "path",
            "name": "name",
            "required": true,
            "schema": Object {
              "type": "string",
            },
          },
        ],
        "responses": Object {
          "200": Object {
            "content": Object {
              "application/json": Object {
                "schema": Object {
                  "$ref": "#/components/schemas/tagTypeSchema",
                },
              },
            },
            "description": "tagTypeSchema",
          },
        },
        "tags": Array [
          "admin",
        ],
      },
      "put": Object {
        "operationId": "updateTagType",
        "parameters": Array [
          Object {
            "in": "path",
            "name": "name",
            "required": true,
            "schema": Object {
              "type": "string",
            },
          },
        ],
        "requestBody": Object {
          "content": Object {
            "application/json": Object {
              "schema": Object {
                "$ref": "#/components/schemas/updateTagTypeSchema",
              },
            },
          },
          "description": "updateTagTypeSchema",
          "required": true,
        },
        "responses": Object {
          "200": Object {
            "description": "emptyResponse",
          },
        },
        "tags": Array [
          "admin",
        ],
      },
    },
    "/api/admin/tags": Object {
      "get": Object {
        "operationId": "getTags",
        "responses": Object {
          "200": Object {
            "content": Object {
              "application/json": Object {
                "schema": Object {
                  "$ref": "#/components/schemas/tagsSchema",
                },
              },
            },
            "description": "tagsSchema",
          },
        },
        "tags": Array [
          "admin",
        ],
      },
      "post": Object {
        "operationId": "createTag",
        "requestBody": Object {
          "content": Object {
            "application/json": Object {
              "schema": Object {
                "$ref": "#/components/schemas/tagSchema",
              },
            },
          },
          "description": "tagSchema",
          "required": true,
        },
        "responses": Object {
          "201": Object {
            "description": "emptyResponse",
          },
        },
        "tags": Array [
          "admin",
        ],
      },
    },
    "/api/admin/tags/{type}": Object {
      "get": Object {
        "operationId": "getTagsByType",
        "parameters": Array [
          Object {
            "in": "path",
            "name": "type",
            "required": true,
            "schema": Object {
              "type": "string",
            },
          },
        ],
        "responses": Object {
          "200": Object {
            "content": Object {
              "application/json": Object {
                "schema": Object {
                  "$ref": "#/components/schemas/tagsSchema",
                },
              },
            },
            "description": "tagsSchema",
          },
        },
        "tags": Array [
          "admin",
        ],
      },
    },
    "/api/admin/tags/{type}/{value}": Object {
      "delete": Object {
        "operationId": "deleteTag",
        "parameters": Array [
          Object {
            "in": "path",
            "name": "type",
            "required": true,
            "schema": Object {
              "type": "string",
            },
          },
          Object {
            "in": "path",
            "name": "value",
            "required": true,
            "schema": Object {
              "type": "string",
            },
          },
        ],
        "responses": Object {
          "200": Object {
            "description": "emptyResponse",
          },
        },
        "tags": Array [
          "admin",
        ],
      },
      "get": Object {
        "operationId": "getTag",
        "parameters": Array [
          Object {
            "in": "path",
            "name": "type",
            "required": true,
            "schema": Object {
              "type": "string",
            },
          },
          Object {
            "in": "path",
            "name": "value",
            "required": true,
            "schema": Object {
              "type": "string",
            },
          },
        ],
        "responses": Object {
          "200": Object {
            "content": Object {
              "application/json": Object {
                "schema": Object {
                  "$ref": "#/components/schemas/tagWithVersionSchema",
                },
              },
            },
            "description": "tagWithVersionSchema",
          },
        },
        "tags": Array [
          "admin",
        ],
      },
    },
    "/api/admin/ui-config": Object {
      "get": Object {
        "operationId": "getUIConfig",
        "responses": Object {
          "200": Object {
            "content": Object {
              "application/json": Object {
                "schema": Object {
                  "$ref": "#/components/schemas/uiConfigSchema",
                },
              },
            },
            "description": "uiConfigSchema",
          },
        },
        "tags": Array [
          "admin",
        ],
      },
    },
    "/api/admin/user": Object {
      "get": Object {
        "operationId": "getMe",
        "responses": Object {
          "200": Object {
            "content": Object {
              "application/json": Object {
                "schema": Object {
                  "$ref": "#/components/schemas/meSchema",
                },
              },
            },
            "description": "meSchema",
          },
        },
        "tags": Array [
          "admin",
        ],
      },
    },
    "/api/admin/user-admin": Object {
      "get": Object {
        "operationId": "getUsers",
        "responses": Object {
          "200": Object {
            "content": Object {
              "application/json": Object {
                "schema": Object {
                  "$ref": "#/components/schemas/usersSchema",
                },
              },
            },
            "description": "usersSchema",
          },
        },
        "tags": Array [
          "admin",
        ],
      },
      "post": Object {
        "operationId": "createUser",
        "requestBody": Object {
          "content": Object {
            "application/json": Object {
              "schema": Object {
                "$ref": "#/components/schemas/createUserSchema",
              },
            },
          },
          "description": "createUserSchema",
          "required": true,
        },
        "responses": Object {
          "200": Object {
            "content": Object {
              "application/json": Object {
                "schema": Object {
                  "$ref": "#/components/schemas/userSchema",
                },
              },
            },
            "description": "userSchema",
          },
        },
        "tags": Array [
          "admin",
        ],
      },
    },
    "/api/admin/user-admin/reset-password": Object {
      "post": Object {
        "operationId": "resetPassword",
        "requestBody": Object {
          "content": Object {
            "application/json": Object {
              "schema": Object {
                "$ref": "#/components/schemas/idSchema",
              },
            },
          },
          "description": "idSchema",
          "required": true,
        },
        "responses": Object {
          "200": Object {
            "content": Object {
              "application/json": Object {
                "schema": Object {
                  "$ref": "#/components/schemas/resetPasswordSchema",
                },
              },
            },
            "description": "resetPasswordSchema",
          },
        },
        "tags": Array [
          "admin",
        ],
      },
    },
    "/api/admin/user-admin/search": Object {
      "get": Object {
        "operationId": "searchUsers",
        "responses": Object {
          "200": Object {
            "content": Object {
              "application/json": Object {
                "schema": Object {
                  "$ref": "#/components/schemas/usersSchema",
                },
              },
            },
            "description": "usersSchema",
          },
        },
        "tags": Array [
          "admin",
        ],
      },
    },
    "/api/admin/user-admin/validate-password": Object {
      "post": Object {
        "operationId": "validatePassword",
        "requestBody": Object {
          "content": Object {
            "application/json": Object {
              "schema": Object {
                "$ref": "#/components/schemas/passwordSchema",
              },
            },
          },
          "description": "passwordSchema",
          "required": true,
        },
        "responses": Object {
          "200": Object {
            "description": "emptyResponse",
          },
        },
        "tags": Array [
          "admin",
        ],
      },
    },
    "/api/admin/user-admin/{id}": Object {
      "delete": Object {
        "operationId": "deleteUser",
        "parameters": Array [
          Object {
            "in": "path",
            "name": "id",
            "required": true,
            "schema": Object {
              "type": "string",
            },
          },
        ],
        "responses": Object {
          "200": Object {
            "description": "emptyResponse",
          },
        },
        "tags": Array [
          "admin",
        ],
      },
      "get": Object {
        "operationId": "getUser",
        "parameters": Array [
          Object {
            "in": "path",
            "name": "id",
            "required": true,
            "schema": Object {
              "type": "string",
            },
          },
        ],
        "responses": Object {
          "200": Object {
            "content": Object {
              "application/json": Object {
                "schema": Object {
                  "$ref": "#/components/schemas/userSchema",
                },
              },
            },
            "description": "userSchema",
          },
        },
        "tags": Array [
          "admin",
        ],
      },
      "put": Object {
        "operationId": "updateUser",
        "parameters": Array [
          Object {
            "in": "path",
            "name": "id",
            "required": true,
            "schema": Object {
              "type": "string",
            },
          },
        ],
        "requestBody": Object {
          "content": Object {
            "application/json": Object {
              "schema": Object {
                "$ref": "#/components/schemas/updateUserSchema",
              },
            },
          },
          "description": "updateUserSchema",
          "required": true,
        },
        "responses": Object {
          "200": Object {
            "content": Object {
              "application/json": Object {
                "schema": Object {
                  "$ref": "#/components/schemas/userSchema",
                },
              },
            },
            "description": "userSchema",
          },
        },
        "tags": Array [
          "admin",
        ],
      },
    },
    "/api/admin/user-admin/{id}/change-password": Object {
      "post": Object {
        "operationId": "changePassword",
        "parameters": Array [
          Object {
            "in": "path",
            "name": "id",
            "required": true,
            "schema": Object {
              "type": "string",
            },
          },
        ],
        "requestBody": Object {
          "content": Object {
            "application/json": Object {
              "schema": Object {
                "$ref": "#/components/schemas/passwordSchema",
              },
            },
          },
          "description": "passwordSchema",
          "required": true,
        },
        "responses": Object {
          "200": Object {
            "description": "emptyResponse",
          },
        },
        "tags": Array [
          "admin",
        ],
      },
    },
    "/api/admin/user/change-password": Object {
      "post": Object {
        "operationId": "changeMyPassword",
        "requestBody": Object {
          "content": Object {
            "application/json": Object {
              "schema": Object {
                "$ref": "#/components/schemas/passwordSchema",
              },
            },
          },
          "description": "passwordSchema",
          "required": true,
        },
        "responses": Object {
          "200": Object {
            "description": "emptyResponse",
          },
          "400": Object {
            "description": "passwordMismatch",
          },
        },
        "tags": Array [
          "admin",
        ],
      },
    },
<<<<<<< HEAD
    "/api/client/features": Object {
      "get": Object {
        "operationId": "getAllClientFeatures",
        "responses": Object {
          "200": Object {
            "content": Object {
              "application/json": Object {
                "schema": Object {
                  "$ref": "#/components/schemas/clientFeaturesSchema",
                },
              },
            },
            "description": "clientFeaturesSchema",
          },
        },
        "tags": Array [
          "client",
        ],
      },
    },
    "/api/client/features/{featureName}": Object {
      "get": Object {
        "operationId": "getClientFeature",
        "parameters": Array [
          Object {
            "in": "path",
            "name": "featureName",
            "required": true,
            "schema": Object {
              "type": "string",
            },
          },
        ],
        "responses": Object {
          "200": Object {
            "content": Object {
              "application/json": Object {
                "schema": Object {
                  "$ref": "#/components/schemas/featureSchema",
                },
              },
            },
            "description": "featureSchema",
=======
    "/api/client/register": Object {
      "post": Object {
        "operationId": "registerClientApplication",
        "requestBody": Object {
          "content": Object {
            "application/json": Object {
              "schema": Object {
                "$ref": "#/components/schemas/clientApplicationSchema",
              },
            },
          },
          "description": "clientApplicationSchema",
          "required": true,
        },
        "responses": Object {
          "202": Object {
            "description": "emptyResponse",
>>>>>>> 64082440
          },
        },
        "tags": Array [
          "client",
        ],
      },
    },
    "/auth/reset/password": Object {
      "post": Object {
        "operationId": "changePassword",
        "requestBody": Object {
          "content": Object {
            "application/json": Object {
              "schema": Object {
                "$ref": "#/components/schemas/changePasswordSchema",
              },
            },
          },
          "description": "changePasswordSchema",
          "required": true,
        },
        "responses": Object {
          "200": Object {
            "description": "emptyResponse",
          },
        },
        "tags": Array [
          "other",
        ],
      },
    },
    "/auth/reset/password-email": Object {
      "post": Object {
        "operationId": "sendResetPasswordEmail",
        "requestBody": Object {
          "content": Object {
            "application/json": Object {
              "schema": Object {
                "$ref": "#/components/schemas/emailSchema",
              },
            },
          },
          "description": "emailSchema",
          "required": true,
        },
        "responses": Object {
          "200": Object {
            "description": "emptyResponse",
          },
        },
        "tags": Array [
          "other",
        ],
      },
    },
    "/auth/reset/validate": Object {
      "get": Object {
        "operationId": "validateToken",
        "responses": Object {
          "200": Object {
            "content": Object {
              "application/json": Object {
                "schema": Object {
                  "$ref": "#/components/schemas/tokenUserSchema",
                },
              },
            },
            "description": "tokenUserSchema",
          },
        },
        "tags": Array [
          "auth",
        ],
      },
    },
    "/auth/reset/validate-password": Object {
      "post": Object {
        "operationId": "validatePassword",
        "requestBody": Object {
          "content": Object {
            "application/json": Object {
              "schema": Object {
                "$ref": "#/components/schemas/validatePasswordSchema",
              },
            },
          },
          "description": "validatePasswordSchema",
          "required": true,
        },
        "responses": Object {
          "200": Object {
            "description": "emptyResponse",
          },
        },
        "tags": Array [
          "other",
        ],
      },
    },
    "/auth/simple/login": Object {
      "post": Object {
        "operationId": "login",
        "requestBody": Object {
          "content": Object {
            "application/json": Object {
              "schema": Object {
                "$ref": "#/components/schemas/loginSchema",
              },
            },
          },
          "description": "loginSchema",
          "required": true,
        },
        "responses": Object {
          "200": Object {
            "content": Object {
              "application/json": Object {
                "schema": Object {
                  "$ref": "#/components/schemas/userSchema",
                },
              },
            },
            "description": "userSchema",
          },
        },
        "tags": Array [
          "auth",
        ],
      },
    },
    "/health": Object {
      "get": Object {
        "operationId": "getHealth",
        "responses": Object {
          "200": Object {
            "content": Object {
              "application/json": Object {
                "schema": Object {
                  "$ref": "#/components/schemas/healthCheckSchema",
                },
              },
            },
            "description": "healthCheckSchema",
          },
          "500": Object {
            "content": Object {
              "application/json": Object {
                "schema": Object {
                  "$ref": "#/components/schemas/healthCheckSchema",
                },
              },
            },
            "description": "healthCheckSchema",
          },
        },
        "tags": Array [
          "other",
        ],
      },
    },
  },
  "security": Array [
    Object {
      "apiKey": Array [],
    },
  ],
  "servers": Array [
    Object {
      "url": "http://localhost:4242",
    },
  ],
}
`;<|MERGE_RESOLUTION|>--- conflicted
+++ resolved
@@ -309,93 +309,6 @@
         ],
         "type": "object",
       },
-<<<<<<< HEAD
-      "clientFeatureSchema": Object {
-        "additionalProperties": false,
-        "properties": Object {
-          "name": Object {
-            "type": "string",
-          },
-          "stale": Object {
-            "type": "boolean",
-          },
-          "strategies": Object {
-            "items": Object {
-              "$ref": "#/components/schemas/featureStrategySchema",
-            },
-            "type": "array",
-          },
-          "type": Object {
-            "type": "string",
-          },
-          "variants": Object {
-            "items": Object {
-              "$ref": "#/components/schemas/variantSchema",
-            },
-            "type": "array",
-          },
-        },
-        "required": Array [
-          "name",
-        ],
-        "type": "object",
-      },
-      "clientFeaturesQuerySchema": Object {
-        "properties": Object {
-          "environment": Object {
-            "type": "string",
-          },
-          "inlineSegmentConstraints": Object {
-            "type": "boolean",
-          },
-          "namePrefix": Object {
-            "type": "string",
-          },
-          "project": Object {
-            "items": Object {
-              "type": "string",
-            },
-            "type": "array",
-          },
-          "tag": Object {
-            "items": Object {
-              "items": Object {
-                "type": "string",
-              },
-              "type": "array",
-            },
-            "type": "array",
-          },
-        },
-        "required": Array [],
-        "type": "object",
-      },
-      "clientFeaturesSchema": Object {
-        "properties": Object {
-          "features": Object {
-            "items": Object {
-              "$ref": "#/components/schemas/featureSchema",
-            },
-            "type": "array",
-          },
-          "query": Object {
-            "$ref": "#/components/schemas/clientFeaturesQuerySchema",
-          },
-          "segments": Object {
-            "items": Object {
-              "$ref": "#/components/schemas/segmentSchema",
-            },
-            "type": "array",
-          },
-          "version": Object {
-            "type": "number",
-          },
-        },
-        "required": Array [
-          "version",
-          "features",
-          "query",
-=======
       "clientApplicationSchema": Object {
         "properties": Object {
           "appName": Object {
@@ -436,7 +349,6 @@
           "interval",
           "started",
           "strategies",
->>>>>>> 64082440
         ],
         "type": "object",
       },
@@ -5187,51 +5099,6 @@
         ],
       },
     },
-<<<<<<< HEAD
-    "/api/client/features": Object {
-      "get": Object {
-        "operationId": "getAllClientFeatures",
-        "responses": Object {
-          "200": Object {
-            "content": Object {
-              "application/json": Object {
-                "schema": Object {
-                  "$ref": "#/components/schemas/clientFeaturesSchema",
-                },
-              },
-            },
-            "description": "clientFeaturesSchema",
-          },
-        },
-        "tags": Array [
-          "client",
-        ],
-      },
-    },
-    "/api/client/features/{featureName}": Object {
-      "get": Object {
-        "operationId": "getClientFeature",
-        "parameters": Array [
-          Object {
-            "in": "path",
-            "name": "featureName",
-            "required": true,
-            "schema": Object {
-              "type": "string",
-            },
-          },
-        ],
-        "responses": Object {
-          "200": Object {
-            "content": Object {
-              "application/json": Object {
-                "schema": Object {
-                  "$ref": "#/components/schemas/featureSchema",
-                },
-              },
-            },
-            "description": "featureSchema",
-=======
     "/api/client/register": Object {
       "post": Object {
         "operationId": "registerClientApplication",
@@ -5249,7 +5116,6 @@
         "responses": Object {
           "202": Object {
             "description": "emptyResponse",
->>>>>>> 64082440
           },
         },
         "tags": Array [
