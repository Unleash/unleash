// Jest Snapshot v1, https://goo.gl/fbAQLP

exports[`should serve the OpenAPI UI 1`] = `
"<!DOCTYPE html>
<html>
  <head>
    <title>Swagger UI</title>
    <meta charset=\\"utf-8\\"/>
    <meta name=\\"viewport\\" content=\\"width=device-width, initial-scale=1\\">
    <style>
      html {
          box-sizing: border-box;
          overflow: -moz-scrollbars-vertical;
          overflow-y: scroll;
      }
      *,
      *:before,
      *:after {
          box-sizing: inherit;
      }
      body {
        margin: 0;
        padding: 0;
        background: #fafafa;
      }
    </style>

      <link rel=\\"stylesheet\\" type=\\"text/css\\" href=\\"./swagger-ui.css\\" >

  </head>
  <body>

      <div id=\\"swagger-ui\\"></div>
      <script src=\\"./swagger-ui-bundle.js\\"></script>
      <script src=\\"./swagger-ui-standalone-preset.js\\"></script>
      <script>
        window.onload = function () {
          window.ui = SwaggerUIBundle({
            url: \\"/docs/openapi.json\\",
            dom_id: '#swagger-ui'
          })
        }
      </script>

  </body>
</html>
  "
`;

exports[`should serve the OpenAPI spec 1`] = `
Object {
  "components": Object {
    "schemas": Object {
<<<<<<< HEAD
      "addonDefinitionSchema": Object {
        "properties": Object {
          "description": Object {
            "type": "string",
          },
          "displayName": Object {
            "type": "string",
          },
          "documentationUrl": Object {
            "type": "string",
          },
          "events": Object {
=======
      "apiTokenSchema": Object {
        "additionalProperties": false,
        "properties": Object {
          "createdAt": Object {
            "format": "date-time",
            "nullable": true,
            "type": "string",
          },
          "environment": Object {
            "type": "string",
          },
          "expiresAt": Object {
            "format": "date-time",
            "nullable": true,
            "type": "string",
          },
          "project": Object {
            "type": "string",
          },
          "projects": Object {
>>>>>>> 5bae11a3
            "items": Object {
              "type": "string",
            },
            "type": "array",
          },
<<<<<<< HEAD
          "name": Object {
            "type": "string",
          },
          "parameters": Object {
            "$ref": "#/components/schemas/parameterDefinitionSchema",
          },
          "tagTypes": Object {
            "items": Object {
              "$ref": "#/components/schemas/tagTypeSchema",
=======
          "secret": Object {
            "type": "string",
          },
          "seenAt": Object {
            "format": "date-time",
            "nullable": true,
            "type": "string",
          },
          "type": Object {
            "description": "client, admin.",
            "type": "string",
          },
          "username": Object {
            "type": "string",
          },
        },
        "required": Array [
          "username",
          "type",
        ],
        "type": "object",
      },
      "apiTokensSchema": Object {
        "additionalProperties": false,
        "properties": Object {
          "tokens": Object {
            "items": Object {
              "$ref": "#/components/schemas/apiTokenSchema",
>>>>>>> 5bae11a3
            },
            "type": "array",
          },
        },
        "required": Array [
<<<<<<< HEAD
          "name",
          "displayName",
          "documentationUrl",
          "description",
        ],
        "type": "object",
      },
      "addonSchema": Object {
        "properties": Object {
          "createdAt": Object {
            "format": "date-time",
            "nullable": true,
=======
          "tokens",
        ],
        "type": "object",
      },
      "applicationSchema": Object {
        "additionalProperties": false,
        "properties": Object {
          "announced": Object {
            "type": "boolean",
          },
          "appName": Object {
            "type": "string",
          },
          "color": Object {
>>>>>>> 5bae11a3
            "type": "string",
          },
          "description": Object {
            "type": "string",
          },
<<<<<<< HEAD
          "enabled": Object {
            "type": "boolean",
          },
          "events": Object {
=======
          "icon": Object {
            "type": "string",
          },
          "sdkVersion": Object {
            "type": "string",
          },
          "strategies": Object {
>>>>>>> 5bae11a3
            "items": Object {
              "type": "string",
            },
            "type": "array",
          },
<<<<<<< HEAD
          "id": Object {
            "type": "number",
          },
          "parameters": Object {
            "additionalProperties": true,
            "type": "object",
          },
          "provider": Object {
=======
          "url": Object {
>>>>>>> 5bae11a3
            "type": "string",
          },
        },
        "required": Array [
<<<<<<< HEAD
          "provider",
          "enabled",
          "parameters",
          "events",
        ],
        "type": "object",
      },
=======
          "appName",
        ],
        "type": "object",
      },
      "applicationsSchema": Object {
        "properties": Object {
          "applications": Object {
            "items": Object {
              "$ref": "#/components/schemas/applicationSchema",
            },
            "type": "array",
          },
        },
        "type": "object",
      },
>>>>>>> 5bae11a3
      "cloneFeatureSchema": Object {
        "properties": Object {
          "name": Object {
            "type": "string",
          },
          "replaceGroupId": Object {
            "type": "boolean",
          },
        },
        "required": Array [
          "name",
        ],
        "type": "object",
      },
      "constraintSchema": Object {
        "additionalProperties": false,
        "properties": Object {
          "caseInsensitive": Object {
            "type": "boolean",
          },
          "contextName": Object {
            "type": "string",
          },
          "inverted": Object {
            "type": "boolean",
          },
          "operator": Object {
            "enum": Array [
              "NOT_IN",
              "IN",
              "STR_ENDS_WITH",
              "STR_STARTS_WITH",
              "STR_CONTAINS",
              "NUM_EQ",
              "NUM_GT",
              "NUM_GTE",
              "NUM_LT",
              "NUM_LTE",
              "DATE_AFTER",
              "DATE_BEFORE",
              "SEMVER_EQ",
              "SEMVER_GT",
              "SEMVER_LT",
            ],
            "type": "string",
          },
          "value": Object {
            "type": "string",
          },
          "values": Object {
            "items": Object {
              "type": "string",
            },
            "type": "array",
          },
        },
        "required": Array [
          "contextName",
          "operator",
        ],
        "type": "object",
      },
      "contextFieldSchema": Object {
        "additionalProperties": false,
        "properties": Object {
          "createdAt": Object {
            "format": "date-time",
            "nullable": true,
            "type": "string",
          },
          "description": Object {
            "type": "string",
          },
          "legalValues": Object {
            "items": Object {
              "$ref": "#/components/schemas/legalValueSchema",
            },
            "type": "array",
          },
          "name": Object {
            "type": "string",
          },
          "sortOrder": Object {
            "type": "number",
          },
          "stickiness": Object {
            "type": "boolean",
          },
        },
        "required": Array [
          "name",
        ],
        "type": "object",
      },
      "contextFieldsSchema": Object {
        "items": Object {
          "$ref": "#/components/schemas/contextFieldSchema",
        },
        "type": "array",
      },
      "createApiTokenSchema": Object {
        "properties": Object {
          "environment": Object {
            "type": "string",
          },
          "expiresAt": Object {
            "format": "date-time",
            "nullable": true,
            "type": "string",
          },
          "project": Object {
            "type": "string",
          },
          "projects": Object {
            "items": Object {
              "type": "string",
            },
            "type": "array",
          },
          "secret": Object {
            "type": "string",
          },
          "type": Object {
            "description": "client, admin.",
            "type": "string",
          },
          "username": Object {
            "type": "string",
          },
        },
        "required": Array [
          "username",
          "type",
        ],
        "type": "object",
      },
      "createFeatureSchema": Object {
        "properties": Object {
          "description": Object {
            "type": "string",
          },
          "impressionData": Object {
            "type": "boolean",
          },
          "name": Object {
            "type": "string",
          },
          "type": Object {
            "type": "string",
          },
        },
        "required": Array [
          "name",
        ],
        "type": "object",
      },
      "createStrategySchema": Object {
        "properties": Object {
          "constraints": Object {
            "items": Object {
              "$ref": "#/components/schemas/constraintSchema",
            },
            "type": "array",
          },
          "name": Object {
            "type": "string",
          },
          "parameters": Object {
            "$ref": "#/components/schemas/parametersSchema",
          },
          "sortOrder": Object {
            "type": "number",
          },
        },
        "required": Array [
          "name",
        ],
        "type": "object",
      },
      "environmentSchema": Object {
        "additionalProperties": false,
        "properties": Object {
          "enabled": Object {
            "type": "boolean",
          },
          "name": Object {
            "type": "string",
          },
          "protected": Object {
            "type": "boolean",
          },
          "sortOrder": Object {
            "type": "number",
          },
          "type": Object {
            "type": "string",
          },
        },
        "required": Array [
          "name",
          "type",
          "enabled",
        ],
        "type": "object",
      },
      "environmentsSchema": Object {
        "additionalProperties": false,
        "properties": Object {
          "environments": Object {
            "items": Object {
              "$ref": "#/components/schemas/environmentSchema",
            },
            "type": "array",
          },
          "version": Object {
            "type": "integer",
          },
        },
        "required": Array [
          "version",
          "environments",
        ],
        "type": "object",
      },
      "featureEnvironmentSchema": Object {
        "additionalProperties": false,
        "properties": Object {
          "enabled": Object {
            "type": "boolean",
          },
          "environment": Object {
            "type": "string",
          },
          "name": Object {
            "type": "string",
          },
          "strategies": Object {
            "items": Object {
              "$ref": "#/components/schemas/featureStrategySchema",
            },
            "type": "array",
          },
          "type": Object {
            "type": "string",
          },
        },
        "required": Array [
          "name",
          "enabled",
        ],
        "type": "object",
      },
      "featureSchema": Object {
        "additionalProperties": false,
        "properties": Object {
          "archived": Object {
            "type": "boolean",
          },
          "createdAt": Object {
            "format": "date-time",
            "nullable": true,
            "type": "string",
          },
          "description": Object {
            "type": "string",
          },
          "enabled": Object {
            "type": "boolean",
          },
          "environments": Object {
            "items": Object {
              "$ref": "#/components/schemas/environmentSchema",
            },
            "type": "array",
          },
          "impressionData": Object {
            "type": "boolean",
          },
          "lastSeenAt": Object {
            "format": "date-time",
            "nullable": true,
            "type": "string",
          },
          "name": Object {
            "type": "string",
          },
          "project": Object {
            "type": "string",
          },
          "stale": Object {
            "type": "boolean",
          },
          "strategies": Object {
            "items": Object {
              "$ref": "#/components/schemas/strategySchema",
            },
            "type": "array",
          },
          "type": Object {
            "type": "string",
          },
          "variants": Object {
            "items": Object {
              "$ref": "#/components/schemas/variantSchema",
            },
            "type": "array",
          },
        },
        "required": Array [
          "name",
        ],
        "type": "object",
      },
      "featureStrategySchema": Object {
        "additionalProperties": false,
        "properties": Object {
          "constraints": Object {
            "items": Object {
              "$ref": "#/components/schemas/constraintSchema",
            },
            "type": "array",
          },
          "createdAt": Object {
            "format": "date-time",
            "nullable": true,
            "type": "string",
          },
          "environment": Object {
            "type": "string",
          },
          "featureName": Object {
            "type": "string",
          },
          "id": Object {
            "type": "string",
          },
          "name": Object {
            "type": "string",
          },
          "parameters": Object {
            "$ref": "#/components/schemas/parametersSchema",
          },
          "projectId": Object {
            "type": "string",
          },
          "sortOrder": Object {
            "type": "number",
          },
          "strategyName": Object {
            "type": "string",
          },
        },
        "required": Array [
          "id",
          "featureName",
          "strategyName",
          "constraints",
          "parameters",
          "environment",
        ],
        "type": "object",
      },
      "featureTypeSchema": Object {
        "additionalProperties": false,
        "properties": Object {
          "description": Object {
            "type": "string",
          },
          "id": Object {
            "type": "string",
          },
          "lifetimeDays": Object {
            "nullable": true,
            "type": "number",
          },
          "name": Object {
            "type": "string",
          },
        },
        "required": Array [
          "id",
          "name",
          "description",
          "lifetimeDays",
        ],
        "type": "object",
      },
      "featureTypesSchema": Object {
        "additionalProperties": false,
        "properties": Object {
          "types": Object {
            "items": Object {
              "$ref": "#/components/schemas/featureTypeSchema",
            },
            "type": "array",
          },
          "version": Object {
            "type": "integer",
          },
        },
        "required": Array [
          "version",
          "types",
        ],
        "type": "object",
      },
      "featureVariantsSchema": Object {
        "additionalProperties": false,
        "properties": Object {
          "variants": Object {
            "items": Object {
              "$ref": "#/components/schemas/variantSchema",
            },
            "type": "array",
          },
          "version": Object {
            "type": "integer",
          },
        },
        "required": Array [
          "version",
          "variants",
        ],
        "type": "object",
      },
      "featuresSchema": Object {
        "additionalProperties": false,
        "properties": Object {
          "features": Object {
            "items": Object {
              "$ref": "#/components/schemas/featureSchema",
            },
            "type": "array",
          },
          "version": Object {
            "type": "integer",
          },
        },
        "required": Array [
          "version",
          "features",
        ],
        "type": "object",
      },
      "feedbackSchema": Object {
        "additionalProperties": false,
        "properties": Object {
          "feedbackId": Object {
            "type": "string",
          },
          "given": Object {
            "format": "date-time",
            "nullable": true,
            "type": "string",
          },
          "neverShow": Object {
            "type": "boolean",
          },
          "userId": Object {
            "type": "number",
          },
        },
        "required": Array [],
        "type": "object",
      },
<<<<<<< HEAD
      "addonsSchema": Object {
        "properties": Object {
          "addons": Object {
            "items": Object {
              "$ref": "#/components/schemas/addonSchema",
            },
            "type": "array",
          },
          "providers": Object {
            "items": Object {
              "$ref": "#/components/schemas/addonDefinitionSchema",
            },
            "type": "array",
          },
        },
        "required": Array [
          "addons",
          "providers",
=======
      "healthCheckSchema": Object {
        "additionalProperties": false,
        "properties": Object {
          "health": Object {
            "enum": Array [
              "GOOD",
              "BAD",
            ],
            "type": "string",
          },
        },
        "required": Array [
          "health",
>>>>>>> 5bae11a3
        ],
        "type": "object",
      },
      "healthOverviewSchema": Object {
        "additionalProperties": false,
        "properties": Object {
          "description": Object {
            "type": "string",
          },
          "environments": Object {
            "items": Object {
              "type": "string",
            },
            "type": "array",
          },
          "features": Object {
            "items": Object {
              "$ref": "#/components/schemas/featureSchema",
            },
            "type": "array",
          },
          "health": Object {
            "type": "number",
          },
          "members": Object {
            "type": "number",
          },
          "name": Object {
            "type": "string",
          },
          "updatedAt": Object {
            "format": "date-time",
            "nullable": true,
            "type": "string",
          },
          "version": Object {
            "type": "number",
          },
        },
        "required": Array [
          "version",
          "name",
        ],
        "type": "object",
      },
      "healthReportSchema": Object {
        "additionalProperties": false,
        "properties": Object {
          "activeCount": Object {
            "type": "number",
          },
          "description": Object {
            "type": "string",
          },
          "environments": Object {
            "items": Object {
              "type": "string",
            },
            "type": "array",
          },
          "features": Object {
            "items": Object {
              "$ref": "#/components/schemas/featureSchema",
            },
            "type": "array",
          },
          "health": Object {
            "type": "number",
          },
          "members": Object {
            "type": "number",
          },
          "name": Object {
            "type": "string",
          },
          "potentiallyStaleCount": Object {
            "type": "number",
          },
          "staleCount": Object {
            "type": "number",
          },
          "updatedAt": Object {
            "format": "date-time",
            "nullable": true,
            "type": "string",
          },
          "version": Object {
            "type": "number",
          },
        },
        "required": Array [
          "version",
          "name",
          "potentiallyStaleCount",
          "activeCount",
          "staleCount",
        ],
        "type": "object",
      },
      "legalValueSchema": Object {
        "additionalProperties": false,
        "properties": Object {
          "description": Object {
            "type": "string",
          },
          "value": Object {
            "type": "string",
          },
        },
        "required": Array [
          "value",
        ],
        "type": "object",
      },
      "nameSchema": Object {
        "additionalProperties": false,
        "properties": Object {
          "name": Object {
            "type": "string",
          },
        },
        "required": Array [
          "name",
        ],
        "type": "object",
      },
      "overrideSchema": Object {
        "additionalProperties": false,
        "properties": Object {
          "contextName": Object {
            "type": "string",
          },
          "values": Object {
            "items": Object {
              "type": "string",
            },
            "type": "array",
          },
        },
        "required": Array [
          "contextName",
          "values",
        ],
        "type": "object",
      },
      "parameterDefinitionSchema": Object {
        "properties": Object {
          "description": Object {
            "type": "string",
          },
          "displayName": Object {
            "type": "string",
          },
          "name": Object {
            "type": "string",
          },
          "placeholder": Object {
            "type": "string",
          },
          "required": Object {
            "type": "boolean",
          },
          "sensitive": Object {
            "type": "boolean",
          },
          "type": Object {
            "type": "string",
          },
        },
        "required": Array [
          "provider",
          "description",
          "enabled",
          "parameters",
          "events",
        ],
        "type": "object",
      },
      "parametersSchema": Object {
        "additionalProperties": Object {
          "type": "string",
        },
        "type": "object",
      },
      "patchSchema": Object {
        "properties": Object {
          "from": Object {
            "type": "string",
          },
          "op": Object {
            "enum": Array [
              "add",
              "remove",
              "replace",
              "copy",
              "move",
            ],
            "type": "string",
          },
          "path": Object {
            "type": "string",
          },
          "value": Object {},
        },
        "required": Array [
          "path",
          "op",
        ],
        "type": "object",
      },
      "patchesSchema": Object {
        "items": Object {
          "$ref": "#/components/schemas/patchSchema",
        },
        "type": "array",
      },
      "projectEnvironmentSchema": Object {
        "additionalProperties": false,
        "properties": Object {
          "environment": Object {
            "type": "string",
          },
        },
        "required": Array [
          "environment",
        ],
        "type": "object",
      },
      "projectSchema": Object {
        "additionalProperties": false,
        "properties": Object {
          "createdAt": Object {
            "format": "date-time",
            "type": "string",
          },
          "description": Object {
            "type": "string",
          },
          "featureCount": Object {
            "type": "number",
          },
          "health": Object {
            "type": "number",
          },
          "id": Object {
            "type": "string",
          },
          "memberCount": Object {
            "type": "number",
          },
          "name": Object {
            "type": "string",
          },
          "updatedAt": Object {
            "format": "date-time",
            "nullable": true,
            "type": "string",
          },
        },
        "required": Array [
          "id",
          "name",
        ],
        "type": "object",
      },
      "projectsSchema": Object {
        "additionalProperties": false,
        "properties": Object {
          "projects": Object {
            "items": Object {
              "$ref": "#/components/schemas/projectSchema",
            },
            "type": "array",
          },
          "version": Object {
            "type": "integer",
          },
        },
        "required": Array [
          "version",
          "projects",
        ],
        "type": "object",
      },
      "sortOrderSchema": Object {
        "additionalProperties": Object {
          "type": "number",
        },
        "type": "object",
      },
      "splashSchema": Object {
        "additionalProperties": false,
        "properties": Object {
          "seen": Object {
            "type": "boolean",
          },
          "splashId": Object {
            "type": "string",
          },
          "userId": Object {
            "type": "number",
          },
        },
        "required": Array [
          "userId",
          "splashId",
          "seen",
        ],
        "type": "object",
      },
      "strategySchema": Object {
        "additionalProperties": false,
        "properties": Object {
          "constraints": Object {
            "items": Object {
              "$ref": "#/components/schemas/constraintSchema",
            },
            "type": "array",
          },
          "id": Object {
            "type": "string",
          },
          "name": Object {
            "type": "string",
          },
          "parameters": Object {
            "$ref": "#/components/schemas/parametersSchema",
          },
          "sortOrder": Object {
            "type": "number",
          },
        },
        "required": Array [
          "name",
        ],
        "type": "object",
      },
      "tagSchema": Object {
        "additionalProperties": false,
        "properties": Object {
          "type": Object {
            "type": "string",
          },
          "value": Object {
            "type": "string",
          },
        },
        "required": Array [
          "value",
          "type",
        ],
        "type": "object",
      },
      "tagTypeSchema": Object {
        "additionalProperties": false,
        "properties": Object {
          "description": Object {
            "type": "string",
          },
          "icon": Object {
            "type": "string",
          },
          "name": Object {
            "type": "string",
          },
        },
        "required": Array [
          "name",
        ],
        "type": "object",
      },
      "tagTypesSchema": Object {
        "additionalProperties": false,
        "properties": Object {
          "tagTypes": Object {
            "items": Object {
              "$ref": "#/components/schemas/tagTypeSchema",
            },
            "type": "array",
          },
          "version": Object {
            "type": "integer",
          },
        },
        "required": Array [
          "version",
          "tagTypes",
        ],
        "type": "object",
      },
      "tagWithVersionSchema": Object {
        "additionalProperties": false,
        "properties": Object {
          "tag": Object {
            "$ref": "#/components/schemas/tagSchema",
          },
          "version": Object {
            "type": "integer",
          },
        },
        "required": Array [
          "version",
          "tag",
        ],
        "type": "object",
      },
      "tagsSchema": Object {
        "additionalProperties": false,
        "properties": Object {
          "tags": Object {
            "items": Object {
              "$ref": "#/components/schemas/tagSchema",
            },
            "type": "array",
          },
          "version": Object {
            "type": "integer",
          },
        },
        "required": Array [
          "version",
          "tags",
        ],
        "type": "object",
      },
      "uiConfigSchema": Object {
        "additionalProperties": false,
        "properties": Object {
          "authenticationType": Object {
            "enum": Array [
              "open-source",
              "demo",
              "enterprise",
              "hosted",
              "custom",
              "none",
            ],
            "type": "string",
          },
          "baseUriPath": Object {
            "type": "string",
          },
          "disablePasswordAuth": Object {
            "type": "boolean",
          },
          "environment": Object {
            "type": "string",
          },
          "flags": Object {
            "additionalProperties": Object {
              "type": "boolean",
            },
            "type": "object",
          },
          "links": Object {
            "items": Object {
              "type": "object",
            },
            "type": "array",
          },
          "name": Object {
            "type": "string",
          },
          "segmentValuesLimit": Object {
            "type": "number",
          },
          "slogan": Object {
            "type": "string",
          },
          "strategySegmentsLimit": Object {
            "type": "number",
          },
          "unleashUrl": Object {
            "type": "string",
          },
          "version": Object {
            "type": "string",
          },
          "versionInfo": Object {
            "$ref": "#/components/schemas/versionSchema",
          },
        },
        "required": Array [
          "version",
          "unleashUrl",
          "baseUriPath",
          "versionInfo",
          "disablePasswordAuth",
          "segmentValuesLimit",
          "strategySegmentsLimit",
        ],
        "type": "object",
      },
      "updateApiTokenSchema": Object {
        "properties": Object {
          "expiresAt": Object {
            "format": "date-time",
            "type": "string",
          },
        },
        "required": Array [
          "expiresAt",
        ],
        "type": "object",
      },
      "updateFeatureSchema": Object {
        "properties": Object {
          "archived": Object {
            "type": "boolean",
          },
          "constraints": Object {
            "items": Object {
              "$ref": "#/components/schemas/constraintSchema",
            },
            "type": "array",
          },
          "createdAt": Object {
            "format": "date-time",
            "type": "string",
          },
          "description": Object {
            "type": "string",
          },
          "impressionData": Object {
            "type": "boolean",
          },
          "name": Object {
            "type": "string",
          },
          "stale": Object {
            "type": "boolean",
          },
          "type": Object {
            "type": "string",
          },
        },
        "required": Array [
          "name",
        ],
        "type": "object",
      },
      "updateStrategySchema": Object {
        "additionalProperties": false,
        "properties": Object {
          "constraints": Object {
            "items": Object {
              "$ref": "#/components/schemas/constraintSchema",
            },
            "type": "array",
          },
          "id": Object {
            "type": "string",
          },
          "name": Object {
            "type": "string",
          },
          "parameters": Object {
            "$ref": "#/components/schemas/parametersSchema",
          },
          "sortOrder": Object {
            "type": "number",
          },
        },
        "required": Array [],
        "type": "object",
      },
      "updateTagTypeSchema": Object {
        "properties": Object {
          "description": Object {
            "type": "string",
          },
          "icon": Object {
            "type": "string",
          },
        },
        "type": "object",
      },
      "upsertContextFieldSchema": Object {
        "properties": Object {
          "description": Object {
            "type": "string",
          },
          "legalValues": Object {
            "items": Object {
              "$ref": "#/components/schemas/legalValueSchema",
            },
            "type": "array",
          },
          "name": Object {
            "type": "string",
          },
          "sortOrder": Object {
            "type": "number",
          },
          "stickiness": Object {
            "type": "boolean",
          },
        },
        "required": Array [
          "name",
        ],
        "type": "object",
      },
      "validateTagTypeSchema": Object {
        "properties": Object {
          "tagType": Object {
            "$ref": "#/components/schemas/tagTypeSchema",
          },
          "valid": Object {
            "type": "boolean",
          },
        },
        "required": Array [
          "valid",
          "tagType",
        ],
        "type": "object",
      },
      "variantSchema": Object {
        "additionalProperties": false,
        "properties": Object {
          "name": Object {
            "type": "string",
          },
          "overrides": Object {
            "items": Object {
              "$ref": "#/components/schemas/overrideSchema",
            },
            "type": "array",
          },
          "payload": Object {
            "properties": Object {
              "type": Object {
                "type": "string",
              },
              "value": Object {
                "type": "string",
              },
            },
            "required": Array [
              "type",
              "value",
            ],
            "type": "object",
          },
          "stickiness": Object {
            "type": "string",
          },
          "weight": Object {
            "type": "number",
          },
          "weightType": Object {
            "type": "string",
          },
        },
        "required": Array [
          "name",
          "weight",
          "weightType",
          "stickiness",
        ],
        "type": "object",
      },
      "variantsSchema": Object {
        "items": Object {
          "$ref": "#/components/schemas/variantSchema",
        },
        "type": "array",
      },
      "versionSchema": Object {
        "additionalProperties": false,
        "properties": Object {
          "current": Object {
            "additionalProperties": false,
            "properties": Object {
              "enterprise": Object {
                "type": "string",
              },
              "oss": Object {
                "type": "string",
              },
            },
            "type": "object",
          },
          "instanceId": Object {
            "type": "string",
          },
          "isLatest": Object {
            "type": "boolean",
          },
          "latest": Object {
            "additionalProperties": false,
            "properties": Object {
              "enterprise": Object {
                "type": "string",
              },
              "oss": Object {
                "type": "string",
              },
            },
            "type": "object",
          },
        },
        "required": Array [
          "current",
          "latest",
          "isLatest",
          "instanceId",
        ],
        "type": "object",
      },
    },
    "securitySchemes": Object {
      "apiKey": Object {
        "in": "header",
        "name": "Authorization",
        "type": "apiKey",
      },
    },
  },
  "info": Object {
    "title": "Unleash API",
  },
  "openapi": "3.0.3",
  "paths": Object {
<<<<<<< HEAD
    "/api/admin/addons/": Object {
      "get": Object {
        "operationId": "getAddons",
=======
    "/api/admin/api-tokens": Object {
      "get": Object {
        "operationId": "getAllApiTokens",
>>>>>>> 5bae11a3
        "responses": Object {
          "200": Object {
            "content": Object {
              "application/json": Object {
                "schema": Object {
<<<<<<< HEAD
                  "$ref": "#/components/schemas/addonSchema",
                },
              },
            },
            "description": "addonSchema",
=======
                  "$ref": "#/components/schemas/apiTokensSchema",
                },
              },
            },
            "description": "apiTokensSchema",
>>>>>>> 5bae11a3
          },
        },
        "tags": Array [
          "admin",
        ],
      },
      "post": Object {
<<<<<<< HEAD
        "operationId": "createAddon",
=======
        "operationId": "createApiToken",
>>>>>>> 5bae11a3
        "requestBody": Object {
          "content": Object {
            "application/json": Object {
              "schema": Object {
<<<<<<< HEAD
                "$ref": "#/components/schemas/addonSchema",
              },
            },
          },
          "description": "addonSchema",
          "required": true,
        },
        "responses": Object {
          "200": Object {
            "content": Object {
              "application/json": Object {
                "schema": Object {
                  "$ref": "#/components/schemas/addonSchema",
                },
              },
            },
            "description": "addonSchema",
=======
                "$ref": "#/components/schemas/createApiTokenSchema",
              },
            },
          },
          "description": "createApiTokenSchema",
          "required": true,
        },
        "responses": Object {
          "201": Object {
            "content": Object {
              "application/json": Object {
                "schema": Object {
                  "$ref": "#/components/schemas/apiTokenSchema",
                },
              },
            },
            "description": "apiTokenSchema",
>>>>>>> 5bae11a3
          },
        },
        "tags": Array [
          "admin",
        ],
      },
    },
<<<<<<< HEAD
    "/api/admin/addons/{id}": Object {
      "delete": Object {
        "operationId": "deleteAddon",
        "parameters": Array [
          Object {
            "in": "path",
            "name": "id",
=======
    "/api/admin/api-tokens/{token}": Object {
      "delete": Object {
        "operationId": "deleteApiToken",
        "parameters": Array [
          Object {
            "in": "path",
            "name": "token",
>>>>>>> 5bae11a3
            "required": true,
            "schema": Object {
              "type": "string",
            },
          },
        ],
        "responses": Object {
          "200": Object {
            "description": "emptyResponse",
          },
        },
        "tags": Array [
          "admin",
        ],
      },
<<<<<<< HEAD
      "get": Object {
        "operationId": "getAddon",
        "parameters": Array [
          Object {
            "in": "path",
            "name": "id",
            "required": true,
            "schema": Object {
              "type": "string",
            },
          },
        ],
        "responses": Object {
          "200": Object {
            "content": Object {
              "application/json": Object {
                "schema": Object {
                  "$ref": "#/components/schemas/addonSchema",
                },
              },
            },
            "description": "addonSchema",
          },
        },
        "tags": Array [
          "admin",
        ],
      },
      "put": Object {
        "operationId": "updateAddon",
        "parameters": Array [
          Object {
            "in": "path",
            "name": "id",
=======
      "put": Object {
        "operationId": "updateApiToken",
        "parameters": Array [
          Object {
            "in": "path",
            "name": "token",
>>>>>>> 5bae11a3
            "required": true,
            "schema": Object {
              "type": "string",
            },
          },
        ],
        "requestBody": Object {
          "content": Object {
            "application/json": Object {
              "schema": Object {
<<<<<<< HEAD
                "$ref": "#/components/schemas/addonSchema",
              },
            },
          },
          "description": "addonSchema",
=======
                "$ref": "#/components/schemas/updateApiTokenSchema",
              },
            },
          },
          "description": "updateApiTokenSchema",
>>>>>>> 5bae11a3
          "required": true,
        },
        "responses": Object {
          "200": Object {
<<<<<<< HEAD
            "content": Object {
              "application/json": Object {
                "schema": Object {
                  "$ref": "#/components/schemas/addonSchema",
                },
              },
            },
            "description": "addonSchema",
=======
            "description": "emptyResponse",
>>>>>>> 5bae11a3
          },
        },
        "tags": Array [
          "admin",
        ],
      },
    },
    "/api/admin/archive/features": Object {
      "get": Object {
        "deprecated": true,
        "operationId": "getArchivedFeatures",
        "responses": Object {
          "200": Object {
            "content": Object {
              "application/json": Object {
                "schema": Object {
                  "$ref": "#/components/schemas/featuresSchema",
                },
              },
            },
            "description": "featuresSchema",
          },
        },
        "tags": Array [
          "admin",
        ],
      },
    },
    "/api/admin/archive/features/{projectId}": Object {
      "get": Object {
        "deprecated": true,
        "operationId": "getArchivedFeaturesByProjectId",
        "parameters": Array [
          Object {
            "in": "path",
            "name": "projectId",
            "required": true,
            "schema": Object {
              "type": "string",
            },
          },
        ],
        "responses": Object {
          "200": Object {
            "content": Object {
              "application/json": Object {
                "schema": Object {
                  "$ref": "#/components/schemas/featuresSchema",
                },
              },
            },
            "description": "featuresSchema",
          },
        },
        "tags": Array [
          "admin",
        ],
      },
    },
    "/api/admin/archive/revive/{featureName}": Object {
      "post": Object {
        "operationId": "reviveFeature",
        "parameters": Array [
          Object {
            "in": "path",
            "name": "featureName",
            "required": true,
            "schema": Object {
              "type": "string",
            },
          },
        ],
        "responses": Object {
          "200": Object {
            "description": "emptyResponse",
          },
        },
        "tags": Array [
          "admin",
        ],
      },
    },
    "/api/admin/archive/{featureName}": Object {
      "delete": Object {
        "operationId": "deleteFeature",
        "parameters": Array [
          Object {
            "in": "path",
            "name": "featureName",
            "required": true,
            "schema": Object {
              "type": "string",
            },
          },
        ],
        "responses": Object {
          "200": Object {
            "description": "emptyResponse",
          },
        },
        "tags": Array [
          "admin",
        ],
      },
    },
    "/api/admin/constraints/validate": Object {
      "post": Object {
        "operationId": "validateConstraint",
        "requestBody": Object {
          "content": Object {
            "application/json": Object {
              "schema": Object {
                "$ref": "#/components/schemas/constraintSchema",
              },
            },
          },
          "description": "constraintSchema",
          "required": true,
        },
        "responses": Object {
          "204": Object {
            "description": "validConstraint",
          },
          "400": Object {
            "description": "invalidConstraint",
          },
        },
        "tags": Array [
          "admin",
        ],
      },
    },
    "/api/admin/context": Object {
      "get": Object {
        "operationId": "getContextFields",
        "responses": Object {
          "200": Object {
            "content": Object {
              "application/json": Object {
                "schema": Object {
                  "$ref": "#/components/schemas/contextFieldsSchema",
                },
              },
            },
            "description": "contextFieldsSchema",
          },
        },
        "tags": Array [
          "admin",
        ],
      },
      "post": Object {
        "operationId": "createContextField",
        "requestBody": Object {
          "content": Object {
            "application/json": Object {
              "schema": Object {
                "$ref": "#/components/schemas/upsertContextFieldSchema",
              },
            },
          },
          "description": "upsertContextFieldSchema",
          "required": true,
        },
        "responses": Object {
          "201": Object {
            "description": "emptyResponse",
          },
        },
        "tags": Array [
          "admin",
        ],
      },
    },
    "/api/admin/context/validate": Object {
      "post": Object {
        "operationId": "validate",
        "requestBody": Object {
          "content": Object {
            "application/json": Object {
              "schema": Object {
                "$ref": "#/components/schemas/nameSchema",
              },
            },
          },
          "description": "nameSchema",
          "required": true,
        },
        "responses": Object {
          "200": Object {
            "description": "emptyResponse",
          },
        },
        "tags": Array [
          "admin",
        ],
      },
    },
    "/api/admin/context/{contextField}": Object {
      "delete": Object {
        "operationId": "deleteContextField",
        "parameters": Array [
          Object {
            "in": "path",
            "name": "contextField",
            "required": true,
            "schema": Object {
              "type": "string",
            },
          },
        ],
        "responses": Object {
          "200": Object {
            "description": "emptyResponse",
          },
        },
        "tags": Array [
          "admin",
        ],
      },
      "get": Object {
        "operationId": "getContextField",
        "parameters": Array [
          Object {
            "in": "path",
            "name": "contextField",
            "required": true,
            "schema": Object {
              "type": "string",
            },
          },
        ],
        "responses": Object {
          "200": Object {
            "content": Object {
              "application/json": Object {
                "schema": Object {
                  "$ref": "#/components/schemas/contextFieldSchema",
                },
              },
            },
            "description": "contextFieldSchema",
          },
        },
        "tags": Array [
          "admin",
        ],
      },
      "put": Object {
        "operationId": "updateContextField",
        "parameters": Array [
          Object {
            "in": "path",
            "name": "contextField",
            "required": true,
            "schema": Object {
              "type": "string",
            },
          },
        ],
        "requestBody": Object {
          "content": Object {
            "application/json": Object {
              "schema": Object {
                "$ref": "#/components/schemas/upsertContextFieldSchema",
              },
            },
          },
          "description": "upsertContextFieldSchema",
          "required": true,
        },
        "responses": Object {
          "200": Object {
            "description": "emptyResponse",
          },
        },
        "tags": Array [
          "admin",
        ],
      },
    },
    "/api/admin/environments": Object {
      "get": Object {
        "operationId": "getAllEnvironments",
        "responses": Object {
          "200": Object {
            "description": "emptyResponse",
          },
        },
        "tags": Array [
          "admin",
        ],
      },
    },
    "/api/admin/environments/sort-order": Object {
      "put": Object {
        "operationId": "updateSortOrder",
        "requestBody": Object {
          "content": Object {
            "application/json": Object {
              "schema": Object {
                "$ref": "#/components/schemas/sortOrderSchema",
              },
            },
          },
          "description": "sortOrderSchema",
          "required": true,
        },
        "responses": Object {
          "200": Object {
            "description": "emptyResponse",
          },
        },
        "tags": Array [
          "admin",
        ],
      },
    },
    "/api/admin/environments/{name}": Object {
      "get": Object {
        "operationId": "getEnvironment",
        "parameters": Array [
          Object {
            "in": "path",
            "name": "name",
            "required": true,
            "schema": Object {
              "type": "string",
            },
          },
        ],
        "responses": Object {
          "200": Object {
            "content": Object {
              "application/json": Object {
                "schema": Object {
                  "$ref": "#/components/schemas/environmentSchema",
                },
              },
            },
            "description": "environmentSchema",
          },
        },
        "tags": Array [
          "admin",
        ],
      },
    },
    "/api/admin/environments/{name}/off": Object {
      "post": Object {
        "operationId": "toggleEnvironmentOff",
        "parameters": Array [
          Object {
            "in": "path",
            "name": "name",
            "required": true,
            "schema": Object {
              "type": "string",
            },
          },
        ],
        "responses": Object {
          "204": Object {
            "description": "emptyResponse",
          },
        },
        "tags": Array [
          "admin",
        ],
      },
    },
    "/api/admin/environments/{name}/on": Object {
      "post": Object {
        "operationId": "toggleEnvironmentOn",
        "parameters": Array [
          Object {
            "in": "path",
            "name": "name",
            "required": true,
            "schema": Object {
              "type": "string",
            },
          },
        ],
        "responses": Object {
          "204": Object {
            "description": "emptyResponse",
          },
        },
        "tags": Array [
          "admin",
        ],
      },
    },
    "/api/admin/feature-types": Object {
      "get": Object {
        "operationId": "getAllFeatureTypes",
        "responses": Object {
          "200": Object {
            "content": Object {
              "application/json": Object {
                "schema": Object {
                  "$ref": "#/components/schemas/featureTypesSchema",
                },
              },
            },
            "description": "featureTypesSchema",
          },
        },
        "tags": Array [
          "admin",
        ],
      },
    },
    "/api/admin/features": Object {
      "get": Object {
        "deprecated": true,
        "operationId": "getAllToggles",
        "responses": Object {
          "200": Object {
            "content": Object {
              "application/json": Object {
                "schema": Object {
                  "$ref": "#/components/schemas/featuresSchema",
                },
              },
            },
            "description": "featuresSchema",
          },
        },
        "tags": Array [
          "admin",
        ],
      },
    },
    "/api/admin/features/validate": Object {
      "post": Object {
        "operationId": "validateFeature",
        "responses": Object {
          "200": Object {
            "description": "emptyResponse",
          },
        },
        "tags": Array [
          "admin",
        ],
      },
    },
    "/api/admin/features/{featureName}/tags": Object {
      "get": Object {
        "operationId": "listTags",
        "parameters": Array [
          Object {
            "in": "path",
            "name": "featureName",
            "required": true,
            "schema": Object {
              "type": "string",
            },
          },
        ],
        "responses": Object {
          "200": Object {
            "content": Object {
              "application/json": Object {
                "schema": Object {
                  "$ref": "#/components/schemas/tagsSchema",
                },
              },
            },
            "description": "tagsSchema",
          },
        },
        "tags": Array [
          "admin",
        ],
      },
      "post": Object {
        "operationId": "addTag",
        "parameters": Array [
          Object {
            "in": "path",
            "name": "featureName",
            "required": true,
            "schema": Object {
              "type": "string",
            },
          },
        ],
        "requestBody": Object {
          "content": Object {
            "application/json": Object {
              "schema": Object {
                "$ref": "#/components/schemas/tagSchema",
              },
            },
          },
          "description": "tagSchema",
          "required": true,
        },
        "responses": Object {
          "201": Object {
            "content": Object {
              "application/json": Object {
                "schema": Object {
                  "$ref": "#/components/schemas/tagSchema",
                },
              },
            },
            "description": "tagSchema",
          },
        },
        "tags": Array [
          "admin",
        ],
      },
    },
    "/api/admin/features/{featureName}/tags/{type}/{value}": Object {
      "delete": Object {
        "operationId": "removeTag",
        "parameters": Array [
          Object {
            "in": "path",
            "name": "featureName",
            "required": true,
            "schema": Object {
              "type": "string",
            },
          },
          Object {
            "in": "path",
            "name": "type",
            "required": true,
            "schema": Object {
              "type": "string",
            },
          },
          Object {
            "in": "path",
            "name": "value",
            "required": true,
            "schema": Object {
              "type": "string",
            },
          },
        ],
        "responses": Object {
          "200": Object {
            "description": "emptyResponse",
          },
        },
        "tags": Array [
          "admin",
        ],
      },
    },
    "/api/admin/feedback": Object {
      "post": Object {
        "operationId": "createFeedback",
        "requestBody": Object {
          "content": Object {
            "application/json": Object {
              "schema": Object {
                "$ref": "#/components/schemas/feedbackSchema",
              },
            },
          },
          "description": "feedbackSchema",
          "required": true,
        },
        "responses": Object {
          "200": Object {
            "content": Object {
              "application/json": Object {
                "schema": Object {
                  "$ref": "#/components/schemas/feedbackSchema",
                },
              },
            },
            "description": "feedbackSchema",
          },
        },
        "tags": Array [
          "admin",
        ],
      },
    },
    "/api/admin/feedback/{id}": Object {
      "put": Object {
        "operationId": "updateFeedback",
        "parameters": Array [
          Object {
            "in": "path",
            "name": "id",
            "required": true,
            "schema": Object {
              "type": "string",
            },
          },
        ],
        "requestBody": Object {
          "content": Object {
            "application/json": Object {
              "schema": Object {
                "$ref": "#/components/schemas/feedbackSchema",
              },
            },
          },
          "description": "feedbackSchema",
          "required": true,
        },
        "responses": Object {
          "200": Object {
            "content": Object {
              "application/json": Object {
                "schema": Object {
                  "$ref": "#/components/schemas/feedbackSchema",
                },
              },
            },
            "description": "feedbackSchema",
          },
        },
        "tags": Array [
          "admin",
        ],
      },
    },
    "/api/admin/metrics/applications": Object {
      "get": Object {
        "operationId": "getApplications",
        "responses": Object {
          "200": Object {
            "content": Object {
              "application/json": Object {
                "schema": Object {
                  "$ref": "#/components/schemas/applicationsSchema",
                },
              },
            },
            "description": "applicationsSchema",
          },
        },
        "tags": Array [
          "admin",
        ],
      },
    },
    "/api/admin/metrics/applications/{appName}": Object {
      "delete": Object {
        "operationId": "deleteApplication",
        "parameters": Array [
          Object {
            "in": "path",
            "name": "appName",
            "required": true,
            "schema": Object {
              "type": "string",
            },
          },
        ],
        "responses": Object {
          "200": Object {
            "description": "emptyResponse",
          },
        },
        "tags": Array [
          "admin",
        ],
      },
      "get": Object {
        "operationId": "getApplication",
        "parameters": Array [
          Object {
            "in": "path",
            "name": "appName",
            "required": true,
            "schema": Object {
              "type": "string",
            },
          },
        ],
        "responses": Object {
          "200": Object {
            "content": Object {
              "application/json": Object {
                "schema": Object {
                  "$ref": "#/components/schemas/applicationSchema",
                },
              },
            },
            "description": "applicationSchema",
          },
        },
        "tags": Array [
          "admin",
        ],
      },
      "post": Object {
        "operationId": "createApplication",
        "parameters": Array [
          Object {
            "in": "path",
            "name": "appName",
            "required": true,
            "schema": Object {
              "type": "string",
            },
          },
        ],
        "requestBody": Object {
          "content": Object {
            "application/json": Object {
              "schema": Object {
                "$ref": "#/components/schemas/applicationSchema",
              },
            },
          },
          "description": "applicationSchema",
          "required": true,
        },
        "responses": Object {
          "202": Object {
            "description": "emptyResponse",
          },
        },
        "tags": Array [
          "admin",
        ],
      },
    },
    "/api/admin/projects": Object {
      "get": Object {
        "operationId": "getProjects",
        "responses": Object {
          "200": Object {
            "content": Object {
              "application/json": Object {
                "schema": Object {
                  "$ref": "#/components/schemas/projectsSchema",
                },
              },
            },
            "description": "projectsSchema",
          },
        },
        "tags": Array [
          "admin",
        ],
      },
    },
    "/api/admin/projects/{projectId}": Object {
      "get": Object {
        "operationId": "getProjectHealthOverview",
        "parameters": Array [
          Object {
            "in": "path",
            "name": "projectId",
            "required": true,
            "schema": Object {
              "type": "string",
            },
          },
        ],
        "responses": Object {
          "200": Object {
            "content": Object {
              "application/json": Object {
                "schema": Object {
                  "$ref": "#/components/schemas/healthOverviewSchema",
                },
              },
            },
            "description": "healthOverviewSchema",
          },
        },
        "tags": Array [
          "admin",
        ],
      },
    },
    "/api/admin/projects/{projectId}/environments": Object {
      "post": Object {
        "operationId": "addEnvironmentToProject",
        "parameters": Array [
          Object {
            "in": "path",
            "name": "projectId",
            "required": true,
            "schema": Object {
              "type": "string",
            },
          },
        ],
        "requestBody": Object {
          "content": Object {
            "application/json": Object {
              "schema": Object {
                "$ref": "#/components/schemas/projectEnvironmentSchema",
              },
            },
          },
          "description": "projectEnvironmentSchema",
          "required": true,
        },
        "responses": Object {
          "200": Object {
            "description": "emptyResponse",
          },
        },
        "tags": Array [
          "admin",
        ],
      },
    },
    "/api/admin/projects/{projectId}/environments/{environment}": Object {
      "delete": Object {
        "operationId": "removeEnvironmentFromProject",
        "parameters": Array [
          Object {
            "in": "path",
            "name": "projectId",
            "required": true,
            "schema": Object {
              "type": "string",
            },
          },
          Object {
            "in": "path",
            "name": "environment",
            "required": true,
            "schema": Object {
              "type": "string",
            },
          },
        ],
        "responses": Object {
          "200": Object {
            "description": "emptyResponse",
          },
        },
        "tags": Array [
          "admin",
        ],
      },
    },
    "/api/admin/projects/{projectId}/features": Object {
      "get": Object {
        "operationId": "getFeatures",
        "parameters": Array [
          Object {
            "in": "path",
            "name": "projectId",
            "required": true,
            "schema": Object {
              "type": "string",
            },
          },
        ],
        "responses": Object {
          "200": Object {
            "content": Object {
              "application/json": Object {
                "schema": Object {
                  "$ref": "#/components/schemas/featuresSchema",
                },
              },
            },
            "description": "featuresSchema",
          },
        },
        "tags": Array [
          "admin",
        ],
      },
      "post": Object {
        "operationId": "createFeature",
        "parameters": Array [
          Object {
            "in": "path",
            "name": "projectId",
            "required": true,
            "schema": Object {
              "type": "string",
            },
          },
        ],
        "requestBody": Object {
          "content": Object {
            "application/json": Object {
              "schema": Object {
                "$ref": "#/components/schemas/createFeatureSchema",
              },
            },
          },
          "description": "createFeatureSchema",
          "required": true,
        },
        "responses": Object {
          "200": Object {
            "content": Object {
              "application/json": Object {
                "schema": Object {
                  "$ref": "#/components/schemas/featureSchema",
                },
              },
            },
            "description": "featureSchema",
          },
        },
        "tags": Array [
          "admin",
        ],
      },
    },
    "/api/admin/projects/{projectId}/features/{featureName}": Object {
      "delete": Object {
        "operationId": "archiveFeature",
        "parameters": Array [
          Object {
            "in": "path",
            "name": "projectId",
            "required": true,
            "schema": Object {
              "type": "string",
            },
          },
          Object {
            "in": "path",
            "name": "featureName",
            "required": true,
            "schema": Object {
              "type": "string",
            },
          },
        ],
        "responses": Object {
          "200": Object {
            "description": "emptyResponse",
          },
        },
        "tags": Array [
          "admin",
        ],
      },
      "get": Object {
        "operationId": "getFeature",
        "parameters": Array [
          Object {
            "in": "path",
            "name": "projectId",
            "required": true,
            "schema": Object {
              "type": "string",
            },
          },
          Object {
            "in": "path",
            "name": "featureName",
            "required": true,
            "schema": Object {
              "type": "string",
            },
          },
        ],
        "responses": Object {
          "200": Object {
            "content": Object {
              "application/json": Object {
                "schema": Object {
                  "$ref": "#/components/schemas/featureSchema",
                },
              },
            },
            "description": "featureSchema",
          },
        },
        "tags": Array [
          "admin",
        ],
      },
      "patch": Object {
        "operationId": "patchFeature",
        "parameters": Array [
          Object {
            "in": "path",
            "name": "projectId",
            "required": true,
            "schema": Object {
              "type": "string",
            },
          },
          Object {
            "in": "path",
            "name": "featureName",
            "required": true,
            "schema": Object {
              "type": "string",
            },
          },
        ],
        "requestBody": Object {
          "content": Object {
            "application/json": Object {
              "schema": Object {
                "$ref": "#/components/schemas/patchesSchema",
              },
            },
          },
          "description": "patchesSchema",
          "required": true,
        },
        "responses": Object {
          "200": Object {
            "content": Object {
              "application/json": Object {
                "schema": Object {
                  "$ref": "#/components/schemas/featureSchema",
                },
              },
            },
            "description": "featureSchema",
          },
        },
        "tags": Array [
          "admin",
        ],
      },
      "put": Object {
        "operationId": "updateFeature",
        "parameters": Array [
          Object {
            "in": "path",
            "name": "projectId",
            "required": true,
            "schema": Object {
              "type": "string",
            },
          },
          Object {
            "in": "path",
            "name": "featureName",
            "required": true,
            "schema": Object {
              "type": "string",
            },
          },
        ],
        "requestBody": Object {
          "content": Object {
            "application/json": Object {
              "schema": Object {
                "$ref": "#/components/schemas/updateFeatureSchema",
              },
            },
          },
          "description": "updateFeatureSchema",
          "required": true,
        },
        "responses": Object {
          "200": Object {
            "content": Object {
              "application/json": Object {
                "schema": Object {
                  "$ref": "#/components/schemas/featureSchema",
                },
              },
            },
            "description": "featureSchema",
          },
        },
        "tags": Array [
          "admin",
        ],
      },
    },
    "/api/admin/projects/{projectId}/features/{featureName}/clone": Object {
      "post": Object {
        "operationId": "cloneFeature",
        "parameters": Array [
          Object {
            "in": "path",
            "name": "projectId",
            "required": true,
            "schema": Object {
              "type": "string",
            },
          },
          Object {
            "in": "path",
            "name": "featureName",
            "required": true,
            "schema": Object {
              "type": "string",
            },
          },
        ],
        "requestBody": Object {
          "content": Object {
            "application/json": Object {
              "schema": Object {
                "$ref": "#/components/schemas/cloneFeatureSchema",
              },
            },
          },
          "description": "cloneFeatureSchema",
          "required": true,
        },
        "responses": Object {
          "200": Object {
            "content": Object {
              "application/json": Object {
                "schema": Object {
                  "$ref": "#/components/schemas/featureSchema",
                },
              },
            },
            "description": "featureSchema",
          },
        },
        "tags": Array [
          "admin",
        ],
      },
    },
    "/api/admin/projects/{projectId}/features/{featureName}/environments/{environment}": Object {
      "get": Object {
        "operationId": "getFeatureEnvironment",
        "parameters": Array [
          Object {
            "in": "path",
            "name": "projectId",
            "required": true,
            "schema": Object {
              "type": "string",
            },
          },
          Object {
            "in": "path",
            "name": "featureName",
            "required": true,
            "schema": Object {
              "type": "string",
            },
          },
          Object {
            "in": "path",
            "name": "environment",
            "required": true,
            "schema": Object {
              "type": "string",
            },
          },
        ],
        "responses": Object {
          "200": Object {
            "content": Object {
              "application/json": Object {
                "schema": Object {
                  "$ref": "#/components/schemas/featureEnvironmentSchema",
                },
              },
            },
            "description": "featureEnvironmentSchema",
          },
        },
        "tags": Array [
          "admin",
        ],
      },
    },
    "/api/admin/projects/{projectId}/features/{featureName}/environments/{environment}/off": Object {
      "post": Object {
        "operationId": "toggleFeatureEnvironmentOff",
        "parameters": Array [
          Object {
            "in": "path",
            "name": "projectId",
            "required": true,
            "schema": Object {
              "type": "string",
            },
          },
          Object {
            "in": "path",
            "name": "featureName",
            "required": true,
            "schema": Object {
              "type": "string",
            },
          },
          Object {
            "in": "path",
            "name": "environment",
            "required": true,
            "schema": Object {
              "type": "string",
            },
          },
        ],
        "responses": Object {
          "200": Object {
            "content": Object {
              "application/json": Object {
                "schema": Object {
                  "$ref": "#/components/schemas/featureSchema",
                },
              },
            },
            "description": "featureSchema",
          },
        },
        "tags": Array [
          "admin",
        ],
      },
    },
    "/api/admin/projects/{projectId}/features/{featureName}/environments/{environment}/on": Object {
      "post": Object {
        "operationId": "toggleFeatureEnvironmentOn",
        "parameters": Array [
          Object {
            "in": "path",
            "name": "projectId",
            "required": true,
            "schema": Object {
              "type": "string",
            },
          },
          Object {
            "in": "path",
            "name": "featureName",
            "required": true,
            "schema": Object {
              "type": "string",
            },
          },
          Object {
            "in": "path",
            "name": "environment",
            "required": true,
            "schema": Object {
              "type": "string",
            },
          },
        ],
        "responses": Object {
          "200": Object {
            "content": Object {
              "application/json": Object {
                "schema": Object {
                  "$ref": "#/components/schemas/featureSchema",
                },
              },
            },
            "description": "featureSchema",
          },
        },
        "tags": Array [
          "admin",
        ],
      },
    },
    "/api/admin/projects/{projectId}/features/{featureName}/environments/{environment}/strategies": Object {
      "get": Object {
        "operationId": "getStrategies",
        "parameters": Array [
          Object {
            "in": "path",
            "name": "projectId",
            "required": true,
            "schema": Object {
              "type": "string",
            },
          },
          Object {
            "in": "path",
            "name": "featureName",
            "required": true,
            "schema": Object {
              "type": "string",
            },
          },
          Object {
            "in": "path",
            "name": "environment",
            "required": true,
            "schema": Object {
              "type": "string",
            },
          },
        ],
        "responses": Object {
          "200": Object {
            "content": Object {
              "application/json": Object {
                "schema": Object {
                  "$ref": "#/components/schemas/strategySchema",
                },
              },
            },
            "description": "strategySchema",
          },
        },
        "tags": Array [
          "admin",
        ],
      },
      "post": Object {
        "operationId": "addStrategy",
        "parameters": Array [
          Object {
            "in": "path",
            "name": "projectId",
            "required": true,
            "schema": Object {
              "type": "string",
            },
          },
          Object {
            "in": "path",
            "name": "featureName",
            "required": true,
            "schema": Object {
              "type": "string",
            },
          },
          Object {
            "in": "path",
            "name": "environment",
            "required": true,
            "schema": Object {
              "type": "string",
            },
          },
        ],
        "requestBody": Object {
          "content": Object {
            "application/json": Object {
              "schema": Object {
                "$ref": "#/components/schemas/createStrategySchema",
              },
            },
          },
          "description": "createStrategySchema",
          "required": true,
        },
        "responses": Object {
          "200": Object {
            "content": Object {
              "application/json": Object {
                "schema": Object {
                  "$ref": "#/components/schemas/featureStrategySchema",
                },
              },
            },
            "description": "featureStrategySchema",
          },
        },
        "tags": Array [
          "admin",
        ],
      },
    },
    "/api/admin/projects/{projectId}/features/{featureName}/environments/{environment}/strategies/{strategyId}": Object {
      "delete": Object {
        "operationId": "deleteStrategy",
        "parameters": Array [
          Object {
            "in": "path",
            "name": "projectId",
            "required": true,
            "schema": Object {
              "type": "string",
            },
          },
          Object {
            "in": "path",
            "name": "featureName",
            "required": true,
            "schema": Object {
              "type": "string",
            },
          },
          Object {
            "in": "path",
            "name": "environment",
            "required": true,
            "schema": Object {
              "type": "string",
            },
          },
          Object {
            "in": "path",
            "name": "strategyId",
            "required": true,
            "schema": Object {
              "type": "string",
            },
          },
        ],
        "responses": Object {
          "200": Object {
            "description": "emptyResponse",
          },
        },
        "tags": Array [
          "admin",
        ],
      },
      "get": Object {
        "operationId": "getStrategy",
        "parameters": Array [
          Object {
            "in": "path",
            "name": "projectId",
            "required": true,
            "schema": Object {
              "type": "string",
            },
          },
          Object {
            "in": "path",
            "name": "featureName",
            "required": true,
            "schema": Object {
              "type": "string",
            },
          },
          Object {
            "in": "path",
            "name": "environment",
            "required": true,
            "schema": Object {
              "type": "string",
            },
          },
          Object {
            "in": "path",
            "name": "strategyId",
            "required": true,
            "schema": Object {
              "type": "string",
            },
          },
        ],
        "responses": Object {
          "200": Object {
            "content": Object {
              "application/json": Object {
                "schema": Object {
                  "$ref": "#/components/schemas/featureStrategySchema",
                },
              },
            },
            "description": "featureStrategySchema",
          },
        },
        "tags": Array [
          "admin",
        ],
      },
      "patch": Object {
        "operationId": "patchStrategy",
        "parameters": Array [
          Object {
            "in": "path",
            "name": "projectId",
            "required": true,
            "schema": Object {
              "type": "string",
            },
          },
          Object {
            "in": "path",
            "name": "featureName",
            "required": true,
            "schema": Object {
              "type": "string",
            },
          },
          Object {
            "in": "path",
            "name": "environment",
            "required": true,
            "schema": Object {
              "type": "string",
            },
          },
          Object {
            "in": "path",
            "name": "strategyId",
            "required": true,
            "schema": Object {
              "type": "string",
            },
          },
        ],
        "requestBody": Object {
          "content": Object {
            "application/json": Object {
              "schema": Object {
                "$ref": "#/components/schemas/patchesSchema",
              },
            },
          },
          "description": "patchesSchema",
          "required": true,
        },
        "responses": Object {
          "200": Object {
            "content": Object {
              "application/json": Object {
                "schema": Object {
                  "$ref": "#/components/schemas/featureStrategySchema",
                },
              },
            },
            "description": "featureStrategySchema",
          },
        },
        "tags": Array [
          "admin",
        ],
      },
      "put": Object {
        "operationId": "updateStrategy",
        "parameters": Array [
          Object {
            "in": "path",
            "name": "projectId",
            "required": true,
            "schema": Object {
              "type": "string",
            },
          },
          Object {
            "in": "path",
            "name": "featureName",
            "required": true,
            "schema": Object {
              "type": "string",
            },
          },
          Object {
            "in": "path",
            "name": "environment",
            "required": true,
            "schema": Object {
              "type": "string",
            },
          },
          Object {
            "in": "path",
            "name": "strategyId",
            "required": true,
            "schema": Object {
              "type": "string",
            },
          },
        ],
        "requestBody": Object {
          "content": Object {
            "application/json": Object {
              "schema": Object {
                "$ref": "#/components/schemas/updateStrategySchema",
              },
            },
          },
          "description": "updateStrategySchema",
          "required": true,
        },
        "responses": Object {
          "200": Object {
            "content": Object {
              "application/json": Object {
                "schema": Object {
                  "$ref": "#/components/schemas/featureStrategySchema",
                },
              },
            },
            "description": "featureStrategySchema",
          },
        },
        "tags": Array [
          "admin",
        ],
      },
    },
    "/api/admin/projects/{projectId}/features/{featureName}/variants": Object {
      "get": Object {
        "operationId": "getFeatureVariants",
        "parameters": Array [
          Object {
            "in": "path",
            "name": "projectId",
            "required": true,
            "schema": Object {
              "type": "string",
            },
          },
          Object {
            "in": "path",
            "name": "featureName",
            "required": true,
            "schema": Object {
              "type": "string",
            },
          },
        ],
        "responses": Object {
          "200": Object {
            "content": Object {
              "application/json": Object {
                "schema": Object {
                  "$ref": "#/components/schemas/featureVariantsSchema",
                },
              },
            },
            "description": "featureVariantsSchema",
          },
        },
        "tags": Array [
          "admin",
        ],
      },
      "patch": Object {
        "operationId": "patchFeatureVariants",
        "parameters": Array [
          Object {
            "in": "path",
            "name": "projectId",
            "required": true,
            "schema": Object {
              "type": "string",
            },
          },
          Object {
            "in": "path",
            "name": "featureName",
            "required": true,
            "schema": Object {
              "type": "string",
            },
          },
        ],
        "requestBody": Object {
          "content": Object {
            "application/json": Object {
              "schema": Object {
                "$ref": "#/components/schemas/patchesSchema",
              },
            },
          },
          "description": "patchesSchema",
          "required": true,
        },
        "responses": Object {
          "200": Object {
            "content": Object {
              "application/json": Object {
                "schema": Object {
                  "$ref": "#/components/schemas/featureVariantsSchema",
                },
              },
            },
            "description": "featureVariantsSchema",
          },
        },
        "tags": Array [
          "admin",
        ],
      },
      "put": Object {
        "operationId": "overwriteFeatureVariants",
        "parameters": Array [
          Object {
            "in": "path",
            "name": "projectId",
            "required": true,
            "schema": Object {
              "type": "string",
            },
          },
          Object {
            "in": "path",
            "name": "featureName",
            "required": true,
            "schema": Object {
              "type": "string",
            },
          },
        ],
        "requestBody": Object {
          "content": Object {
            "application/json": Object {
              "schema": Object {
                "$ref": "#/components/schemas/variantsSchema",
              },
            },
          },
          "description": "variantsSchema",
          "required": true,
        },
        "responses": Object {
          "200": Object {
            "content": Object {
              "application/json": Object {
                "schema": Object {
                  "$ref": "#/components/schemas/featureVariantsSchema",
                },
              },
            },
            "description": "featureVariantsSchema",
          },
        },
        "tags": Array [
          "admin",
        ],
      },
    },
    "/api/admin/projects/{projectId}/health-report": Object {
      "get": Object {
        "operationId": "getProjectHealthReport",
        "parameters": Array [
          Object {
            "in": "path",
            "name": "projectId",
            "required": true,
            "schema": Object {
              "type": "string",
            },
          },
        ],
        "responses": Object {
          "200": Object {
            "content": Object {
              "application/json": Object {
                "schema": Object {
                  "$ref": "#/components/schemas/healthReportSchema",
                },
              },
            },
            "description": "healthReportSchema",
          },
        },
        "tags": Array [
          "admin",
        ],
      },
    },
    "/api/admin/splash/{id}": Object {
      "post": Object {
        "operationId": "updateSplashSettings",
        "parameters": Array [
          Object {
            "in": "path",
            "name": "id",
            "required": true,
            "schema": Object {
              "type": "string",
            },
          },
        ],
        "responses": Object {
          "200": Object {
            "content": Object {
              "application/json": Object {
                "schema": Object {
                  "$ref": "#/components/schemas/splashSchema",
                },
              },
            },
            "description": "splashSchema",
          },
        },
        "tags": Array [
          "admin",
        ],
      },
    },
    "/api/admin/tag-types": Object {
      "get": Object {
        "operationId": "getTagTypes",
        "responses": Object {
          "200": Object {
            "content": Object {
              "application/json": Object {
                "schema": Object {
                  "$ref": "#/components/schemas/tagTypesSchema",
                },
              },
            },
            "description": "tagTypesSchema",
          },
        },
        "tags": Array [
          "admin",
        ],
      },
      "post": Object {
        "operationId": "createTagType",
        "requestBody": Object {
          "content": Object {
            "application/json": Object {
              "schema": Object {
                "$ref": "#/components/schemas/tagTypeSchema",
              },
            },
          },
          "description": "tagTypeSchema",
          "required": true,
        },
        "responses": Object {
          "201": Object {
            "content": Object {
              "application/json": Object {
                "schema": Object {
                  "$ref": "#/components/schemas/tagTypeSchema",
                },
              },
            },
            "description": "tagTypeSchema",
          },
        },
        "tags": Array [
          "admin",
        ],
      },
    },
    "/api/admin/tag-types/validate": Object {
      "post": Object {
        "operationId": "validateTagType",
        "requestBody": Object {
          "content": Object {
            "application/json": Object {
              "schema": Object {
                "$ref": "#/components/schemas/tagTypeSchema",
              },
            },
          },
          "description": "tagTypeSchema",
          "required": true,
        },
        "responses": Object {
          "200": Object {
            "content": Object {
              "application/json": Object {
                "schema": Object {
                  "$ref": "#/components/schemas/validateTagTypeSchema",
                },
              },
            },
            "description": "validateTagTypeSchema",
          },
        },
        "tags": Array [
          "admin",
        ],
      },
    },
    "/api/admin/tag-types/{name}": Object {
      "delete": Object {
        "operationId": "deleteTagType",
        "parameters": Array [
          Object {
            "in": "path",
            "name": "name",
            "required": true,
            "schema": Object {
              "type": "string",
            },
          },
        ],
        "responses": Object {
          "200": Object {
            "description": "emptyResponse",
          },
        },
        "tags": Array [
          "admin",
        ],
      },
      "get": Object {
        "operationId": "getTagType",
        "parameters": Array [
          Object {
            "in": "path",
            "name": "name",
            "required": true,
            "schema": Object {
              "type": "string",
            },
          },
        ],
        "responses": Object {
          "200": Object {
            "content": Object {
              "application/json": Object {
                "schema": Object {
                  "$ref": "#/components/schemas/tagTypeSchema",
                },
              },
            },
            "description": "tagTypeSchema",
          },
        },
        "tags": Array [
          "admin",
        ],
      },
      "put": Object {
        "operationId": "updateTagType",
        "parameters": Array [
          Object {
            "in": "path",
            "name": "name",
            "required": true,
            "schema": Object {
              "type": "string",
            },
          },
        ],
        "requestBody": Object {
          "content": Object {
            "application/json": Object {
              "schema": Object {
                "$ref": "#/components/schemas/updateTagTypeSchema",
              },
            },
          },
          "description": "updateTagTypeSchema",
          "required": true,
        },
        "responses": Object {
          "200": Object {
            "description": "emptyResponse",
          },
        },
        "tags": Array [
          "admin",
        ],
      },
    },
    "/api/admin/tags": Object {
      "get": Object {
        "operationId": "getTags",
        "responses": Object {
          "200": Object {
            "content": Object {
              "application/json": Object {
                "schema": Object {
                  "$ref": "#/components/schemas/tagsSchema",
                },
              },
            },
            "description": "tagsSchema",
          },
        },
        "tags": Array [
          "admin",
        ],
      },
      "post": Object {
        "operationId": "createTag",
        "requestBody": Object {
          "content": Object {
            "application/json": Object {
              "schema": Object {
                "$ref": "#/components/schemas/tagSchema",
              },
            },
          },
          "description": "tagSchema",
          "required": true,
        },
        "responses": Object {
          "201": Object {
            "description": "emptyResponse",
          },
        },
        "tags": Array [
          "admin",
        ],
      },
    },
    "/api/admin/tags/{type}": Object {
      "get": Object {
        "operationId": "getTagsByType",
        "parameters": Array [
          Object {
            "in": "path",
            "name": "type",
            "required": true,
            "schema": Object {
              "type": "string",
            },
          },
        ],
        "responses": Object {
          "200": Object {
            "content": Object {
              "application/json": Object {
                "schema": Object {
                  "$ref": "#/components/schemas/tagsSchema",
                },
              },
            },
            "description": "tagsSchema",
          },
        },
        "tags": Array [
          "admin",
        ],
      },
    },
    "/api/admin/tags/{type}/{value}": Object {
      "delete": Object {
        "operationId": "deleteTag",
        "parameters": Array [
          Object {
            "in": "path",
            "name": "type",
            "required": true,
            "schema": Object {
              "type": "string",
            },
          },
          Object {
            "in": "path",
            "name": "value",
            "required": true,
            "schema": Object {
              "type": "string",
            },
          },
        ],
        "responses": Object {
          "200": Object {
            "description": "emptyResponse",
          },
        },
        "tags": Array [
          "admin",
        ],
      },
      "get": Object {
        "operationId": "getTag",
        "parameters": Array [
          Object {
            "in": "path",
            "name": "type",
            "required": true,
            "schema": Object {
              "type": "string",
            },
          },
          Object {
            "in": "path",
            "name": "value",
            "required": true,
            "schema": Object {
              "type": "string",
            },
          },
        ],
        "responses": Object {
          "200": Object {
            "content": Object {
              "application/json": Object {
                "schema": Object {
                  "$ref": "#/components/schemas/tagWithVersionSchema",
                },
              },
            },
            "description": "tagWithVersionSchema",
          },
        },
        "tags": Array [
          "admin",
        ],
      },
    },
    "/api/admin/ui-config": Object {
      "get": Object {
        "operationId": "getUIConfig",
        "responses": Object {
          "200": Object {
            "content": Object {
              "application/json": Object {
                "schema": Object {
                  "$ref": "#/components/schemas/uiConfigSchema",
                },
              },
            },
            "description": "uiConfigSchema",
          },
        },
        "tags": Array [
          "admin",
        ],
      },
    },
    "/health": Object {
      "get": Object {
        "operationId": "getHealth",
        "responses": Object {
          "200": Object {
            "content": Object {
              "application/json": Object {
                "schema": Object {
                  "$ref": "#/components/schemas/healthCheckSchema",
                },
              },
            },
            "description": "healthCheckSchema",
          },
          "500": Object {
            "content": Object {
              "application/json": Object {
                "schema": Object {
                  "$ref": "#/components/schemas/healthCheckSchema",
                },
              },
            },
            "description": "healthCheckSchema",
          },
        },
        "tags": Array [
          "other",
        ],
      },
    },
  },
  "security": Array [
    Object {
      "apiKey": Array [],
    },
  ],
  "servers": Array [
    Object {
      "url": "http://localhost:4242",
    },
  ],
}
`;<|MERGE_RESOLUTION|>--- conflicted
+++ resolved
@@ -24,12 +24,12 @@
         background: #fafafa;
       }
     </style>
-
+    
       <link rel=\\"stylesheet\\" type=\\"text/css\\" href=\\"./swagger-ui.css\\" >
-
+    
   </head>
   <body>
-
+    
       <div id=\\"swagger-ui\\"></div>
       <script src=\\"./swagger-ui-bundle.js\\"></script>
       <script src=\\"./swagger-ui-standalone-preset.js\\"></script>
@@ -41,7 +41,7 @@
           })
         }
       </script>
-
+    
   </body>
 </html>
   "
@@ -51,8 +51,7 @@
 Object {
   "components": Object {
     "schemas": Object {
-<<<<<<< HEAD
-      "addonDefinitionSchema": Object {
+      "addonParameterSchema": Object {
         "properties": Object {
           "description": Object {
             "type": "string",
@@ -60,83 +59,102 @@
           "displayName": Object {
             "type": "string",
           },
-          "documentationUrl": Object {
-            "type": "string",
-          },
-          "events": Object {
-=======
-      "apiTokenSchema": Object {
-        "additionalProperties": false,
+          "name": Object {
+            "type": "string",
+          },
+          "placeholder": Object {
+            "type": "string",
+          },
+          "required": Object {
+            "type": "boolean",
+          },
+          "sensitive": Object {
+            "type": "boolean",
+          },
+          "type": Object {
+            "type": "string",
+          },
+        },
+        "required": Array [
+          "name",
+          "displayName",
+          "type",
+          "required",
+          "sensitive",
+        ],
+        "type": "object",
+      },
+      "addonSchema": Object {
         "properties": Object {
           "createdAt": Object {
             "format": "date-time",
             "nullable": true,
             "type": "string",
           },
-          "environment": Object {
-            "type": "string",
-          },
-          "expiresAt": Object {
-            "format": "date-time",
-            "nullable": true,
-            "type": "string",
-          },
-          "project": Object {
-            "type": "string",
-          },
-          "projects": Object {
->>>>>>> 5bae11a3
+          "description": Object {
+            "type": "string",
+          },
+          "enabled": Object {
+            "type": "boolean",
+          },
+          "events": Object {
             "items": Object {
               "type": "string",
             },
             "type": "array",
           },
-<<<<<<< HEAD
+          "id": Object {
+            "type": "number",
+          },
+          "parameters": Object {
+            "$ref": "#/components/schemas/parameterSchema",
+          },
+          "provider": Object {
+            "type": "string",
+          },
+        },
+        "required": Array [
+          "provider",
+          "enabled",
+          "parameters",
+          "events",
+        ],
+        "type": "object",
+      },
+      "addonTypeSchema": Object {
+        "properties": Object {
+          "description": Object {
+            "type": "string",
+          },
+          "displayName": Object {
+            "type": "string",
+          },
+          "documentationUrl": Object {
+            "type": "string",
+          },
+          "events": Object {
+            "items": Object {
+              "type": "string",
+            },
+            "type": "array",
+          },
           "name": Object {
             "type": "string",
           },
           "parameters": Object {
-            "$ref": "#/components/schemas/parameterDefinitionSchema",
+            "items": Object {
+              "$ref": "#/components/schemas/addonParameterSchema",
+            },
+            "type": "array",
           },
           "tagTypes": Object {
             "items": Object {
               "$ref": "#/components/schemas/tagTypeSchema",
-=======
-          "secret": Object {
-            "type": "string",
-          },
-          "seenAt": Object {
-            "format": "date-time",
-            "nullable": true,
-            "type": "string",
-          },
-          "type": Object {
-            "description": "client, admin.",
-            "type": "string",
-          },
-          "username": Object {
-            "type": "string",
-          },
-        },
-        "required": Array [
-          "username",
-          "type",
-        ],
-        "type": "object",
-      },
-      "apiTokensSchema": Object {
-        "additionalProperties": false,
-        "properties": Object {
-          "tokens": Object {
-            "items": Object {
-              "$ref": "#/components/schemas/apiTokenSchema",
->>>>>>> 5bae11a3
             },
             "type": "array",
           },
         },
         "required": Array [
-<<<<<<< HEAD
           "name",
           "displayName",
           "documentationUrl",
@@ -144,12 +162,85 @@
         ],
         "type": "object",
       },
-      "addonSchema": Object {
+      "addonsSchema": Object {
+        "properties": Object {
+          "addons": Object {
+            "items": Object {
+              "$ref": "#/components/schemas/addonSchema",
+            },
+            "type": "array",
+          },
+          "providers": Object {
+            "items": Object {
+              "$ref": "#/components/schemas/addonTypeSchema",
+            },
+            "type": "array",
+          },
+        },
+        "required": Array [
+          "addons",
+          "providers",
+        ],
+        "type": "object",
+      },
+      "apiTokenSchema": Object {
+        "additionalProperties": false,
         "properties": Object {
           "createdAt": Object {
             "format": "date-time",
             "nullable": true,
-=======
+            "type": "string",
+          },
+          "environment": Object {
+            "type": "string",
+          },
+          "expiresAt": Object {
+            "format": "date-time",
+            "nullable": true,
+            "type": "string",
+          },
+          "project": Object {
+            "type": "string",
+          },
+          "projects": Object {
+            "items": Object {
+              "type": "string",
+            },
+            "type": "array",
+          },
+          "secret": Object {
+            "type": "string",
+          },
+          "seenAt": Object {
+            "format": "date-time",
+            "nullable": true,
+            "type": "string",
+          },
+          "type": Object {
+            "description": "client, admin.",
+            "type": "string",
+          },
+          "username": Object {
+            "type": "string",
+          },
+        },
+        "required": Array [
+          "username",
+          "type",
+        ],
+        "type": "object",
+      },
+      "apiTokensSchema": Object {
+        "additionalProperties": false,
+        "properties": Object {
+          "tokens": Object {
+            "items": Object {
+              "$ref": "#/components/schemas/apiTokenSchema",
+            },
+            "type": "array",
+          },
+        },
+        "required": Array [
           "tokens",
         ],
         "type": "object",
@@ -164,18 +255,11 @@
             "type": "string",
           },
           "color": Object {
->>>>>>> 5bae11a3
             "type": "string",
           },
           "description": Object {
             "type": "string",
           },
-<<<<<<< HEAD
-          "enabled": Object {
-            "type": "boolean",
-          },
-          "events": Object {
-=======
           "icon": Object {
             "type": "string",
           },
@@ -183,37 +267,16 @@
             "type": "string",
           },
           "strategies": Object {
->>>>>>> 5bae11a3
             "items": Object {
               "type": "string",
             },
             "type": "array",
           },
-<<<<<<< HEAD
-          "id": Object {
-            "type": "number",
-          },
-          "parameters": Object {
-            "additionalProperties": true,
-            "type": "object",
-          },
-          "provider": Object {
-=======
           "url": Object {
->>>>>>> 5bae11a3
-            "type": "string",
-          },
-        },
-        "required": Array [
-<<<<<<< HEAD
-          "provider",
-          "enabled",
-          "parameters",
-          "events",
-        ],
-        "type": "object",
-      },
-=======
+            "type": "string",
+          },
+        },
+        "required": Array [
           "appName",
         ],
         "type": "object",
@@ -229,7 +292,6 @@
         },
         "type": "object",
       },
->>>>>>> 5bae11a3
       "cloneFeatureSchema": Object {
         "properties": Object {
           "name": Object {
@@ -695,26 +757,6 @@
         "required": Array [],
         "type": "object",
       },
-<<<<<<< HEAD
-      "addonsSchema": Object {
-        "properties": Object {
-          "addons": Object {
-            "items": Object {
-              "$ref": "#/components/schemas/addonSchema",
-            },
-            "type": "array",
-          },
-          "providers": Object {
-            "items": Object {
-              "$ref": "#/components/schemas/addonDefinitionSchema",
-            },
-            "type": "array",
-          },
-        },
-        "required": Array [
-          "addons",
-          "providers",
-=======
       "healthCheckSchema": Object {
         "additionalProperties": false,
         "properties": Object {
@@ -728,7 +770,6 @@
         },
         "required": Array [
           "health",
->>>>>>> 5bae11a3
         ],
         "type": "object",
       },
@@ -871,39 +912,6 @@
         "required": Array [
           "contextName",
           "values",
-        ],
-        "type": "object",
-      },
-      "parameterDefinitionSchema": Object {
-        "properties": Object {
-          "description": Object {
-            "type": "string",
-          },
-          "displayName": Object {
-            "type": "string",
-          },
-          "name": Object {
-            "type": "string",
-          },
-          "placeholder": Object {
-            "type": "string",
-          },
-          "required": Object {
-            "type": "boolean",
-          },
-          "sensitive": Object {
-            "type": "boolean",
-          },
-          "type": Object {
-            "type": "string",
-          },
-        },
-        "required": Array [
-          "provider",
-          "description",
-          "enabled",
-          "parameters",
-          "events",
         ],
         "type": "object",
       },
@@ -1454,50 +1462,33 @@
   },
   "openapi": "3.0.3",
   "paths": Object {
-<<<<<<< HEAD
-    "/api/admin/addons/": Object {
+    "/api/admin/addons": Object {
       "get": Object {
         "operationId": "getAddons",
-=======
-    "/api/admin/api-tokens": Object {
-      "get": Object {
-        "operationId": "getAllApiTokens",
->>>>>>> 5bae11a3
-        "responses": Object {
-          "200": Object {
-            "content": Object {
-              "application/json": Object {
-                "schema": Object {
-<<<<<<< HEAD
-                  "$ref": "#/components/schemas/addonSchema",
-                },
-              },
-            },
-            "description": "addonSchema",
-=======
-                  "$ref": "#/components/schemas/apiTokensSchema",
-                },
-              },
-            },
-            "description": "apiTokensSchema",
->>>>>>> 5bae11a3
-          },
-        },
-        "tags": Array [
-          "admin",
-        ],
-      },
+        "responses": Object {
+          "200": Object {
+            "content": Object {
+              "application/json": Object {
+                "schema": Object {
+                  "$ref": "#/components/schemas/addonsSchema",
+                },
+              },
+            },
+            "description": "addonsSchema",
+          },
+        },
+        "tags": Array [
+          "admin",
+        ],
+      },
+    },
+    "/api/admin/addons/": Object {
       "post": Object {
-<<<<<<< HEAD
         "operationId": "createAddon",
-=======
-        "operationId": "createApiToken",
->>>>>>> 5bae11a3
         "requestBody": Object {
           "content": Object {
             "application/json": Object {
               "schema": Object {
-<<<<<<< HEAD
                 "$ref": "#/components/schemas/addonSchema",
               },
             },
@@ -1515,33 +1506,13 @@
               },
             },
             "description": "addonSchema",
-=======
-                "$ref": "#/components/schemas/createApiTokenSchema",
-              },
-            },
-          },
-          "description": "createApiTokenSchema",
-          "required": true,
-        },
-        "responses": Object {
-          "201": Object {
-            "content": Object {
-              "application/json": Object {
-                "schema": Object {
-                  "$ref": "#/components/schemas/apiTokenSchema",
-                },
-              },
-            },
-            "description": "apiTokenSchema",
->>>>>>> 5bae11a3
-          },
-        },
-        "tags": Array [
-          "admin",
-        ],
-      },
-    },
-<<<<<<< HEAD
+          },
+        },
+        "tags": Array [
+          "admin",
+        ],
+      },
+    },
     "/api/admin/addons/{id}": Object {
       "delete": Object {
         "operationId": "deleteAddon",
@@ -1549,15 +1520,6 @@
           Object {
             "in": "path",
             "name": "id",
-=======
-    "/api/admin/api-tokens/{token}": Object {
-      "delete": Object {
-        "operationId": "deleteApiToken",
-        "parameters": Array [
-          Object {
-            "in": "path",
-            "name": "token",
->>>>>>> 5bae11a3
             "required": true,
             "schema": Object {
               "type": "string",
@@ -1573,7 +1535,6 @@
           "admin",
         ],
       },
-<<<<<<< HEAD
       "get": Object {
         "operationId": "getAddon",
         "parameters": Array [
@@ -1608,14 +1569,6 @@
           Object {
             "in": "path",
             "name": "id",
-=======
-      "put": Object {
-        "operationId": "updateApiToken",
-        "parameters": Array [
-          Object {
-            "in": "path",
-            "name": "token",
->>>>>>> 5bae11a3
             "required": true,
             "schema": Object {
               "type": "string",
@@ -1626,35 +1579,127 @@
           "content": Object {
             "application/json": Object {
               "schema": Object {
-<<<<<<< HEAD
                 "$ref": "#/components/schemas/addonSchema",
               },
             },
           },
           "description": "addonSchema",
-=======
+          "required": true,
+        },
+        "responses": Object {
+          "200": Object {
+            "content": Object {
+              "application/json": Object {
+                "schema": Object {
+                  "$ref": "#/components/schemas/addonSchema",
+                },
+              },
+            },
+            "description": "addonSchema",
+          },
+        },
+        "tags": Array [
+          "admin",
+        ],
+      },
+    },
+    "/api/admin/api-tokens": Object {
+      "get": Object {
+        "operationId": "getAllApiTokens",
+        "responses": Object {
+          "200": Object {
+            "content": Object {
+              "application/json": Object {
+                "schema": Object {
+                  "$ref": "#/components/schemas/apiTokensSchema",
+                },
+              },
+            },
+            "description": "apiTokensSchema",
+          },
+        },
+        "tags": Array [
+          "admin",
+        ],
+      },
+      "post": Object {
+        "operationId": "createApiToken",
+        "requestBody": Object {
+          "content": Object {
+            "application/json": Object {
+              "schema": Object {
+                "$ref": "#/components/schemas/createApiTokenSchema",
+              },
+            },
+          },
+          "description": "createApiTokenSchema",
+          "required": true,
+        },
+        "responses": Object {
+          "201": Object {
+            "content": Object {
+              "application/json": Object {
+                "schema": Object {
+                  "$ref": "#/components/schemas/apiTokenSchema",
+                },
+              },
+            },
+            "description": "apiTokenSchema",
+          },
+        },
+        "tags": Array [
+          "admin",
+        ],
+      },
+    },
+    "/api/admin/api-tokens/{token}": Object {
+      "delete": Object {
+        "operationId": "deleteApiToken",
+        "parameters": Array [
+          Object {
+            "in": "path",
+            "name": "token",
+            "required": true,
+            "schema": Object {
+              "type": "string",
+            },
+          },
+        ],
+        "responses": Object {
+          "200": Object {
+            "description": "emptyResponse",
+          },
+        },
+        "tags": Array [
+          "admin",
+        ],
+      },
+      "put": Object {
+        "operationId": "updateApiToken",
+        "parameters": Array [
+          Object {
+            "in": "path",
+            "name": "token",
+            "required": true,
+            "schema": Object {
+              "type": "string",
+            },
+          },
+        ],
+        "requestBody": Object {
+          "content": Object {
+            "application/json": Object {
+              "schema": Object {
                 "$ref": "#/components/schemas/updateApiTokenSchema",
               },
             },
           },
           "description": "updateApiTokenSchema",
->>>>>>> 5bae11a3
           "required": true,
         },
         "responses": Object {
           "200": Object {
-<<<<<<< HEAD
-            "content": Object {
-              "application/json": Object {
-                "schema": Object {
-                  "$ref": "#/components/schemas/addonSchema",
-                },
-              },
-            },
-            "description": "addonSchema",
-=======
             "description": "emptyResponse",
->>>>>>> 5bae11a3
           },
         },
         "tags": Array [
