// Jest Snapshot v1, https://goo.gl/fbAQLP

exports[`should serve the OpenAPI UI 1`] = `
"<!DOCTYPE html>
<html>
  <head>
    <title>Swagger UI</title>
    <meta charset=\\"utf-8\\"/>
    <meta name=\\"viewport\\" content=\\"width=device-width, initial-scale=1\\">
    <style>
      html {
          box-sizing: border-box;
          overflow: -moz-scrollbars-vertical;
          overflow-y: scroll;
      }
      *,
      *:before,
      *:after {
          box-sizing: inherit;
      }
      body {
        margin: 0;
        padding: 0;
        background: #fafafa;
      }
    </style>
    
      <link rel=\\"stylesheet\\" type=\\"text/css\\" href=\\"./swagger-ui.css\\" >
    
  </head>
  <body>
    
      <div id=\\"swagger-ui\\"></div>
      <script src=\\"./swagger-ui-bundle.js\\"></script>
      <script src=\\"./swagger-ui-standalone-preset.js\\"></script>
      <script>
        window.onload = function () {
          window.ui = SwaggerUIBundle({
            url: \\"/docs/openapi.json\\",
            dom_id: '#swagger-ui'
          })
        }
      </script>
    
  </body>
</html>
  "
`;

exports[`should serve the OpenAPI spec 1`] = `
Object {
  "components": Object {
    "schemas": Object {
      "cloneFeatureSchema": Object {
        "properties": Object {
          "name": Object {
            "type": "string",
          },
          "replaceGroupId": Object {
            "type": "boolean",
          },
        },
        "required": Array [
          "name",
        ],
        "type": "object",
      },
      "constraintSchema": Object {
        "additionalProperties": false,
        "properties": Object {
          "caseInsensitive": Object {
            "type": "boolean",
          },
          "contextName": Object {
            "type": "string",
          },
          "inverted": Object {
            "type": "boolean",
          },
          "operator": Object {
            "enum": Array [
              "NOT_IN",
              "IN",
              "STR_ENDS_WITH",
              "STR_STARTS_WITH",
              "STR_CONTAINS",
              "NUM_EQ",
              "NUM_GT",
              "NUM_GTE",
              "NUM_LT",
              "NUM_LTE",
              "DATE_AFTER",
              "DATE_BEFORE",
              "SEMVER_EQ",
              "SEMVER_GT",
              "SEMVER_LT",
            ],
            "type": "string",
          },
          "value": Object {
            "type": "string",
          },
          "values": Object {
            "items": Object {
              "type": "string",
            },
            "type": "array",
          },
        },
        "required": Array [
          "contextName",
          "operator",
        ],
        "type": "object",
      },
      "createFeatureSchema": Object {
        "properties": Object {
          "description": Object {
            "type": "string",
          },
          "impressionData": Object {
            "type": "boolean",
          },
          "name": Object {
            "type": "string",
          },
          "type": Object {
            "type": "string",
          },
        },
        "required": Array [
          "name",
        ],
        "type": "object",
      },
      "createStrategySchema": Object {
        "additionalProperties": false,
        "properties": Object {
          "constraints": Object {
            "items": Object {
              "$ref": "#/components/schemas/constraintSchema",
            },
            "type": "array",
          },
          "name": Object {
            "type": "string",
          },
          "parameters": Object {
            "$ref": "#/components/schemas/parametersSchema",
          },
          "sortOrder": Object {
            "type": "number",
          },
        },
        "required": Array [
          "name",
        ],
        "type": "object",
      },
      "emptySchema": Object {
        "description": "emptySchema",
      },
      "environmentSchema": Object {
        "additionalProperties": false,
        "properties": Object {
          "enabled": Object {
            "type": "boolean",
          },
          "name": Object {
            "type": "string",
          },
          "sortOrder": Object {
            "type": "number",
          },
          "type": Object {
            "type": "string",
          },
        },
        "required": Array [
          "name",
          "type",
          "enabled",
        ],
        "type": "object",
      },
      "featureEnvironmentSchema": Object {
        "additionalProperties": false,
        "properties": Object {
          "enabled": Object {
            "type": "boolean",
          },
          "environment": Object {
            "type": "string",
          },
          "name": Object {
            "type": "string",
          },
          "strategies": Object {
            "items": Object {
              "$ref": "#/components/schemas/featureStrategySchema",
            },
            "type": "array",
          },
          "type": Object {
            "type": "string",
          },
        },
        "required": Array [
          "name",
          "enabled",
        ],
        "type": "object",
      },
      "featureSchema": Object {
        "additionalProperties": false,
        "properties": Object {
          "archived": Object {
            "type": "boolean",
          },
          "createdAt": Object {
            "format": "date-time",
            "nullable": true,
            "type": "string",
          },
          "description": Object {
            "type": "string",
          },
          "enabled": Object {
            "type": "boolean",
          },
          "environments": Object {
            "items": Object {
              "$ref": "#/components/schemas/environmentSchema",
            },
            "type": "array",
          },
          "impressionData": Object {
            "type": "boolean",
          },
          "lastSeenAt": Object {
            "format": "date-time",
            "nullable": true,
            "type": "string",
          },
          "name": Object {
            "type": "string",
          },
          "project": Object {
            "type": "string",
          },
          "stale": Object {
            "type": "boolean",
          },
          "strategies": Object {
            "items": Object {
              "$ref": "#/components/schemas/strategySchema",
            },
            "type": "array",
          },
          "type": Object {
            "type": "string",
          },
          "variants": Object {
            "items": Object {
              "$ref": "#/components/schemas/variantSchema",
            },
            "type": "array",
          },
        },
        "required": Array [
          "name",
        ],
        "type": "object",
      },
      "featureStrategySchema": Object {
        "additionalProperties": false,
        "properties": Object {
          "constraints": Object {
            "items": Object {
              "$ref": "#/components/schemas/constraintSchema",
            },
            "type": "array",
          },
          "createdAt": Object {
            "format": "date-time",
            "nullable": true,
            "type": "string",
          },
          "environment": Object {
            "type": "string",
          },
          "featureName": Object {
            "type": "string",
          },
          "id": Object {
            "type": "string",
          },
          "name": Object {
            "type": "string",
          },
          "parameters": Object {
            "$ref": "#/components/schemas/parametersSchema",
          },
          "projectId": Object {
            "type": "string",
          },
          "sortOrder": Object {
            "type": "number",
          },
          "strategyName": Object {
            "type": "string",
          },
        },
        "required": Array [
          "id",
          "featureName",
          "strategyName",
          "constraints",
          "parameters",
          "environment",
        ],
        "type": "object",
      },
      "featureVariantsSchema": Object {
        "additionalProperties": false,
        "properties": Object {
          "variants": Object {
            "items": Object {
              "$ref": "#/components/schemas/variantSchema",
            },
            "type": "array",
          },
          "version": Object {
            "type": "integer",
          },
        },
        "required": Array [
          "version",
          "variants",
        ],
        "type": "object",
      },
      "featuresSchema": Object {
        "additionalProperties": false,
        "properties": Object {
          "features": Object {
            "items": Object {
              "$ref": "#/components/schemas/featureSchema",
            },
            "type": "array",
          },
          "version": Object {
            "type": "integer",
          },
        },
        "required": Array [
          "version",
          "features",
        ],
        "type": "object",
      },
      "healthOverviewSchema": Object {
        "additionalProperties": false,
        "properties": Object {
          "description": Object {
            "type": "string",
          },
          "environments": Object {
            "items": Object {
              "type": "string",
            },
            "type": "array",
          },
          "features": Object {
            "items": Object {
              "$ref": "#/components/schemas/featureSchema",
            },
            "type": "array",
          },
          "health": Object {
            "type": "number",
          },
          "members": Object {
            "type": "number",
          },
          "name": Object {
            "type": "string",
          },
          "updatedAt": Object {
            "format": "date-time",
            "nullable": true,
            "type": "string",
          },
          "version": Object {
            "type": "number",
          },
        },
        "required": Array [
          "version",
          "name",
        ],
        "type": "object",
      },
      "healthReportSchema": Object {
        "additionalProperties": false,
        "properties": Object {
          "activeCount": Object {
            "type": "number",
          },
          "description": Object {
            "type": "string",
          },
          "environments": Object {
            "items": Object {
              "type": "string",
            },
            "type": "array",
          },
          "features": Object {
            "items": Object {
              "$ref": "#/components/schemas/featureSchema",
            },
            "type": "array",
          },
          "health": Object {
            "type": "number",
          },
          "members": Object {
            "type": "number",
          },
          "name": Object {
            "type": "string",
          },
          "potentiallyStaleCount": Object {
            "type": "number",
          },
          "staleCount": Object {
            "type": "number",
          },
          "updatedAt": Object {
            "format": "date-time",
            "nullable": true,
            "type": "string",
          },
          "version": Object {
            "type": "number",
          },
        },
        "required": Array [
          "version",
          "name",
          "potentiallyStaleCount",
          "activeCount",
          "staleCount",
        ],
        "type": "object",
      },
      "overrideSchema": Object {
        "additionalProperties": false,
        "properties": Object {
          "contextName": Object {
            "type": "string",
          },
          "values": Object {
            "items": Object {
              "type": "string",
            },
            "type": "array",
          },
        },
        "required": Array [
          "contextName",
          "values",
        ],
        "type": "object",
      },
      "parametersSchema": Object {
        "additionalProperties": Object {
          "type": "string",
        },
        "type": "object",
      },
      "patchSchema": Object {
        "properties": Object {
          "from": Object {
            "type": "string",
          },
          "op": Object {
            "enum": Array [
              "add",
              "remove",
              "replace",
              "copy",
              "move",
            ],
            "type": "string",
          },
          "path": Object {
            "type": "string",
          },
          "value": Object {},
        },
        "required": Array [
          "path",
          "op",
        ],
        "type": "object",
      },
      "patchesSchema": Object {
        "items": Object {
          "$ref": "#/components/schemas/patchSchema",
        },
        "type": "array",
      },
      "projectEnvironmentSchema": Object {
        "additionalProperties": false,
        "properties": Object {
          "environment": Object {
            "type": "string",
          },
        },
        "required": Array [
          "environment",
        ],
        "type": "object",
      },
      "projectSchema": Object {
        "additionalProperties": false,
        "properties": Object {
          "createdAt": Object {
            "format": "date-time",
            "type": "string",
          },
          "description": Object {
            "type": "string",
          },
          "featureCount": Object {
            "type": "number",
          },
          "health": Object {
            "type": "number",
          },
          "id": Object {
            "type": "string",
          },
          "memberCount": Object {
            "type": "number",
          },
          "name": Object {
            "type": "string",
          },
          "updatedAt": Object {
            "format": "date-time",
            "nullable": true,
            "type": "string",
          },
        },
        "required": Array [
          "id",
          "name",
        ],
        "type": "object",
      },
      "projectsSchema": Object {
        "additionalProperties": false,
        "properties": Object {
          "projects": Object {
            "items": Object {
              "$ref": "#/components/schemas/projectSchema",
            },
            "type": "array",
          },
          "version": Object {
            "type": "integer",
          },
        },
        "required": Array [
          "version",
          "projects",
        ],
        "type": "object",
      },
      "strategySchema": Object {
        "additionalProperties": false,
        "properties": Object {
          "constraints": Object {
            "items": Object {
              "$ref": "#/components/schemas/constraintSchema",
            },
            "type": "array",
          },
          "id": Object {
            "type": "string",
          },
          "name": Object {
            "type": "string",
          },
          "parameters": Object {
            "$ref": "#/components/schemas/parametersSchema",
          },
          "sortOrder": Object {
            "type": "number",
          },
        },
        "required": Array [
          "name",
        ],
        "type": "object",
      },
      "tagSchema": Object {
        "additionalProperties": false,
        "properties": Object {
          "type": Object {
            "type": "string",
          },
          "value": Object {
            "type": "string",
          },
        },
        "required": Array [
          "value",
          "type",
        ],
        "type": "object",
      },
      "tagsSchema": Object {
        "additionalProperties": false,
        "properties": Object {
          "tags": Object {
            "items": Object {
              "$ref": "#/components/schemas/tagSchema",
            },
            "type": "array",
          },
          "version": Object {
            "type": "integer",
          },
        },
        "required": Array [
          "version",
          "tags",
        ],
        "type": "object",
      },
      "uiConfigSchema": Object {
        "additionalProperties": false,
        "properties": Object {
          "authenticationType": Object {
            "enum": Array [
              "open-source",
              "demo",
              "enterprise",
              "hosted",
              "custom",
              "none",
            ],
            "type": "string",
          },
          "baseUriPath": Object {
            "type": "string",
          },
          "disablePasswordAuth": Object {
            "type": "boolean",
          },
          "flags": Object {
            "additionalProperties": Object {
              "type": "boolean",
            },
            "type": "object",
          },
          "links": Object {
            "items": Object {
              "type": "object",
            },
            "type": "array",
          },
          "name": Object {
            "type": "string",
          },
          "segmentValuesLimit": Object {
            "type": "number",
          },
          "slogan": Object {
            "type": "string",
          },
          "strategySegmentsLimit": Object {
            "type": "number",
          },
          "unleashUrl": Object {
            "type": "string",
          },
          "version": Object {
            "type": "string",
          },
          "versionInfo": Object {
            "$ref": "#/components/schemas/versionSchema",
          },
        },
        "required": Array [
          "version",
          "unleashUrl",
          "baseUriPath",
          "versionInfo",
          "disablePasswordAuth",
          "segmentValuesLimit",
          "strategySegmentsLimit",
        ],
        "type": "object",
      },
      "updateFeatureSchema": Object {
        "properties": Object {
          "archived": Object {
            "type": "boolean",
          },
          "constraints": Object {
            "items": Object {
              "$ref": "#/components/schemas/constraintSchema",
            },
            "type": "array",
          },
          "createdAt": Object {
            "format": "date-time",
            "type": "string",
          },
          "description": Object {
            "type": "string",
          },
          "impressionData": Object {
            "type": "boolean",
          },
          "name": Object {
            "type": "string",
          },
          "stale": Object {
            "type": "boolean",
          },
          "type": Object {
            "type": "string",
          },
        },
        "required": Array [
          "name",
        ],
        "type": "object",
      },
      "updateStrategySchema": Object {
        "additionalProperties": false,
        "properties": Object {
          "constraints": Object {
            "items": Object {
              "$ref": "#/components/schemas/constraintSchema",
            },
            "type": "array",
          },
          "id": Object {
            "type": "string",
          },
          "name": Object {
            "type": "string",
          },
          "parameters": Object {
            "$ref": "#/components/schemas/parametersSchema",
          },
          "sortOrder": Object {
            "type": "number",
          },
        },
        "required": Array [],
        "type": "object",
      },
      "variantSchema": Object {
        "additionalProperties": false,
        "properties": Object {
          "name": Object {
            "type": "string",
          },
          "overrides": Object {
            "items": Object {
              "$ref": "#/components/schemas/overrideSchema",
            },
            "type": "array",
          },
          "payload": Object {
            "properties": Object {
              "type": Object {
                "type": "string",
              },
              "value": Object {
                "type": "string",
              },
            },
            "required": Array [
              "type",
              "value",
            ],
            "type": "object",
          },
          "stickiness": Object {
            "type": "string",
          },
          "weight": Object {
            "type": "number",
          },
          "weightType": Object {
            "type": "string",
          },
        },
        "required": Array [
          "name",
          "weight",
          "weightType",
          "stickiness",
        ],
        "type": "object",
      },
      "variantsSchema": Object {
        "items": Object {
          "$ref": "#/components/schemas/variantSchema",
        },
        "type": "array",
      },
      "versionSchema": Object {
        "additionalProperties": false,
        "properties": Object {
          "current": Object {
            "additionalProperties": false,
            "properties": Object {
              "enterprise": Object {
                "type": "string",
              },
              "oss": Object {
                "type": "string",
              },
            },
            "type": "object",
          },
          "instanceId": Object {
            "type": "string",
          },
          "isLatest": Object {
            "type": "boolean",
          },
          "latest": Object {
            "additionalProperties": false,
            "properties": Object {
              "enterprise": Object {
                "type": "string",
              },
              "oss": Object {
                "type": "string",
              },
            },
            "type": "object",
          },
        },
        "required": Array [
          "current",
          "latest",
          "isLatest",
          "instanceId",
        ],
        "type": "object",
      },
    },
    "securitySchemes": Object {
      "apiKey": Object {
        "in": "header",
        "name": "Authorization",
        "type": "apiKey",
      },
    },
  },
  "info": Object {
    "title": "Unleash API",
  },
  "openapi": "3.0.3",
  "paths": Object {
    "/api/admin/archive/features": Object {
      "get": Object {
        "deprecated": true,
        "operationId": "getArchivedFeatures",
        "responses": Object {
          "200": Object {
            "content": Object {
              "application/json": Object {
                "schema": Object {
                  "$ref": "#/components/schemas/featuresSchema",
                },
              },
            },
            "description": "featuresSchema",
          },
        },
        "tags": Array [
          "admin",
        ],
      },
    },
    "/api/admin/archive/features/{projectId}": Object {
      "get": Object {
        "deprecated": true,
        "operationId": "getArchivedFeaturesByProjectId",
        "parameters": Array [
          Object {
            "in": "path",
            "name": "projectId",
            "required": true,
            "schema": Object {
              "type": "string",
            },
          },
        ],
        "responses": Object {
          "200": Object {
            "content": Object {
              "application/json": Object {
                "schema": Object {
                  "$ref": "#/components/schemas/featuresSchema",
                },
              },
            },
            "description": "featuresSchema",
          },
        },
        "tags": Array [
          "admin",
        ],
      },
    },
    "/api/admin/archive/revive/{featureName}": Object {
      "post": Object {
        "operationId": "reviveFeature",
        "parameters": Array [
          Object {
            "in": "path",
            "name": "featureName",
            "required": true,
            "schema": Object {
              "type": "string",
            },
          },
        ],
        "responses": Object {
          "200": Object {
            "content": Object {
              "application/json": Object {
                "schema": Object {
                  "$ref": "#/components/schemas/emptySchema",
                },
              },
            },
            "description": "emptySchema",
          },
        },
        "tags": Array [
          "admin",
        ],
      },
    },
    "/api/admin/archive/{featureName}": Object {
      "delete": Object {
        "operationId": "deleteFeature",
        "parameters": Array [
          Object {
            "in": "path",
            "name": "featureName",
            "required": true,
            "schema": Object {
              "type": "string",
            },
          },
        ],
        "responses": Object {
          "200": Object {
            "content": Object {
              "application/json": Object {
                "schema": Object {
                  "$ref": "#/components/schemas/emptySchema",
                },
              },
            },
            "description": "emptySchema",
          },
        },
        "tags": Array [
          "admin",
        ],
      },
    },
    "/api/admin/features": Object {
      "get": Object {
        "deprecated": true,
        "operationId": "getAllToggles",
        "responses": Object {
          "200": Object {
            "content": Object {
              "application/json": Object {
                "schema": Object {
                  "$ref": "#/components/schemas/featuresSchema",
                },
              },
            },
            "description": "featuresSchema",
          },
        },
        "tags": Array [
          "admin",
        ],
      },
    },
    "/api/admin/features/validate": Object {
      "post": Object {
        "operationId": "validateFeature",
        "responses": Object {
          "200": Object {
            "content": Object {
              "application/json": Object {
                "schema": Object {
                  "$ref": "#/components/schemas/emptySchema",
                },
              },
            },
            "description": "emptySchema",
          },
        },
        "tags": Array [
          "admin",
        ],
      },
    },
    "/api/admin/features/{featureName}/tags": Object {
      "get": Object {
        "operationId": "listTags",
        "parameters": Array [
          Object {
            "in": "path",
            "name": "featureName",
            "required": true,
            "schema": Object {
              "type": "string",
            },
          },
        ],
        "responses": Object {
          "200": Object {
            "content": Object {
              "application/json": Object {
                "schema": Object {
                  "$ref": "#/components/schemas/tagsSchema",
                },
              },
            },
            "description": "tagsSchema",
          },
        },
        "tags": Array [
          "admin",
        ],
      },
      "post": Object {
        "operationId": "addTag",
        "parameters": Array [
          Object {
            "in": "path",
            "name": "featureName",
            "required": true,
            "schema": Object {
              "type": "string",
            },
          },
        ],
        "requestBody": Object {
          "content": Object {
            "application/json": Object {
              "schema": Object {
                "$ref": "#/components/schemas/tagSchema",
              },
            },
          },
          "description": "tagSchema",
          "required": true,
        },
        "responses": Object {
          "201": Object {
            "content": Object {
              "application/json": Object {
                "schema": Object {
                  "$ref": "#/components/schemas/tagSchema",
                },
              },
            },
            "description": "tagSchema",
          },
        },
        "tags": Array [
          "admin",
        ],
      },
    },
    "/api/admin/features/{featureName}/tags/{type}/{value}": Object {
      "delete": Object {
        "operationId": "removeTag",
        "parameters": Array [
          Object {
            "in": "path",
            "name": "featureName",
            "required": true,
            "schema": Object {
              "type": "string",
            },
          },
          Object {
            "in": "path",
            "name": "type",
            "required": true,
            "schema": Object {
              "type": "string",
            },
          },
          Object {
            "in": "path",
            "name": "value",
            "required": true,
            "schema": Object {
              "type": "string",
            },
          },
        ],
        "responses": Object {
          "200": Object {
            "content": Object {
              "application/json": Object {
                "schema": Object {
                  "$ref": "#/components/schemas/emptySchema",
                },
              },
            },
            "description": "emptySchema",
          },
        },
        "tags": Array [
          "admin",
        ],
      },
    },
    "/api/admin/projects": Object {
      "get": Object {
        "operationId": "getProjects",
        "responses": Object {
          "200": Object {
            "content": Object {
              "application/json": Object {
                "schema": Object {
                  "$ref": "#/components/schemas/projectsSchema",
                },
              },
            },
            "description": "projectsSchema",
          },
        },
        "tags": Array [
          "admin",
        ],
      },
    },
    "/api/admin/projects/{projectId}": Object {
      "get": Object {
        "operationId": "getProjectHealthOverview",
        "parameters": Array [
          Object {
            "in": "path",
            "name": "projectId",
            "required": true,
            "schema": Object {
              "type": "string",
            },
          },
        ],
        "responses": Object {
          "200": Object {
            "content": Object {
              "application/json": Object {
                "schema": Object {
                  "$ref": "#/components/schemas/healthOverviewSchema",
                },
              },
            },
            "description": "healthOverviewSchema",
          },
        },
        "tags": Array [
          "admin",
        ],
      },
    },
    "/api/admin/projects/{projectId}/environments": Object {
      "post": Object {
        "operationId": "addEnvironmentToProject",
        "parameters": Array [
          Object {
            "in": "path",
            "name": "projectId",
            "required": true,
            "schema": Object {
              "type": "string",
            },
          },
        ],
        "requestBody": Object {
          "content": Object {
            "application/json": Object {
              "schema": Object {
                "$ref": "#/components/schemas/projectEnvironmentSchema",
              },
            },
          },
          "description": "projectEnvironmentSchema",
          "required": true,
        },
        "responses": Object {
          "200": Object {
            "content": Object {
              "application/json": Object {
                "schema": Object {
                  "$ref": "#/components/schemas/emptySchema",
                },
              },
            },
            "description": "emptySchema",
          },
        },
        "tags": Array [
          "admin",
        ],
      },
    },
    "/api/admin/projects/{projectId}/environments/{environment}": Object {
      "delete": Object {
        "operationId": "removeEnvironmentFromProject",
        "parameters": Array [
          Object {
            "in": "path",
            "name": "projectId",
            "required": true,
            "schema": Object {
              "type": "string",
            },
          },
          Object {
            "in": "path",
            "name": "environment",
            "required": true,
            "schema": Object {
              "type": "string",
            },
          },
        ],
        "responses": Object {
          "200": Object {
            "content": Object {
              "application/json": Object {
                "schema": Object {
                  "$ref": "#/components/schemas/emptySchema",
                },
              },
            },
            "description": "emptySchema",
          },
        },
        "tags": Array [
          "admin",
        ],
      },
    },
    "/api/admin/projects/{projectId}/features": Object {
      "get": Object {
        "operationId": "getFeatures",
        "parameters": Array [
          Object {
            "in": "path",
            "name": "projectId",
            "required": true,
            "schema": Object {
              "type": "string",
            },
          },
        ],
        "responses": Object {
          "200": Object {
            "content": Object {
              "application/json": Object {
                "schema": Object {
                  "$ref": "#/components/schemas/featuresSchema",
                },
              },
            },
            "description": "featuresSchema",
          },
        },
        "tags": Array [
          "admin",
        ],
      },
      "post": Object {
        "operationId": "createFeature",
        "parameters": Array [
          Object {
            "in": "path",
            "name": "projectId",
            "required": true,
            "schema": Object {
              "type": "string",
            },
          },
        ],
        "requestBody": Object {
          "content": Object {
            "application/json": Object {
              "schema": Object {
                "$ref": "#/components/schemas/createFeatureSchema",
              },
            },
          },
          "description": "createFeatureSchema",
          "required": true,
        },
        "responses": Object {
          "200": Object {
            "content": Object {
              "application/json": Object {
                "schema": Object {
                  "$ref": "#/components/schemas/featureSchema",
                },
              },
            },
            "description": "featureSchema",
          },
        },
        "tags": Array [
          "admin",
        ],
      },
    },
    "/api/admin/projects/{projectId}/features/{featureName}": Object {
      "delete": Object {
        "operationId": "archiveFeature",
        "parameters": Array [
          Object {
            "in": "path",
            "name": "projectId",
            "required": true,
            "schema": Object {
              "type": "string",
            },
          },
          Object {
            "in": "path",
            "name": "featureName",
            "required": true,
            "schema": Object {
              "type": "string",
            },
          },
        ],
        "responses": Object {
          "200": Object {
            "content": Object {
              "application/json": Object {
                "schema": Object {
                  "$ref": "#/components/schemas/emptySchema",
                },
              },
            },
            "description": "emptySchema",
          },
        },
        "tags": Array [
          "admin",
        ],
      },
      "get": Object {
        "operationId": "getFeature",
        "parameters": Array [
          Object {
            "in": "path",
            "name": "projectId",
            "required": true,
            "schema": Object {
              "type": "string",
            },
          },
          Object {
            "in": "path",
            "name": "featureName",
            "required": true,
            "schema": Object {
              "type": "string",
            },
          },
        ],
        "responses": Object {
          "200": Object {
            "content": Object {
              "application/json": Object {
                "schema": Object {
                  "$ref": "#/components/schemas/featureSchema",
                },
              },
            },
            "description": "featureSchema",
          },
        },
        "tags": Array [
          "admin",
        ],
      },
      "patch": Object {
        "operationId": "patchFeature",
        "parameters": Array [
          Object {
            "in": "path",
            "name": "projectId",
            "required": true,
            "schema": Object {
              "type": "string",
            },
          },
          Object {
            "in": "path",
            "name": "featureName",
            "required": true,
            "schema": Object {
              "type": "string",
            },
          },
        ],
        "requestBody": Object {
          "content": Object {
            "application/json": Object {
              "schema": Object {
                "$ref": "#/components/schemas/patchesSchema",
              },
            },
          },
          "description": "patchesSchema",
          "required": true,
        },
        "responses": Object {
          "200": Object {
            "content": Object {
              "application/json": Object {
                "schema": Object {
                  "$ref": "#/components/schemas/featureSchema",
                },
              },
            },
            "description": "featureSchema",
          },
        },
        "tags": Array [
          "admin",
        ],
      },
      "put": Object {
        "operationId": "updateFeature",
        "parameters": Array [
          Object {
            "in": "path",
            "name": "projectId",
            "required": true,
            "schema": Object {
              "type": "string",
            },
          },
          Object {
            "in": "path",
            "name": "featureName",
            "required": true,
            "schema": Object {
              "type": "string",
            },
          },
        ],
        "requestBody": Object {
          "content": Object {
            "application/json": Object {
              "schema": Object {
                "$ref": "#/components/schemas/updateFeatureSchema",
              },
            },
          },
          "description": "updateFeatureSchema",
          "required": true,
        },
        "responses": Object {
          "200": Object {
            "content": Object {
              "application/json": Object {
                "schema": Object {
                  "$ref": "#/components/schemas/featureSchema",
                },
              },
            },
            "description": "featureSchema",
          },
        },
        "tags": Array [
          "admin",
        ],
      },
    },
    "/api/admin/projects/{projectId}/features/{featureName}/clone": Object {
      "post": Object {
        "operationId": "cloneFeature",
        "parameters": Array [
          Object {
            "in": "path",
            "name": "projectId",
            "required": true,
            "schema": Object {
              "type": "string",
            },
          },
          Object {
            "in": "path",
            "name": "featureName",
            "required": true,
            "schema": Object {
              "type": "string",
            },
          },
        ],
        "requestBody": Object {
          "content": Object {
            "application/json": Object {
              "schema": Object {
                "$ref": "#/components/schemas/cloneFeatureSchema",
              },
            },
          },
          "description": "cloneFeatureSchema",
          "required": true,
        },
        "responses": Object {
          "200": Object {
            "content": Object {
              "application/json": Object {
                "schema": Object {
                  "$ref": "#/components/schemas/featureSchema",
                },
              },
            },
            "description": "featureSchema",
          },
        },
        "tags": Array [
          "admin",
        ],
      },
    },
    "/api/admin/projects/{projectId}/features/{featureName}/environments/{environment}": Object {
      "get": Object {
        "operationId": "getEnvironment",
        "parameters": Array [
          Object {
            "in": "path",
            "name": "projectId",
            "required": true,
            "schema": Object {
              "type": "string",
            },
          },
          Object {
            "in": "path",
            "name": "featureName",
            "required": true,
            "schema": Object {
              "type": "string",
            },
          },
          Object {
            "in": "path",
            "name": "environment",
            "required": true,
            "schema": Object {
              "type": "string",
            },
          },
        ],
        "responses": Object {
          "200": Object {
            "content": Object {
              "application/json": Object {
                "schema": Object {
                  "$ref": "#/components/schemas/featureEnvironmentSchema",
                },
              },
            },
            "description": "featureEnvironmentSchema",
          },
        },
        "tags": Array [
          "admin",
        ],
      },
    },
    "/api/admin/projects/{projectId}/features/{featureName}/environments/{environment}/off": Object {
      "post": Object {
        "operationId": "toggleEnvironmentOff",
        "parameters": Array [
          Object {
            "in": "path",
            "name": "projectId",
            "required": true,
            "schema": Object {
              "type": "string",
            },
          },
          Object {
            "in": "path",
            "name": "featureName",
            "required": true,
            "schema": Object {
              "type": "string",
            },
          },
          Object {
            "in": "path",
            "name": "environment",
            "required": true,
            "schema": Object {
              "type": "string",
            },
          },
        ],
        "responses": Object {
          "200": Object {
            "content": Object {
              "application/json": Object {
                "schema": Object {
                  "$ref": "#/components/schemas/featureSchema",
                },
              },
            },
            "description": "featureSchema",
          },
        },
        "tags": Array [
          "admin",
        ],
      },
    },
    "/api/admin/projects/{projectId}/features/{featureName}/environments/{environment}/on": Object {
      "post": Object {
        "operationId": "toggleEnvironmentOn",
        "parameters": Array [
          Object {
            "in": "path",
            "name": "projectId",
            "required": true,
            "schema": Object {
              "type": "string",
            },
          },
          Object {
            "in": "path",
            "name": "featureName",
            "required": true,
            "schema": Object {
              "type": "string",
            },
          },
          Object {
            "in": "path",
            "name": "environment",
            "required": true,
            "schema": Object {
              "type": "string",
            },
          },
        ],
        "responses": Object {
          "200": Object {
            "content": Object {
              "application/json": Object {
                "schema": Object {
                  "$ref": "#/components/schemas/featureSchema",
                },
              },
            },
            "description": "featureSchema",
          },
        },
        "tags": Array [
          "admin",
        ],
      },
    },
    "/api/admin/projects/{projectId}/features/{featureName}/environments/{environment}/strategies": Object {
      "get": Object {
        "operationId": "getStrategies",
        "parameters": Array [
          Object {
            "in": "path",
            "name": "projectId",
            "required": true,
            "schema": Object {
              "type": "string",
            },
          },
          Object {
            "in": "path",
            "name": "featureName",
            "required": true,
            "schema": Object {
              "type": "string",
            },
          },
          Object {
            "in": "path",
            "name": "environment",
            "required": true,
            "schema": Object {
              "type": "string",
            },
          },
        ],
        "responses": Object {
          "200": Object {
            "content": Object {
              "application/json": Object {
                "schema": Object {
                  "$ref": "#/components/schemas/strategySchema",
                },
              },
            },
            "description": "strategySchema",
          },
        },
        "tags": Array [
          "admin",
        ],
      },
      "post": Object {
        "operationId": "addStrategy",
        "parameters": Array [
          Object {
            "in": "path",
            "name": "projectId",
            "required": true,
            "schema": Object {
              "type": "string",
            },
          },
          Object {
            "in": "path",
            "name": "featureName",
            "required": true,
            "schema": Object {
              "type": "string",
            },
          },
          Object {
            "in": "path",
            "name": "environment",
            "required": true,
            "schema": Object {
              "type": "string",
            },
          },
        ],
        "requestBody": Object {
          "content": Object {
            "application/json": Object {
              "schema": Object {
                "$ref": "#/components/schemas/createStrategySchema",
              },
            },
          },
          "description": "createStrategySchema",
          "required": true,
        },
        "responses": Object {
          "200": Object {
            "content": Object {
              "application/json": Object {
                "schema": Object {
                  "$ref": "#/components/schemas/featureStrategySchema",
                },
              },
            },
            "description": "featureStrategySchema",
          },
        },
        "tags": Array [
          "admin",
        ],
      },
    },
    "/api/admin/projects/{projectId}/features/{featureName}/environments/{environment}/strategies/{strategyId}": Object {
      "delete": Object {
        "operationId": "deleteStrategy",
        "parameters": Array [
          Object {
            "in": "path",
            "name": "projectId",
            "required": true,
            "schema": Object {
              "type": "string",
            },
          },
          Object {
            "in": "path",
            "name": "featureName",
            "required": true,
            "schema": Object {
              "type": "string",
            },
          },
          Object {
            "in": "path",
            "name": "environment",
            "required": true,
            "schema": Object {
              "type": "string",
            },
          },
          Object {
            "in": "path",
            "name": "strategyId",
            "required": true,
            "schema": Object {
              "type": "string",
            },
          },
        ],
        "responses": Object {
          "200": Object {
            "content": Object {
              "application/json": Object {
                "schema": Object {
                  "$ref": "#/components/schemas/emptySchema",
                },
              },
            },
            "description": "emptySchema",
          },
        },
        "tags": Array [
          "admin",
        ],
      },
      "get": Object {
        "operationId": "getStrategy",
        "parameters": Array [
          Object {
            "in": "path",
            "name": "projectId",
            "required": true,
            "schema": Object {
              "type": "string",
            },
          },
          Object {
            "in": "path",
            "name": "featureName",
            "required": true,
            "schema": Object {
              "type": "string",
            },
          },
          Object {
            "in": "path",
            "name": "environment",
            "required": true,
            "schema": Object {
              "type": "string",
            },
          },
          Object {
            "in": "path",
            "name": "strategyId",
            "required": true,
            "schema": Object {
              "type": "string",
            },
          },
        ],
        "responses": Object {
          "200": Object {
            "content": Object {
              "application/json": Object {
                "schema": Object {
                  "$ref": "#/components/schemas/featureStrategySchema",
                },
              },
            },
            "description": "featureStrategySchema",
          },
        },
        "tags": Array [
          "admin",
        ],
      },
      "patch": Object {
        "operationId": "patchStrategy",
        "parameters": Array [
          Object {
            "in": "path",
            "name": "projectId",
            "required": true,
            "schema": Object {
              "type": "string",
            },
          },
          Object {
            "in": "path",
            "name": "featureName",
            "required": true,
            "schema": Object {
              "type": "string",
            },
          },
          Object {
            "in": "path",
            "name": "environment",
            "required": true,
            "schema": Object {
              "type": "string",
            },
          },
          Object {
            "in": "path",
            "name": "strategyId",
            "required": true,
            "schema": Object {
              "type": "string",
            },
          },
        ],
        "requestBody": Object {
          "content": Object {
            "application/json": Object {
              "schema": Object {
                "$ref": "#/components/schemas/patchesSchema",
              },
            },
          },
          "description": "patchesSchema",
          "required": true,
        },
        "responses": Object {
          "200": Object {
            "content": Object {
              "application/json": Object {
                "schema": Object {
                  "$ref": "#/components/schemas/featureStrategySchema",
                },
              },
            },
            "description": "featureStrategySchema",
          },
        },
        "tags": Array [
          "admin",
        ],
      },
      "put": Object {
        "operationId": "updateStrategy",
        "parameters": Array [
          Object {
            "in": "path",
            "name": "projectId",
            "required": true,
            "schema": Object {
              "type": "string",
            },
          },
          Object {
            "in": "path",
            "name": "featureName",
            "required": true,
            "schema": Object {
              "type": "string",
            },
          },
          Object {
            "in": "path",
            "name": "environment",
            "required": true,
            "schema": Object {
              "type": "string",
            },
          },
          Object {
            "in": "path",
            "name": "strategyId",
            "required": true,
            "schema": Object {
              "type": "string",
            },
          },
        ],
        "requestBody": Object {
          "content": Object {
            "application/json": Object {
              "schema": Object {
                "$ref": "#/components/schemas/updateStrategySchema",
              },
            },
          },
          "description": "updateStrategySchema",
          "required": true,
        },
        "responses": Object {
          "200": Object {
            "content": Object {
              "application/json": Object {
                "schema": Object {
                  "$ref": "#/components/schemas/featureStrategySchema",
                },
              },
            },
            "description": "featureStrategySchema",
          },
        },
        "tags": Array [
          "admin",
        ],
      },
    },
    "/api/admin/projects/{projectId}/features/{featureName}/variants": Object {
      "get": Object {
        "operationId": "getFeatureVariants",
        "parameters": Array [
          Object {
            "in": "path",
            "name": "projectId",
            "required": true,
            "schema": Object {
              "type": "string",
            },
          },
          Object {
            "in": "path",
            "name": "featureName",
            "required": true,
            "schema": Object {
              "type": "string",
            },
          },
        ],
        "responses": Object {
          "200": Object {
            "content": Object {
              "application/json": Object {
                "schema": Object {
                  "$ref": "#/components/schemas/featureVariantsSchema",
                },
              },
            },
            "description": "featureVariantsSchema",
          },
        },
        "tags": Array [
          "admin",
        ],
      },
      "patch": Object {
        "operationId": "patchFeatureVariants",
        "parameters": Array [
          Object {
            "in": "path",
            "name": "projectId",
            "required": true,
            "schema": Object {
              "type": "string",
            },
          },
          Object {
            "in": "path",
            "name": "featureName",
            "required": true,
            "schema": Object {
              "type": "string",
            },
          },
        ],
        "requestBody": Object {
          "content": Object {
            "application/json": Object {
              "schema": Object {
                "$ref": "#/components/schemas/patchesSchema",
              },
            },
          },
          "description": "patchesSchema",
          "required": true,
        },
        "responses": Object {
          "200": Object {
            "content": Object {
              "application/json": Object {
                "schema": Object {
                  "$ref": "#/components/schemas/featureVariantsSchema",
                },
              },
            },
            "description": "featureVariantsSchema",
          },
        },
        "tags": Array [
          "admin",
        ],
      },
      "put": Object {
        "operationId": "overwriteFeatureVariants",
        "parameters": Array [
          Object {
            "in": "path",
            "name": "projectId",
            "required": true,
            "schema": Object {
              "type": "string",
            },
          },
          Object {
            "in": "path",
            "name": "featureName",
            "required": true,
            "schema": Object {
              "type": "string",
            },
          },
        ],
        "requestBody": Object {
          "content": Object {
            "application/json": Object {
              "schema": Object {
                "$ref": "#/components/schemas/variantsSchema",
              },
            },
          },
          "description": "variantsSchema",
          "required": true,
        },
        "responses": Object {
          "200": Object {
            "content": Object {
              "application/json": Object {
                "schema": Object {
                  "$ref": "#/components/schemas/featureVariantsSchema",
                },
              },
            },
            "description": "featureVariantsSchema",
          },
        },
        "tags": Array [
          "admin",
        ],
      },
    },
<<<<<<< HEAD
    "/api/admin/projects/{projectId}/health-report": Object {
      "get": Object {
        "operationId": "getProjectHealthReport",
        "parameters": Array [
          Object {
            "in": "path",
            "name": "projectId",
            "required": true,
            "schema": Object {
              "type": "string",
            },
          },
        ],
=======
    "/api/admin/ui-config": Object {
      "get": Object {
        "operationId": "getUIConfig",
>>>>>>> 09a6b578
        "responses": Object {
          "200": Object {
            "content": Object {
              "application/json": Object {
                "schema": Object {
<<<<<<< HEAD
                  "$ref": "#/components/schemas/healthReportSchema",
                },
              },
            },
            "description": "healthReportSchema",
=======
                  "$ref": "#/components/schemas/uiConfigSchema",
                },
              },
            },
            "description": "uiConfigSchema",
>>>>>>> 09a6b578
          },
        },
        "tags": Array [
          "admin",
        ],
      },
    },
  },
  "security": Array [
    Object {
      "apiKey": Array [],
    },
  ],
  "servers": Array [
    Object {
      "url": "http://localhost:4242",
    },
  ],
}
`;<|MERGE_RESOLUTION|>--- conflicted
+++ resolved
@@ -2161,7 +2161,6 @@
         ],
       },
     },
-<<<<<<< HEAD
     "/api/admin/projects/{projectId}/health-report": Object {
       "get": Object {
         "operationId": "getProjectHealthReport",
@@ -2175,29 +2174,36 @@
             },
           },
         ],
-=======
+        "responses": Object {
+          "200": Object {
+            "content": Object {
+              "application/json": Object {
+                "schema": Object {
+                  "$ref": "#/components/schemas/healthReportSchema",
+                },
+              },
+            },
+            "description": "healthReportSchema",
+          },
+        },
+        "tags": Array [
+          "admin",
+        ],
+      },
+    },
     "/api/admin/ui-config": Object {
       "get": Object {
         "operationId": "getUIConfig",
->>>>>>> 09a6b578
-        "responses": Object {
-          "200": Object {
-            "content": Object {
-              "application/json": Object {
-                "schema": Object {
-<<<<<<< HEAD
-                  "$ref": "#/components/schemas/healthReportSchema",
-                },
-              },
-            },
-            "description": "healthReportSchema",
-=======
+        "responses": Object {
+          "200": Object {
+            "content": Object {
+              "application/json": Object {
+                "schema": Object {
                   "$ref": "#/components/schemas/uiConfigSchema",
                 },
               },
             },
             "description": "uiConfigSchema",
->>>>>>> 09a6b578
           },
         },
         "tags": Array [
