// Jest Snapshot v1, https://goo.gl/fbAQLP

exports[`should serve the OpenAPI UI 1`] = `
"<!DOCTYPE html>
<html>
  <head>
    <title>Swagger UI</title>
    <meta charset=\\"utf-8\\"/>
    <meta name=\\"viewport\\" content=\\"width=device-width, initial-scale=1\\">
    <style>
      html {
          box-sizing: border-box;
          overflow: -moz-scrollbars-vertical;
          overflow-y: scroll;
      }
      *,
      *:before,
      *:after {
          box-sizing: inherit;
      }
      body {
        margin: 0;
        padding: 0;
        background: #fafafa;
      }
    </style>
    
      <link rel=\\"stylesheet\\" type=\\"text/css\\" href=\\"./swagger-ui.css\\" >
    
  </head>
  <body>
    
      <div id=\\"swagger-ui\\"></div>
      <script src=\\"./swagger-ui-bundle.js\\"></script>
      <script src=\\"./swagger-ui-standalone-preset.js\\"></script>
      <script>
        window.onload = function () {
          window.ui = SwaggerUIBundle({
            url: \\"/docs/openapi.json\\",
            dom_id: '#swagger-ui'
          })
        }
      </script>
    
  </body>
</html>
  "
`;

exports[`should serve the OpenAPI spec 1`] = `
Object {
  "components": Object {
    "schemas": Object {
      "addonParameterSchema": Object {
        "properties": Object {
          "description": Object {
            "type": "string",
          },
          "displayName": Object {
            "type": "string",
          },
          "name": Object {
            "type": "string",
          },
          "placeholder": Object {
            "type": "string",
          },
          "required": Object {
            "type": "boolean",
          },
          "sensitive": Object {
            "type": "boolean",
          },
          "type": Object {
            "type": "string",
          },
        },
        "required": Array [
          "name",
          "displayName",
          "type",
          "required",
          "sensitive",
        ],
        "type": "object",
      },
      "addonSchema": Object {
        "properties": Object {
          "createdAt": Object {
            "format": "date-time",
            "nullable": true,
            "type": "string",
          },
          "description": Object {
            "type": "string",
          },
          "enabled": Object {
            "type": "boolean",
          },
          "environments": Object {
            "items": Object {
              "type": "string",
            },
            "type": "array",
          },
          "events": Object {
            "items": Object {
              "type": "string",
            },
            "type": "array",
          },
          "id": Object {
            "type": "number",
          },
          "parameters": Object {
            "additionalProperties": true,
            "type": "object",
          },
          "projects": Object {
            "items": Object {
              "type": "string",
            },
            "type": "array",
          },
          "provider": Object {
            "type": "string",
          },
        },
        "required": Array [
          "provider",
          "enabled",
          "parameters",
          "events",
        ],
        "type": "object",
      },
      "addonTypeSchema": Object {
        "properties": Object {
          "description": Object {
            "type": "string",
          },
          "displayName": Object {
            "type": "string",
          },
          "documentationUrl": Object {
            "type": "string",
          },
          "events": Object {
            "items": Object {
              "type": "string",
            },
            "type": "array",
          },
          "name": Object {
            "type": "string",
          },
          "parameters": Object {
            "items": Object {
              "$ref": "#/components/schemas/addonParameterSchema",
            },
            "type": "array",
          },
          "tagTypes": Object {
            "items": Object {
              "$ref": "#/components/schemas/tagTypeSchema",
            },
            "type": "array",
          },
        },
        "required": Array [
          "name",
          "displayName",
          "documentationUrl",
          "description",
        ],
        "type": "object",
      },
      "addonsSchema": Object {
        "properties": Object {
          "addons": Object {
            "items": Object {
              "$ref": "#/components/schemas/addonSchema",
            },
            "type": "array",
          },
          "providers": Object {
            "items": Object {
              "$ref": "#/components/schemas/addonTypeSchema",
            },
            "type": "array",
          },
        },
        "required": Array [
          "addons",
          "providers",
        ],
        "type": "object",
      },
      "apiTokenSchema": Object {
        "additionalProperties": false,
        "properties": Object {
          "createdAt": Object {
            "format": "date-time",
            "nullable": true,
            "type": "string",
          },
          "environment": Object {
            "type": "string",
          },
          "expiresAt": Object {
            "format": "date-time",
            "nullable": true,
            "type": "string",
          },
          "project": Object {
            "type": "string",
          },
          "projects": Object {
            "items": Object {
              "type": "string",
            },
            "type": "array",
          },
          "secret": Object {
            "type": "string",
          },
          "seenAt": Object {
            "format": "date-time",
            "nullable": true,
            "type": "string",
          },
          "type": Object {
            "description": "client, admin.",
            "type": "string",
          },
          "username": Object {
            "type": "string",
          },
        },
        "required": Array [
          "username",
          "type",
        ],
        "type": "object",
      },
      "apiTokensSchema": Object {
        "additionalProperties": false,
        "properties": Object {
          "tokens": Object {
            "items": Object {
              "$ref": "#/components/schemas/apiTokenSchema",
            },
            "type": "array",
          },
        },
        "required": Array [
          "tokens",
        ],
        "type": "object",
      },
      "applicationSchema": Object {
        "additionalProperties": false,
        "properties": Object {
          "announced": Object {
            "type": "boolean",
          },
          "appName": Object {
            "type": "string",
          },
          "color": Object {
            "type": "string",
          },
          "description": Object {
            "type": "string",
          },
          "icon": Object {
            "type": "string",
          },
          "sdkVersion": Object {
            "type": "string",
          },
          "strategies": Object {
            "items": Object {
              "type": "string",
            },
            "type": "array",
          },
          "url": Object {
            "type": "string",
          },
        },
        "required": Array [
          "appName",
        ],
        "type": "object",
      },
      "applicationsSchema": Object {
        "properties": Object {
          "applications": Object {
            "items": Object {
              "$ref": "#/components/schemas/applicationSchema",
            },
            "type": "array",
          },
        },
        "type": "object",
      },
      "changePasswordSchema": Object {
        "additionalProperties": false,
        "properties": Object {
          "password": Object {
            "type": "string",
          },
          "token": Object {
            "type": "string",
          },
        },
        "required": Array [
          "token",
          "password",
        ],
        "type": "object",
      },
      "clientApplicationSchema": Object {
        "properties": Object {
          "appName": Object {
            "type": "string",
          },
          "environment": Object {
            "type": "string",
          },
          "instanceId": Object {
            "type": "string",
          },
          "interval": Object {
            "type": "number",
          },
          "sdkVersion": Object {
            "type": "string",
          },
          "started": Object {
            "oneOf": Array [
              Object {
                "format": "date-time",
                "type": "string",
              },
              Object {
                "type": "number",
              },
            ],
          },
          "strategies": Object {
            "items": Object {
              "type": "string",
            },
            "type": "array",
          },
        },
        "required": Array [
          "appName",
          "interval",
          "started",
          "strategies",
        ],
        "type": "object",
      },
      "clientFeatureSchema": Object {
        "additionalProperties": false,
        "properties": Object {
          "createdAt": Object {
            "format": "date-time",
            "nullable": true,
            "type": "string",
          },
          "description": Object {
            "nullable": true,
            "type": "string",
          },
          "enabled": Object {
            "type": "boolean",
          },
          "impressionData": Object {
            "nullable": true,
            "type": "boolean",
          },
          "lastSeenAt": Object {
            "format": "date-time",
            "nullable": true,
            "type": "string",
          },
          "name": Object {
            "type": "string",
          },
          "project": Object {
            "type": "string",
          },
          "stale": Object {
            "type": "boolean",
          },
          "strategies": Object {
            "items": Object {
              "$ref": "#/components/schemas/featureStrategySchema",
            },
            "type": "array",
          },
          "type": Object {
            "type": "string",
          },
          "variants": Object {
            "items": Object {
              "$ref": "#/components/schemas/variantSchema",
            },
            "nullable": true,
            "type": "array",
          },
        },
        "required": Array [
          "name",
          "enabled",
        ],
        "type": "object",
      },
      "clientFeaturesQuerySchema": Object {
        "additionalProperties": false,
        "properties": Object {
          "environment": Object {
            "type": "string",
          },
          "inlineSegmentConstraints": Object {
            "type": "boolean",
          },
          "namePrefix": Object {
            "type": "string",
          },
          "project": Object {
            "items": Object {
              "type": "string",
            },
            "type": "array",
          },
          "tag": Object {
            "items": Object {
              "items": Object {
                "type": "string",
              },
              "type": "array",
            },
            "type": "array",
          },
        },
        "type": "object",
      },
      "clientFeaturesSchema": Object {
        "properties": Object {
          "features": Object {
            "items": Object {
              "$ref": "#/components/schemas/clientFeatureSchema",
            },
            "type": "array",
          },
          "query": Object {
            "$ref": "#/components/schemas/clientFeaturesQuerySchema",
          },
          "segments": Object {
            "items": Object {
              "$ref": "#/components/schemas/segmentSchema",
            },
            "type": "array",
          },
          "version": Object {
            "type": "number",
          },
        },
        "required": Array [
          "version",
          "features",
        ],
        "type": "object",
      },
      "clientMetricsSchema": Object {
        "properties": Object {
          "appName": Object {
            "type": "string",
          },
          "bucket": Object {
            "properties": Object {
              "start": Object {
                "$ref": "#/components/schemas/dateSchema",
              },
              "stop": Object {
                "$ref": "#/components/schemas/dateSchema",
              },
              "toggles": Object {
                "additionalProperties": Object {
                  "properties": Object {
                    "no": Object {
                      "minimum": 0,
                      "type": "integer",
                    },
                    "variants": Object {
                      "additionalProperties": Object {
                        "minimum": 0,
                        "type": "integer",
                      },
                      "type": "object",
                    },
                    "yes": Object {
                      "minimum": 0,
                      "type": "integer",
                    },
                  },
                  "type": "object",
                },
                "type": "object",
              },
            },
            "required": Array [
              "start",
              "stop",
              "toggles",
            ],
            "type": "object",
          },
          "environment": Object {
            "type": "string",
          },
          "instanceId": Object {
            "type": "string",
          },
        },
        "required": Array [
          "appName",
          "bucket",
        ],
        "type": "object",
      },
      "cloneFeatureSchema": Object {
        "properties": Object {
          "name": Object {
            "type": "string",
          },
          "replaceGroupId": Object {
            "type": "boolean",
          },
        },
        "required": Array [
          "name",
        ],
        "type": "object",
      },
      "constraintSchema": Object {
        "additionalProperties": false,
        "description": "A strategy constraint. For more information, refer to [the strategy constraint reference documentation](https://docs.getunleash.io/advanced/strategy_constraints)",
        "properties": Object {
          "caseInsensitive": Object {
            "default": false,
            "description": "Whether the operator should be case sensitive or not. Defaults to \`false\` (being case sensitive).",
            "type": "boolean",
          },
          "contextName": Object {
            "description": "The name of the context field that this constraint should apply to.",
            "example": "appName",
            "type": "string",
          },
          "inverted": Object {
            "default": false,
            "description": "Whether the result should be negated or not. If \`true\`, will turn a \`true\` result into a \`false\` result and vice versa.",
            "type": "boolean",
          },
          "operator": Object {
            "description": "The operator to use when evaluating this constraint. For more information about the various operators, refer to [the strategy constraint operator documentation](https://docs.getunleash.io/advanced/strategy_constraints#strategy-constraint-operators).",
            "enum": Array [
              "NOT_IN",
              "IN",
              "STR_ENDS_WITH",
              "STR_STARTS_WITH",
              "STR_CONTAINS",
              "NUM_EQ",
              "NUM_GT",
              "NUM_GTE",
              "NUM_LT",
              "NUM_LTE",
              "DATE_AFTER",
              "DATE_BEFORE",
              "SEMVER_EQ",
              "SEMVER_GT",
              "SEMVER_LT",
            ],
            "type": "string",
          },
          "value": Object {
            "description": "The context value that should be used for constraint evaluation. Use this property instead of \`values\` for properties that only accept single values.",
            "type": "string",
          },
          "values": Object {
            "description": "The context values that should be used for constraint evaluation. Use this property instead of \`value\` for properties that accept multiple values.",
            "items": Object {
              "type": "string",
            },
            "type": "array",
          },
        },
        "required": Array [
          "contextName",
          "operator",
        ],
        "type": "object",
      },
      "contextFieldSchema": Object {
        "additionalProperties": false,
        "properties": Object {
          "createdAt": Object {
            "format": "date-time",
            "nullable": true,
            "type": "string",
          },
          "description": Object {
            "type": "string",
          },
          "legalValues": Object {
            "items": Object {
              "$ref": "#/components/schemas/legalValueSchema",
            },
            "type": "array",
          },
          "name": Object {
            "type": "string",
          },
          "sortOrder": Object {
            "type": "number",
          },
          "stickiness": Object {
            "type": "boolean",
          },
        },
        "required": Array [
          "name",
        ],
        "type": "object",
      },
      "contextFieldsSchema": Object {
        "items": Object {
          "$ref": "#/components/schemas/contextFieldSchema",
        },
        "type": "array",
      },
      "createApiTokenSchema": Object {
        "properties": Object {
          "environment": Object {
            "type": "string",
          },
          "expiresAt": Object {
            "format": "date-time",
            "nullable": true,
            "type": "string",
          },
          "project": Object {
            "type": "string",
          },
          "projects": Object {
            "items": Object {
              "type": "string",
            },
            "type": "array",
          },
          "secret": Object {
            "type": "string",
          },
          "type": Object {
            "description": "client, admin.",
            "type": "string",
          },
          "username": Object {
            "type": "string",
          },
        },
        "required": Array [
          "username",
          "type",
        ],
        "type": "object",
      },
      "createFeatureSchema": Object {
        "properties": Object {
          "description": Object {
            "type": "string",
          },
          "impressionData": Object {
            "type": "boolean",
          },
          "name": Object {
            "type": "string",
          },
          "type": Object {
            "type": "string",
          },
        },
        "required": Array [
          "name",
        ],
        "type": "object",
      },
      "createFeatureStrategySchema": Object {
        "properties": Object {
          "constraints": Object {
            "items": Object {
              "$ref": "#/components/schemas/constraintSchema",
            },
            "type": "array",
          },
          "name": Object {
            "type": "string",
          },
          "parameters": Object {
            "$ref": "#/components/schemas/parametersSchema",
          },
          "sortOrder": Object {
            "type": "number",
          },
        },
        "required": Array [
          "name",
        ],
        "type": "object",
      },
      "createUserSchema": Object {
        "additionalProperties": false,
        "properties": Object {
          "email": Object {
            "type": "string",
          },
          "name": Object {
            "type": "string",
          },
          "password": Object {
            "type": "string",
          },
          "rootRole": Object {
            "type": "number",
          },
          "sendEmail": Object {
            "type": "boolean",
          },
          "username": Object {
            "type": "string",
          },
        },
        "required": Array [
          "rootRole",
        ],
        "type": "object",
      },
      "dateSchema": Object {
        "oneOf": Array [
          Object {
            "format": "date-time",
            "type": "string",
          },
          Object {
            "type": "number",
          },
        ],
      },
      "emailSchema": Object {
        "additionalProperties": false,
        "properties": Object {
          "email": Object {
            "type": "string",
          },
        },
        "required": Array [
          "email",
        ],
        "type": "object",
      },
      "environmentSchema": Object {
        "additionalProperties": false,
        "properties": Object {
          "enabled": Object {
            "type": "boolean",
          },
          "name": Object {
            "type": "string",
          },
          "protected": Object {
            "type": "boolean",
          },
          "sortOrder": Object {
            "type": "number",
          },
          "type": Object {
            "type": "string",
          },
        },
        "required": Array [
          "name",
          "type",
          "enabled",
        ],
        "type": "object",
      },
      "environmentsSchema": Object {
        "additionalProperties": false,
        "properties": Object {
          "environments": Object {
            "items": Object {
              "$ref": "#/components/schemas/environmentSchema",
            },
            "type": "array",
          },
          "version": Object {
            "type": "integer",
          },
        },
        "required": Array [
          "version",
          "environments",
        ],
        "type": "object",
      },
      "eventSchema": Object {
        "additionalProperties": false,
        "properties": Object {
          "createdAt": Object {
            "format": "date-time",
            "type": "string",
          },
          "createdBy": Object {
            "type": "string",
          },
          "data": Object {
            "nullable": true,
            "type": "object",
          },
          "environment": Object {
            "nullable": true,
            "type": "string",
          },
          "featureName": Object {
            "nullable": true,
            "type": "string",
          },
          "id": Object {
            "minimum": 1,
            "type": "integer",
          },
          "preData": Object {
            "nullable": true,
            "type": "object",
          },
          "project": Object {
            "nullable": true,
            "type": "string",
          },
          "tags": Object {
            "items": Object {
              "$ref": "#/components/schemas/tagSchema",
            },
            "nullable": true,
            "type": "array",
          },
          "type": Object {
            "type": "string",
          },
        },
        "required": Array [
          "id",
          "createdAt",
          "type",
          "createdBy",
        ],
        "type": "object",
      },
      "eventsSchema": Object {
        "additionalProperties": false,
        "properties": Object {
          "events": Object {
            "items": Object {
              "$ref": "#/components/schemas/eventSchema",
            },
            "type": "array",
          },
          "version": Object {
            "minimum": 1,
            "type": "integer",
          },
        },
        "required": Array [
          "version",
          "events",
        ],
        "type": "object",
      },
      "featureEnvironmentMetricsSchema": Object {
        "additionalProperties": false,
        "properties": Object {
          "appName": Object {
            "type": "string",
          },
          "environment": Object {
            "type": "string",
          },
          "featureName": Object {
            "type": "string",
          },
          "no": Object {
            "type": "number",
          },
          "timestamp": Object {
            "format": "date-time",
            "type": "string",
          },
          "yes": Object {
            "type": "number",
          },
        },
        "required": Array [
          "environment",
          "timestamp",
          "yes",
          "no",
        ],
        "type": "object",
      },
      "featureEnvironmentSchema": Object {
        "additionalProperties": false,
        "properties": Object {
          "enabled": Object {
            "type": "boolean",
          },
          "environment": Object {
            "type": "string",
          },
          "name": Object {
            "type": "string",
          },
          "strategies": Object {
            "items": Object {
              "additionalProperties": false,
              "properties": Object {
                "constraints": Object {
                  "items": Object {
                    "$ref": "#/components/schemas/constraintSchema",
                  },
                  "type": "array",
                },
                "createdAt": Object {
                  "format": "date-time",
                  "type": "string",
                },
                "environment": Object {
                  "type": "string",
                },
                "featureName": Object {
                  "type": "string",
                },
                "id": Object {
                  "type": "string",
                },
                "parameters": Object {
                  "$ref": "#/components/schemas/parametersSchema",
                },
                "projectId": Object {
                  "type": "string",
                },
                "sortOrder": Object {
                  "type": "number",
                },
                "strategyName": Object {
                  "type": "string",
                },
              },
              "required": Array [
                "id",
                "featureName",
                "projectId",
                "environment",
                "strategyName",
                "constraints",
                "parameters",
              ],
              "type": "object",
            },
            "type": "array",
          },
          "type": Object {
            "type": "string",
          },
        },
        "required": Array [
          "name",
          "enabled",
        ],
        "type": "object",
      },
      "featureEventsSchema": Object {
        "additionalProperties": false,
        "properties": Object {
          "events": Object {
            "items": Object {
              "$ref": "#/components/schemas/eventSchema",
            },
            "type": "array",
          },
          "toggleName": Object {
            "type": "string",
          },
          "version": Object {
            "type": "number",
          },
        },
        "required": Array [
          "events",
        ],
        "type": "object",
      },
      "featureMetricsSchema": Object {
        "additionalProperties": false,
        "properties": Object {
          "data": Object {
            "items": Object {
              "$ref": "#/components/schemas/featureEnvironmentMetricsSchema",
            },
            "type": "array",
          },
          "maturity": Object {
            "type": "string",
          },
          "version": Object {
            "type": "number",
          },
        },
        "required": Array [
          "version",
          "maturity",
          "data",
        ],
        "type": "object",
      },
      "featureSchema": Object {
        "additionalProperties": false,
        "properties": Object {
          "archived": Object {
            "type": "boolean",
          },
          "archivedAt": Object {
            "format": "date-time",
            "nullable": true,
            "type": "string",
          },
          "createdAt": Object {
            "format": "date-time",
            "nullable": true,
            "type": "string",
          },
          "description": Object {
            "type": "string",
          },
          "enabled": Object {
            "type": "boolean",
          },
          "environments": Object {
            "items": Object {
              "$ref": "#/components/schemas/environmentSchema",
            },
            "type": "array",
          },
          "impressionData": Object {
            "type": "boolean",
          },
          "lastSeenAt": Object {
            "format": "date-time",
            "nullable": true,
            "type": "string",
          },
          "name": Object {
            "type": "string",
          },
          "project": Object {
            "type": "string",
          },
          "stale": Object {
            "type": "boolean",
          },
          "strategies": Object {
            "items": Object {
              "$ref": "#/components/schemas/featureStrategySchema",
            },
            "type": "array",
          },
          "type": Object {
            "type": "string",
          },
          "variants": Object {
            "items": Object {
              "$ref": "#/components/schemas/variantSchema",
            },
            "type": "array",
          },
        },
        "required": Array [
          "name",
        ],
        "type": "object",
      },
      "featureStrategySchema": Object {
        "additionalProperties": false,
        "properties": Object {
          "constraints": Object {
            "items": Object {
              "$ref": "#/components/schemas/constraintSchema",
            },
            "type": "array",
          },
          "id": Object {
            "type": "string",
          },
          "name": Object {
            "type": "string",
          },
          "parameters": Object {
            "$ref": "#/components/schemas/parametersSchema",
          },
          "segments": Object {
            "items": Object {
              "type": "number",
            },
            "type": "array",
          },
          "sortOrder": Object {
            "type": "number",
          },
        },
        "required": Array [
          "name",
        ],
        "type": "object",
      },
      "featureStrategySegmentSchema": Object {
        "additionalProperties": false,
        "properties": Object {
          "featureStrategyId": Object {
            "type": "string",
          },
          "segmentId": Object {
            "type": "integer",
          },
        },
        "required": Array [
          "segmentId",
          "featureStrategyId",
        ],
        "type": "object",
      },
      "featureTagSchema": Object {
        "additionalProperties": false,
        "properties": Object {
          "featureName": Object {
            "type": "string",
          },
          "tagType": Object {
            "type": "string",
          },
          "tagValue": Object {
            "type": "string",
          },
          "type": Object {
            "type": "string",
          },
          "value": Object {
            "type": "string",
          },
        },
        "required": Array [
          "featureName",
          "tagValue",
        ],
        "type": "object",
      },
      "featureTypeSchema": Object {
        "additionalProperties": false,
        "properties": Object {
          "description": Object {
            "type": "string",
          },
          "id": Object {
            "type": "string",
          },
          "lifetimeDays": Object {
            "nullable": true,
            "type": "number",
          },
          "name": Object {
            "type": "string",
          },
        },
        "required": Array [
          "id",
          "name",
          "description",
          "lifetimeDays",
        ],
        "type": "object",
      },
      "featureTypesSchema": Object {
        "additionalProperties": false,
        "properties": Object {
          "types": Object {
            "items": Object {
              "$ref": "#/components/schemas/featureTypeSchema",
            },
            "type": "array",
          },
          "version": Object {
            "type": "integer",
          },
        },
        "required": Array [
          "version",
          "types",
        ],
        "type": "object",
      },
      "featureUsageSchema": Object {
        "additionalProperties": false,
        "properties": Object {
          "featureName": Object {
            "type": "string",
          },
          "lastHourUsage": Object {
            "items": Object {
              "$ref": "#/components/schemas/featureEnvironmentMetricsSchema",
            },
            "type": "array",
          },
          "maturity": Object {
            "type": "string",
          },
          "seenApplications": Object {
            "items": Object {
              "type": "string",
            },
            "type": "array",
          },
          "version": Object {
            "type": "number",
          },
        },
        "required": Array [
          "version",
          "maturity",
          "featureName",
          "lastHourUsage",
          "seenApplications",
        ],
        "type": "object",
      },
      "featureVariantsSchema": Object {
        "additionalProperties": false,
        "properties": Object {
          "variants": Object {
            "items": Object {
              "$ref": "#/components/schemas/variantSchema",
            },
            "type": "array",
          },
          "version": Object {
            "type": "integer",
          },
        },
        "required": Array [
          "version",
          "variants",
        ],
        "type": "object",
      },
      "featuresSchema": Object {
        "additionalProperties": false,
        "properties": Object {
          "features": Object {
            "items": Object {
              "$ref": "#/components/schemas/featureSchema",
            },
            "type": "array",
          },
          "version": Object {
            "type": "integer",
          },
        },
        "required": Array [
          "version",
          "features",
        ],
        "type": "object",
      },
      "feedbackSchema": Object {
        "additionalProperties": false,
        "properties": Object {
          "feedbackId": Object {
            "type": "string",
          },
          "given": Object {
            "format": "date-time",
            "nullable": true,
            "type": "string",
          },
          "neverShow": Object {
            "type": "boolean",
          },
          "userId": Object {
            "type": "number",
          },
        },
        "type": "object",
      },
      "groupSchema": Object {
        "additionalProperties": true,
        "properties": Object {
          "createdAt": Object {
            "format": "date-time",
            "nullable": true,
            "type": "string",
          },
          "createdBy": Object {
            "nullable": true,
            "type": "string",
          },
          "description": Object {
            "type": "string",
          },
          "id": Object {
            "type": "number",
          },
          "name": Object {
            "type": "string",
          },
          "projects": Object {
            "items": Object {
              "type": "string",
            },
            "type": "array",
          },
          "users": Object {
            "items": Object {
              "$ref": "#/components/schemas/groupUserModelSchema",
            },
            "type": "array",
          },
        },
        "required": Array [
          "name",
        ],
        "type": "object",
      },
      "groupUserModelSchema": Object {
        "additionalProperties": false,
        "properties": Object {
          "joinedAt": Object {
            "format": "date-time",
            "type": "string",
          },
          "user": Object {
            "$ref": "#/components/schemas/userSchema",
          },
        },
        "required": Array [
          "user",
        ],
        "type": "object",
      },
      "groupsSchema": Object {
        "additionalProperties": false,
        "properties": Object {
          "groups": Object {
            "items": Object {
              "$ref": "#/components/schemas/groupSchema",
            },
            "type": "array",
          },
        },
        "type": "object",
      },
      "healthCheckSchema": Object {
        "additionalProperties": false,
        "properties": Object {
          "health": Object {
            "enum": Array [
              "GOOD",
              "BAD",
            ],
            "type": "string",
          },
        },
        "required": Array [
          "health",
        ],
        "type": "object",
      },
      "healthOverviewSchema": Object {
        "additionalProperties": false,
        "properties": Object {
          "description": Object {
            "type": "string",
          },
          "environments": Object {
            "items": Object {
              "type": "string",
            },
            "type": "array",
          },
          "features": Object {
            "items": Object {
              "$ref": "#/components/schemas/featureSchema",
            },
            "type": "array",
          },
          "health": Object {
            "type": "number",
          },
          "members": Object {
            "type": "number",
          },
          "name": Object {
            "type": "string",
          },
          "updatedAt": Object {
            "format": "date-time",
            "nullable": true,
            "type": "string",
          },
          "version": Object {
            "type": "number",
          },
        },
        "required": Array [
          "version",
          "name",
        ],
        "type": "object",
      },
      "healthReportSchema": Object {
        "additionalProperties": false,
        "properties": Object {
          "activeCount": Object {
            "type": "number",
          },
          "description": Object {
            "type": "string",
          },
          "environments": Object {
            "items": Object {
              "type": "string",
            },
            "type": "array",
          },
          "features": Object {
            "items": Object {
              "$ref": "#/components/schemas/featureSchema",
            },
            "type": "array",
          },
          "health": Object {
            "type": "number",
          },
          "members": Object {
            "type": "number",
          },
          "name": Object {
            "type": "string",
          },
          "potentiallyStaleCount": Object {
            "type": "number",
          },
          "staleCount": Object {
            "type": "number",
          },
          "updatedAt": Object {
            "format": "date-time",
            "nullable": true,
            "type": "string",
          },
          "version": Object {
            "type": "number",
          },
        },
        "required": Array [
          "version",
          "name",
          "potentiallyStaleCount",
          "activeCount",
          "staleCount",
        ],
        "type": "object",
      },
      "idSchema": Object {
        "additionalProperties": false,
        "properties": Object {
          "id": Object {
            "type": "string",
          },
        },
        "required": Array [
          "id",
        ],
        "type": "object",
      },
      "legalValueSchema": Object {
        "additionalProperties": false,
        "properties": Object {
          "description": Object {
            "type": "string",
          },
          "value": Object {
            "type": "string",
          },
        },
        "required": Array [
          "value",
        ],
        "type": "object",
      },
      "loginSchema": Object {
        "additionalProperties": false,
        "properties": Object {
          "password": Object {
            "type": "string",
          },
          "username": Object {
            "type": "string",
          },
        },
        "required": Array [
          "username",
          "password",
        ],
        "type": "object",
      },
      "meSchema": Object {
        "additionalProperties": false,
        "properties": Object {
          "feedback": Object {
            "items": Object {
              "$ref": "#/components/schemas/feedbackSchema",
            },
            "type": "array",
          },
          "permissions": Object {
            "items": Object {
              "$ref": "#/components/schemas/permissionSchema",
            },
            "type": "array",
          },
          "splash": Object {
            "additionalProperties": Object {
              "type": "boolean",
            },
            "type": "object",
          },
          "user": Object {
            "$ref": "#/components/schemas/userSchema",
          },
        },
        "required": Array [
          "user",
          "permissions",
          "feedback",
          "splash",
        ],
        "type": "object",
      },
      "nameSchema": Object {
        "additionalProperties": false,
        "properties": Object {
          "name": Object {
            "type": "string",
          },
        },
        "required": Array [
          "name",
        ],
        "type": "object",
      },
      "overrideSchema": Object {
        "additionalProperties": false,
        "properties": Object {
          "contextName": Object {
            "type": "string",
          },
          "values": Object {
            "items": Object {
              "type": "string",
            },
            "type": "array",
          },
        },
        "required": Array [
          "contextName",
          "values",
        ],
        "type": "object",
      },
      "parametersSchema": Object {
        "additionalProperties": Object {
          "type": "string",
        },
        "type": "object",
      },
      "passwordSchema": Object {
        "additionalProperties": false,
        "properties": Object {
          "confirmPassword": Object {
            "type": "string",
          },
          "password": Object {
            "type": "string",
          },
        },
        "required": Array [
          "password",
        ],
        "type": "object",
      },
      "patchSchema": Object {
        "properties": Object {
          "from": Object {
            "type": "string",
          },
          "op": Object {
            "enum": Array [
              "add",
              "remove",
              "replace",
              "copy",
              "move",
            ],
            "type": "string",
          },
          "path": Object {
            "type": "string",
          },
          "value": Object {},
        },
        "required": Array [
          "path",
          "op",
        ],
        "type": "object",
      },
      "patchesSchema": Object {
        "items": Object {
          "$ref": "#/components/schemas/patchSchema",
        },
        "type": "array",
      },
      "permissionSchema": Object {
        "additionalProperties": false,
        "properties": Object {
          "environment": Object {
            "type": "string",
          },
          "permission": Object {
            "type": "string",
          },
          "project": Object {
            "type": "string",
          },
        },
        "required": Array [
          "permission",
        ],
        "type": "object",
      },
      "playgroundConstraintSchema": Object {
        "additionalProperties": false,
        "description": "A strategy constraint. For more information, refer to [the strategy constraint reference documentation](https://docs.getunleash.io/advanced/strategy_constraints)",
        "properties": Object {
          "caseInsensitive": Object {
            "default": false,
            "description": "Whether the operator should be case sensitive or not. Defaults to \`false\` (being case sensitive).",
            "type": "boolean",
          },
          "contextName": Object {
            "description": "The name of the context field that this constraint should apply to.",
            "example": "appName",
            "type": "string",
          },
          "inverted": Object {
            "default": false,
            "description": "Whether the result should be negated or not. If \`true\`, will turn a \`true\` result into a \`false\` result and vice versa.",
            "type": "boolean",
          },
          "operator": Object {
            "description": "The operator to use when evaluating this constraint. For more information about the various operators, refer to [the strategy constraint operator documentation](https://docs.getunleash.io/advanced/strategy_constraints#strategy-constraint-operators).",
            "enum": Array [
              "NOT_IN",
              "IN",
              "STR_ENDS_WITH",
              "STR_STARTS_WITH",
              "STR_CONTAINS",
              "NUM_EQ",
              "NUM_GT",
              "NUM_GTE",
              "NUM_LT",
              "NUM_LTE",
              "DATE_AFTER",
              "DATE_BEFORE",
              "SEMVER_EQ",
              "SEMVER_GT",
              "SEMVER_LT",
            ],
            "type": "string",
          },
          "result": Object {
            "description": "Whether this was evaluated as true or false.",
            "type": "boolean",
          },
          "value": Object {
            "description": "The context value that should be used for constraint evaluation. Use this property instead of \`values\` for properties that only accept single values.",
            "type": "string",
          },
          "values": Object {
            "description": "The context values that should be used for constraint evaluation. Use this property instead of \`value\` for properties that accept multiple values.",
            "items": Object {
              "type": "string",
            },
            "type": "array",
          },
        },
        "required": Array [
          "contextName",
          "operator",
          "result",
        ],
        "type": "object",
      },
      "playgroundFeatureSchema": Object {
        "additionalProperties": false,
        "description": "A simplified feature toggle model intended for the Unleash playground.",
        "properties": Object {
          "isEnabled": Object {
            "description": "Whether this feature is enabled or not in the current environment.
                          If a feature can't be fully evaluated (that is, \`strategies.result\` is \`unknown\`),
                          this will be \`false\` to align with how client SDKs treat unresolved feature states.",
            "example": true,
            "type": "boolean",
          },
          "isEnabledInCurrentEnvironment": Object {
            "description": "Whether the feature is active and would be evaluated in the provided environment in a normal SDK context.",
            "type": "boolean",
          },
          "name": Object {
            "description": "The feature's name.",
            "example": "my-feature",
            "type": "string",
          },
          "projectId": Object {
            "description": "The ID of the project that contains this feature.",
            "example": "my-project",
            "type": "string",
          },
          "strategies": Object {
            "additionalProperties": false,
            "properties": Object {
              "data": Object {
                "description": "The strategies that apply to this feature.",
                "items": Object {
                  "$ref": "#/components/schemas/playgroundStrategySchema",
                },
                "type": "array",
              },
              "result": Object {
                "anyOf": Array [
                  Object {
                    "type": "boolean",
                  },
                  Object {
                    "enum": Array [
                      "unknown",
                    ],
                    "type": "string",
                  },
                ],
                "description": "The cumulative results of all the feature's strategies. Can be \`true\`,
                                  \`false\`, or \`unknown\`.
                                  This property will only be \`unknown\`
                                  if one or more of the strategies can't be fully evaluated and the rest of the strategies
                                  all resolve to \`false\`.",
              },
            },
            "required": Array [
              "result",
              "data",
            ],
            "type": "object",
          },
          "variant": Object {
            "additionalProperties": false,
            "description": "The feature variant you receive based on the provided context or the _disabled
                          variant_. If a feature is disabled or doesn't have any
                          variants, you would get the _disabled variant_.
                          Otherwise, you'll get one of thefeature's defined variants.",
            "example": Object {
              "enabled": true,
              "name": "green",
            },
            "nullable": true,
            "properties": Object {
              "enabled": Object {
                "description": "Whether the variant is enabled or not. If the feature is disabled or if it doesn't have variants, this property will be \`false\`",
                "type": "boolean",
              },
              "name": Object {
                "description": "The variant's name. If there is no variant or if the toggle is disabled, this will be \`disabled\`",
                "example": "red-variant",
                "type": "string",
              },
              "payload": Object {
                "additionalProperties": false,
                "description": "An optional payload attached to the variant.",
                "properties": Object {
                  "type": Object {
                    "description": "The format of the payload.",
                    "enum": Array [
                      "json",
                      "csv",
                      "string",
                    ],
                    "type": "string",
                  },
                  "value": Object {
                    "description": "The payload value stringified.",
                    "example": "{\\"property\\": \\"value\\"}",
                    "type": "string",
                  },
                },
                "required": Array [
                  "type",
                  "value",
                ],
                "type": "object",
              },
            },
            "required": Array [
              "name",
              "enabled",
            ],
            "type": "object",
          },
          "variants": Object {
            "items": Object {
              "$ref": "#/components/schemas/variantSchema",
            },
            "type": "array",
          },
        },
        "required": Array [
          "name",
          "projectId",
          "isEnabled",
          "isEnabledInCurrentEnvironment",
          "variant",
          "variants",
          "strategies",
        ],
        "type": "object",
      },
      "playgroundRequestSchema": Object {
        "description": "Data for the playground API to evaluate toggles",
        "properties": Object {
          "context": Object {
            "$ref": "#/components/schemas/sdkContextSchema",
            "description": "The context to use when evaluating toggles",
          },
          "environment": Object {
            "description": "The environment to evaluate toggles in.",
            "example": "development",
            "type": "string",
          },
          "projects": Object {
            "oneOf": Array [
              Object {
                "description": "A list of projects to check for toggles in.",
                "example": Array [
                  "my-project",
                ],
                "items": Object {
                  "type": "string",
                },
                "type": "array",
              },
              Object {
                "description": "Check toggles in all projects.",
                "enum": Array [
                  "*",
                ],
                "type": "string",
              },
            ],
          },
        },
        "required": Array [
          "environment",
          "context",
        ],
        "type": "object",
      },
      "playgroundResponseSchema": Object {
        "additionalProperties": false,
        "description": "The state of all features given the provided input.",
        "properties": Object {
          "features": Object {
            "description": "The list of features that have been evaluated.",
            "items": Object {
              "$ref": "#/components/schemas/playgroundFeatureSchema",
            },
            "type": "array",
          },
          "input": Object {
            "$ref": "#/components/schemas/playgroundRequestSchema",
            "description": "The given input used to evaluate the features.",
          },
        },
        "required": Array [
          "features",
          "input",
        ],
        "type": "object",
      },
      "playgroundSegmentSchema": Object {
        "additionalProperties": false,
        "properties": Object {
          "constraints": Object {
            "description": "The list of constraints in this segment.",
            "items": Object {
              "$ref": "#/components/schemas/playgroundConstraintSchema",
            },
            "type": "array",
          },
          "id": Object {
            "description": "The segment's id.",
            "type": "integer",
          },
          "name": Object {
            "description": "The name of the segment.",
            "example": "segment A",
            "type": "string",
          },
          "result": Object {
            "description": "Whether this was evaluated as true or false.",
            "type": "boolean",
          },
        },
        "required": Array [
          "name",
          "id",
          "constraints",
          "result",
        ],
        "type": "object",
      },
      "playgroundStrategySchema": Object {
        "additionalProperties": false,
        "properties": Object {
          "constraints": Object {
            "description": "The strategy's constraints and their evaluation results.",
            "items": Object {
              "$ref": "#/components/schemas/playgroundConstraintSchema",
            },
            "type": "array",
          },
          "id": Object {
            "description": "The strategy's id.",
            "type": "string",
          },
          "name": Object {
            "description": "The strategy's name.",
            "type": "string",
          },
          "parameters": Object {
            "$ref": "#/components/schemas/parametersSchema",
            "description": "The strategy's constraints and their evaluation results.",
            "example": Object {
              "myParam1": "param value",
            },
          },
          "result": Object {
            "anyOf": Array [
              Object {
                "additionalProperties": false,
                "properties": Object {
                  "enabled": Object {
                    "anyOf": Array [
                      Object {
                        "enum": Array [
                          false,
                        ],
                        "type": "boolean",
                      },
                      Object {
                        "enum": Array [
                          "unknown",
                        ],
                        "type": "string",
                      },
                    ],
                    "description": "Whether this strategy resolves to \`false\` or if it might resolve to \`true\`. Because Unleash can't evaluate the strategy, it can't say for certain whether it will be \`true\`, but if you have failing constraints or segments, it _can_ determine that your strategy would be \`false\`.",
                  },
                  "evaluationStatus": Object {
                    "description": "Signals that this strategy could not be evaluated. This is most likely because you're using a custom strategy that Unleash doesn't know about.",
                    "enum": Array [
                      "incomplete",
                    ],
                    "type": "string",
                  },
                },
                "required": Array [
                  "evaluationStatus",
                  "enabled",
                ],
                "type": "object",
              },
              Object {
                "additionalProperties": false,
                "properties": Object {
                  "enabled": Object {
                    "description": "Whether this strategy evaluates to true or not.",
                    "type": "boolean",
                  },
                  "evaluationStatus": Object {
                    "description": "Signals that this strategy was evaluated successfully.",
                    "enum": Array [
                      "complete",
                    ],
                    "type": "string",
                  },
                },
                "required": Array [
                  "evaluationStatus",
                  "enabled",
                ],
                "type": "object",
              },
            ],
            "description": "The strategy's evaluation result. If the strategy is a custom strategy that Unleash can't evaluate, \`evaluationStatus\` will be \`unknown\`. Otherwise, it will be \`true\` or \`false\`",
          },
          "segments": Object {
            "description": "The strategy's segments and their evaluation results.",
            "items": Object {
              "$ref": "#/components/schemas/playgroundSegmentSchema",
            },
            "type": "array",
          },
        },
        "required": Array [
          "id",
          "name",
          "result",
          "segments",
          "constraints",
          "parameters",
        ],
        "type": "object",
      },
      "projectEnvironmentSchema": Object {
        "additionalProperties": false,
        "properties": Object {
          "environment": Object {
            "type": "string",
          },
        },
        "required": Array [
          "environment",
        ],
        "type": "object",
      },
      "projectSchema": Object {
        "additionalProperties": false,
        "properties": Object {
          "createdAt": Object {
            "format": "date-time",
            "type": "string",
          },
          "description": Object {
            "type": "string",
          },
          "featureCount": Object {
            "type": "number",
          },
          "health": Object {
            "type": "number",
          },
          "id": Object {
            "type": "string",
          },
          "memberCount": Object {
            "type": "number",
          },
          "name": Object {
            "type": "string",
          },
          "updatedAt": Object {
            "format": "date-time",
            "nullable": true,
            "type": "string",
          },
        },
        "required": Array [
          "id",
          "name",
        ],
        "type": "object",
      },
      "projectsSchema": Object {
        "additionalProperties": false,
        "properties": Object {
          "projects": Object {
            "items": Object {
              "$ref": "#/components/schemas/projectSchema",
            },
            "type": "array",
          },
          "version": Object {
            "type": "integer",
          },
        },
        "required": Array [
          "version",
          "projects",
        ],
        "type": "object",
      },
      "resetPasswordSchema": Object {
        "additionalProperties": false,
        "properties": Object {
          "resetPasswordUrl": Object {
            "type": "string",
          },
        },
        "required": Array [
          "resetPasswordUrl",
        ],
        "type": "object",
      },
      "roleSchema": Object {
        "additionalProperties": false,
        "properties": Object {
          "description": Object {
            "type": "string",
          },
          "id": Object {
            "type": "number",
          },
          "name": Object {
            "type": "string",
          },
          "type": Object {
            "type": "string",
          },
        },
        "required": Array [
          "id",
          "type",
          "name",
        ],
        "type": "object",
      },
      "sdkContextSchema": Object {
        "additionalProperties": Object {
          "example": "top-level custom context value",
          "type": "string",
        },
        "description": "The Unleash context as modeled in client SDKs",
        "properties": Object {
          "appName": Object {
            "example": "My cool application.",
            "minLength": 1,
            "type": "string",
          },
          "currentTime": Object {
            "example": "2022-07-05T12:56:41+02:00",
            "format": "date-time",
            "type": "string",
          },
          "environment": Object {
            "deprecated": true,
            "type": "string",
          },
          "properties": Object {
            "additionalProperties": Object {
              "type": "string",
            },
            "example": Object {
              "customContextField": "this is one!",
              "otherCustomField": "3",
            },
            "type": "object",
          },
          "remoteAddress": Object {
            "example": "192.168.1.1",
            "type": "string",
          },
          "sessionId": Object {
            "example": "b65e7b23-fec0-4814-a129-0e9861ef18fc",
            "type": "string",
          },
          "userId": Object {
            "example": "username@provider.com",
            "type": "string",
          },
        },
        "required": Array [
          "appName",
        ],
        "type": "object",
      },
      "searchEventsSchema": Object {
        "description": "
        Search for events by type, project, feature, free-text query,
        or a combination thereof. Pass an empty object to fetch all events.
    ",
        "properties": Object {
          "feature": Object {
            "description": "Find events by feature toggle name (case-sensitive).",
            "type": "string",
          },
          "limit": Object {
            "default": 100,
            "maximum": 100,
            "minimum": 1,
            "type": "integer",
          },
          "offset": Object {
            "default": 0,
            "minimum": 0,
            "type": "integer",
          },
          "project": Object {
            "description": "Find events by project ID (case-sensitive).",
            "type": "string",
          },
          "query": Object {
            "description": "
                Find events by a free-text search query.
                The query will be matched against the event type,
                the username or email that created the event (if any),
                and the event data payload (if any).
            ",
            "type": "string",
          },
          "type": Object {
            "description": "Find events by event type (case-sensitive).",
            "type": "string",
          },
        },
        "type": "object",
      },
      "segmentSchema": Object {
        "additionalProperties": false,
        "properties": Object {
          "constraints": Object {
            "items": Object {
              "$ref": "#/components/schemas/constraintSchema",
            },
            "type": "array",
          },
          "description": Object {
            "nullable": true,
            "type": "string",
          },
          "id": Object {
            "type": "number",
          },
          "name": Object {
            "type": "string",
          },
        },
        "required": Array [
          "id",
          "constraints",
        ],
        "type": "object",
      },
      "setStrategySortOrderSchema": Object {
        "items": Object {
          "additionalProperties": false,
          "properties": Object {
            "id": Object {
              "type": "string",
            },
            "sortOrder": Object {
              "type": "number",
            },
          },
          "required": Array [
            "id",
            "sortOrder",
          ],
          "type": "object",
        },
        "type": "array",
      },
      "sortOrderSchema": Object {
        "additionalProperties": Object {
          "type": "number",
        },
        "type": "object",
      },
      "splashSchema": Object {
        "additionalProperties": false,
        "properties": Object {
          "seen": Object {
            "type": "boolean",
          },
          "splashId": Object {
            "type": "string",
          },
          "userId": Object {
            "type": "number",
          },
        },
        "required": Array [
          "userId",
          "splashId",
          "seen",
        ],
        "type": "object",
      },
      "stateSchema": Object {
        "additionalProperties": true,
        "properties": Object {
          "environments": Object {
            "items": Object {
              "$ref": "#/components/schemas/environmentSchema",
            },
            "type": "array",
          },
          "featureEnvironments": Object {
            "items": Object {
              "$ref": "#/components/schemas/featureEnvironmentSchema",
            },
            "type": "array",
          },
          "featureStrategies": Object {
            "items": Object {
              "$ref": "#/components/schemas/featureStrategySchema",
            },
            "type": "array",
          },
          "featureStrategySegments": Object {
            "items": Object {
              "$ref": "#/components/schemas/featureStrategySegmentSchema",
            },
            "type": "array",
          },
          "featureTags": Object {
            "items": Object {
              "$ref": "#/components/schemas/featureTagSchema",
            },
            "type": "array",
          },
          "features": Object {
            "items": Object {
              "$ref": "#/components/schemas/featureSchema",
            },
            "type": "array",
          },
          "projects": Object {
            "items": Object {
              "$ref": "#/components/schemas/projectSchema",
            },
            "type": "array",
          },
          "segments": Object {
            "items": Object {
              "$ref": "#/components/schemas/segmentSchema",
            },
            "type": "array",
          },
          "strategies": Object {
            "items": Object {
              "$ref": "#/components/schemas/strategySchema",
            },
            "type": "array",
          },
          "tagTypes": Object {
            "items": Object {
              "$ref": "#/components/schemas/tagTypeSchema",
            },
            "type": "array",
          },
          "tags": Object {
            "items": Object {
              "$ref": "#/components/schemas/tagSchema",
            },
            "type": "array",
          },
          "version": Object {
            "type": "integer",
          },
        },
        "required": Array [
          "version",
        ],
        "type": "object",
      },
      "strategiesSchema": Object {
        "additionalProperties": false,
        "properties": Object {
          "strategies": Object {
            "items": Object {
              "$ref": "#/components/schemas/strategySchema",
            },
            "type": "array",
          },
          "version": Object {
            "type": "integer",
          },
        },
        "required": Array [
          "version",
          "strategies",
        ],
        "type": "object",
      },
      "strategySchema": Object {
        "additionalProperties": false,
        "properties": Object {
          "deprecated": Object {
            "type": "boolean",
          },
          "description": Object {
            "type": "string",
          },
          "displayName": Object {
            "nullable": true,
            "type": "string",
          },
          "editable": Object {
            "type": "boolean",
          },
          "name": Object {
            "type": "string",
          },
          "parameters": Object {
            "items": Object {
              "additionalProperties": false,
              "properties": Object {
                "description": Object {
                  "type": "string",
                },
                "name": Object {
                  "type": "string",
                },
                "required": Object {
                  "type": "boolean",
                },
                "type": Object {
                  "type": "string",
                },
              },
              "type": "object",
            },
            "type": "array",
          },
        },
        "required": Array [
          "name",
          "displayName",
          "description",
          "editable",
          "deprecated",
          "parameters",
        ],
        "type": "object",
      },
      "tagSchema": Object {
        "additionalProperties": false,
        "properties": Object {
          "type": Object {
            "type": "string",
          },
          "value": Object {
            "type": "string",
          },
        },
        "required": Array [
          "value",
          "type",
        ],
        "type": "object",
      },
      "tagTypeSchema": Object {
        "additionalProperties": false,
        "properties": Object {
          "description": Object {
            "type": "string",
          },
          "icon": Object {
            "nullable": true,
            "type": "string",
          },
          "name": Object {
            "type": "string",
          },
        },
        "required": Array [
          "name",
        ],
        "type": "object",
      },
      "tagTypesSchema": Object {
        "additionalProperties": false,
        "properties": Object {
          "tagTypes": Object {
            "items": Object {
              "$ref": "#/components/schemas/tagTypeSchema",
            },
            "type": "array",
          },
          "version": Object {
            "type": "integer",
          },
        },
        "required": Array [
          "version",
          "tagTypes",
        ],
        "type": "object",
      },
      "tagWithVersionSchema": Object {
        "additionalProperties": false,
        "properties": Object {
          "tag": Object {
            "$ref": "#/components/schemas/tagSchema",
          },
          "version": Object {
            "type": "integer",
          },
        },
        "required": Array [
          "version",
          "tag",
        ],
        "type": "object",
      },
      "tagsSchema": Object {
        "additionalProperties": false,
        "properties": Object {
          "tags": Object {
            "items": Object {
              "$ref": "#/components/schemas/tagSchema",
            },
            "type": "array",
          },
          "version": Object {
            "type": "integer",
          },
        },
        "required": Array [
          "version",
          "tags",
        ],
        "type": "object",
      },
      "tokenUserSchema": Object {
        "additionalProperties": false,
        "properties": Object {
          "createdBy": Object {
            "nullable": true,
            "type": "string",
          },
          "email": Object {
            "type": "string",
          },
          "id": Object {
            "type": "number",
          },
          "name": Object {
            "type": "string",
          },
          "role": Object {
            "$ref": "#/components/schemas/roleSchema",
          },
          "token": Object {
            "type": "string",
          },
        },
        "required": Array [
          "id",
          "name",
          "email",
          "token",
          "createdBy",
          "role",
        ],
        "type": "object",
      },
      "uiConfigSchema": Object {
        "additionalProperties": false,
        "properties": Object {
          "authenticationType": Object {
            "enum": Array [
              "open-source",
              "demo",
              "enterprise",
              "hosted",
              "custom",
              "none",
            ],
            "type": "string",
          },
          "baseUriPath": Object {
            "type": "string",
          },
          "disablePasswordAuth": Object {
            "type": "boolean",
          },
          "emailEnabled": Object {
            "type": "boolean",
          },
          "environment": Object {
            "type": "string",
          },
          "flags": Object {
            "additionalProperties": Object {
              "type": "boolean",
            },
            "type": "object",
          },
          "links": Object {
            "items": Object {
              "type": "object",
            },
            "type": "array",
          },
          "name": Object {
            "type": "string",
          },
          "segmentValuesLimit": Object {
            "type": "number",
          },
          "slogan": Object {
            "type": "string",
          },
          "strategySegmentsLimit": Object {
            "type": "number",
          },
          "unleashUrl": Object {
            "type": "string",
          },
          "version": Object {
            "type": "string",
          },
          "versionInfo": Object {
            "$ref": "#/components/schemas/versionSchema",
          },
        },
        "required": Array [
          "version",
          "unleashUrl",
          "baseUriPath",
          "versionInfo",
        ],
        "type": "object",
      },
      "updateApiTokenSchema": Object {
        "properties": Object {
          "expiresAt": Object {
            "format": "date-time",
            "type": "string",
          },
        },
        "required": Array [
          "expiresAt",
        ],
        "type": "object",
      },
      "updateFeatureSchema": Object {
        "properties": Object {
          "archived": Object {
            "type": "boolean",
          },
          "constraints": Object {
            "items": Object {
              "$ref": "#/components/schemas/constraintSchema",
            },
            "type": "array",
          },
          "createdAt": Object {
            "format": "date-time",
            "type": "string",
          },
          "description": Object {
            "type": "string",
          },
          "impressionData": Object {
            "type": "boolean",
          },
          "name": Object {
            "type": "string",
          },
          "stale": Object {
            "type": "boolean",
          },
          "type": Object {
            "type": "string",
          },
        },
        "required": Array [
          "name",
        ],
        "type": "object",
      },
      "updateFeatureStrategySchema": Object {
        "properties": Object {
          "constraints": Object {
            "items": Object {
              "$ref": "#/components/schemas/constraintSchema",
            },
            "type": "array",
          },
          "name": Object {
            "type": "string",
          },
          "parameters": Object {
            "$ref": "#/components/schemas/parametersSchema",
          },
          "sortOrder": Object {
            "type": "number",
          },
        },
        "type": "object",
      },
      "updateTagTypeSchema": Object {
        "properties": Object {
          "description": Object {
            "type": "string",
          },
          "icon": Object {
            "type": "string",
          },
        },
        "type": "object",
      },
      "updateUserSchema": Object {
        "additionalProperties": true,
        "properties": Object {
          "email": Object {
            "type": "string",
          },
          "name": Object {
            "type": "string",
          },
          "rootRole": Object {
            "type": "number",
          },
        },
        "type": "object",
      },
      "upsertContextFieldSchema": Object {
        "properties": Object {
          "description": Object {
            "type": "string",
          },
          "legalValues": Object {
            "items": Object {
              "$ref": "#/components/schemas/legalValueSchema",
            },
            "type": "array",
          },
          "name": Object {
            "type": "string",
          },
          "sortOrder": Object {
            "type": "number",
          },
          "stickiness": Object {
            "type": "boolean",
          },
        },
        "required": Array [
          "name",
        ],
        "type": "object",
      },
      "upsertStrategySchema": Object {
        "properties": Object {
          "description": Object {
            "type": "string",
          },
          "editable": Object {
            "type": "boolean",
          },
          "name": Object {
            "type": "string",
          },
          "parameters": Object {
            "items": Object {
              "properties": Object {
                "description": Object {
                  "type": "string",
                },
                "name": Object {
                  "type": "string",
                },
                "required": Object {
                  "type": "boolean",
                },
                "type": Object {
                  "type": "string",
                },
              },
              "type": "object",
            },
            "type": "array",
          },
        },
        "required": Array [
          "name",
        ],
        "type": "object",
      },
      "userSchema": Object {
        "additionalProperties": false,
        "properties": Object {
          "createdAt": Object {
            "format": "date-time",
            "type": "string",
          },
          "email": Object {
            "type": "string",
          },
          "emailSent": Object {
            "type": "boolean",
          },
          "id": Object {
            "type": "number",
          },
          "imageUrl": Object {
            "type": "string",
          },
          "inviteLink": Object {
            "type": "string",
          },
          "isAPI": Object {
            "type": "boolean",
          },
          "loginAttempts": Object {
            "type": "number",
          },
          "name": Object {
            "type": "string",
          },
          "rootRole": Object {
            "type": "number",
          },
          "seenAt": Object {
            "format": "date-time",
            "nullable": true,
            "type": "string",
          },
          "username": Object {
            "type": "string",
          },
        },
        "required": Array [
          "id",
        ],
        "type": "object",
      },
      "usersGroupsBaseSchema": Object {
        "additionalProperties": false,
        "properties": Object {
          "groups": Object {
            "items": Object {
              "$ref": "#/components/schemas/groupSchema",
            },
            "type": "array",
          },
          "users": Object {
            "items": Object {
              "$ref": "#/components/schemas/userSchema",
            },
            "type": "array",
          },
        },
        "type": "object",
      },
      "usersSchema": Object {
        "additionalProperties": false,
        "properties": Object {
          "rootRoles": Object {
            "items": Object {
              "$ref": "#/components/schemas/roleSchema",
            },
            "type": "array",
          },
          "users": Object {
            "items": Object {
              "$ref": "#/components/schemas/userSchema",
            },
            "type": "array",
          },
        },
        "required": Array [
          "users",
        ],
        "type": "object",
      },
      "usersSearchSchema": Object {
        "items": Object {
          "$ref": "#/components/schemas/userSchema",
        },
        "type": "array",
      },
      "validatePasswordSchema": Object {
        "additionalProperties": false,
        "properties": Object {
          "password": Object {
            "type": "string",
          },
        },
        "required": Array [
          "password",
        ],
        "type": "object",
      },
      "validateTagTypeSchema": Object {
        "properties": Object {
          "tagType": Object {
            "$ref": "#/components/schemas/tagTypeSchema",
          },
          "valid": Object {
            "type": "boolean",
          },
        },
        "required": Array [
          "valid",
          "tagType",
        ],
        "type": "object",
      },
      "variantSchema": Object {
        "additionalProperties": false,
        "properties": Object {
          "name": Object {
            "type": "string",
          },
          "overrides": Object {
            "items": Object {
              "$ref": "#/components/schemas/overrideSchema",
            },
            "type": "array",
          },
          "payload": Object {
            "properties": Object {
              "type": Object {
                "type": "string",
              },
              "value": Object {
                "type": "string",
              },
            },
            "required": Array [
              "type",
              "value",
            ],
            "type": "object",
          },
          "stickiness": Object {
            "type": "string",
          },
          "weight": Object {
            "type": "number",
          },
          "weightType": Object {
            "type": "string",
          },
        },
        "required": Array [
          "name",
          "weight",
        ],
        "type": "object",
      },
      "variantsSchema": Object {
        "items": Object {
          "$ref": "#/components/schemas/variantSchema",
        },
        "type": "array",
      },
      "versionSchema": Object {
        "additionalProperties": false,
        "properties": Object {
          "current": Object {
            "additionalProperties": false,
            "properties": Object {
              "enterprise": Object {
                "type": "string",
              },
              "oss": Object {
                "type": "string",
              },
            },
            "type": "object",
          },
          "instanceId": Object {
            "type": "string",
          },
          "isLatest": Object {
            "type": "boolean",
          },
          "latest": Object {
            "additionalProperties": false,
            "properties": Object {
              "enterprise": Object {
                "type": "string",
              },
              "oss": Object {
                "type": "string",
              },
            },
            "type": "object",
          },
        },
        "required": Array [
          "current",
          "latest",
          "isLatest",
          "instanceId",
        ],
        "type": "object",
      },
    },
    "securitySchemes": Object {
      "apiKey": Object {
        "in": "header",
        "name": "Authorization",
        "type": "apiKey",
      },
    },
  },
  "info": Object {
    "title": "Unleash API",
  },
  "openapi": "3.0.3",
  "paths": Object {
    "/api/admin/addons": Object {
      "get": Object {
        "operationId": "getAddons",
        "responses": Object {
          "200": Object {
            "content": Object {
              "application/json": Object {
                "schema": Object {
                  "$ref": "#/components/schemas/addonsSchema",
                },
              },
            },
            "description": "addonsSchema",
          },
        },
        "tags": Array [
          "Addons",
        ],
      },
      "post": Object {
        "operationId": "createAddon",
        "requestBody": Object {
          "content": Object {
            "application/json": Object {
              "schema": Object {
                "$ref": "#/components/schemas/addonSchema",
              },
            },
          },
          "description": "addonSchema",
          "required": true,
        },
        "responses": Object {
          "200": Object {
            "content": Object {
              "application/json": Object {
                "schema": Object {
                  "$ref": "#/components/schemas/addonSchema",
                },
              },
            },
            "description": "addonSchema",
          },
        },
        "tags": Array [
          "Addons",
        ],
      },
    },
    "/api/admin/addons/{id}": Object {
      "delete": Object {
        "operationId": "deleteAddon",
        "parameters": Array [
          Object {
            "in": "path",
            "name": "id",
            "required": true,
            "schema": Object {
              "type": "string",
            },
          },
        ],
        "responses": Object {
          "200": Object {
            "description": "This response has no body.",
          },
        },
        "tags": Array [
          "Addons",
        ],
      },
      "get": Object {
        "operationId": "getAddon",
        "parameters": Array [
          Object {
            "in": "path",
            "name": "id",
            "required": true,
            "schema": Object {
              "type": "string",
            },
          },
        ],
        "responses": Object {
          "200": Object {
            "content": Object {
              "application/json": Object {
                "schema": Object {
                  "$ref": "#/components/schemas/addonSchema",
                },
              },
            },
            "description": "addonSchema",
          },
        },
        "tags": Array [
          "Addons",
        ],
      },
      "put": Object {
        "operationId": "updateAddon",
        "parameters": Array [
          Object {
            "in": "path",
            "name": "id",
            "required": true,
            "schema": Object {
              "type": "string",
            },
          },
        ],
        "requestBody": Object {
          "content": Object {
            "application/json": Object {
              "schema": Object {
                "$ref": "#/components/schemas/addonSchema",
              },
            },
          },
          "description": "addonSchema",
          "required": true,
        },
        "responses": Object {
          "200": Object {
            "content": Object {
              "application/json": Object {
                "schema": Object {
                  "$ref": "#/components/schemas/addonSchema",
                },
              },
            },
            "description": "addonSchema",
          },
        },
        "tags": Array [
          "Addons",
        ],
      },
    },
    "/api/admin/api-tokens": Object {
      "get": Object {
        "operationId": "getAllApiTokens",
        "responses": Object {
          "200": Object {
            "content": Object {
              "application/json": Object {
                "schema": Object {
                  "$ref": "#/components/schemas/apiTokensSchema",
                },
              },
            },
            "description": "apiTokensSchema",
          },
        },
        "tags": Array [
          "API tokens",
        ],
      },
      "post": Object {
        "operationId": "createApiToken",
        "requestBody": Object {
          "content": Object {
            "application/json": Object {
              "schema": Object {
                "$ref": "#/components/schemas/createApiTokenSchema",
              },
            },
          },
          "description": "createApiTokenSchema",
          "required": true,
        },
        "responses": Object {
          "201": Object {
            "content": Object {
              "application/json": Object {
                "schema": Object {
                  "$ref": "#/components/schemas/apiTokenSchema",
                },
              },
            },
            "description": "apiTokenSchema",
          },
        },
        "tags": Array [
          "API tokens",
        ],
      },
    },
    "/api/admin/api-tokens/{token}": Object {
      "delete": Object {
        "operationId": "deleteApiToken",
        "parameters": Array [
          Object {
            "in": "path",
            "name": "token",
            "required": true,
            "schema": Object {
              "type": "string",
            },
          },
        ],
        "responses": Object {
          "200": Object {
            "description": "This response has no body.",
          },
        },
        "tags": Array [
          "API tokens",
        ],
      },
      "put": Object {
        "operationId": "updateApiToken",
        "parameters": Array [
          Object {
            "in": "path",
            "name": "token",
            "required": true,
            "schema": Object {
              "type": "string",
            },
          },
        ],
        "requestBody": Object {
          "content": Object {
            "application/json": Object {
              "schema": Object {
                "$ref": "#/components/schemas/updateApiTokenSchema",
              },
            },
          },
          "description": "updateApiTokenSchema",
          "required": true,
        },
        "responses": Object {
          "200": Object {
            "description": "This response has no body.",
          },
        },
        "tags": Array [
          "API tokens",
        ],
      },
    },
    "/api/admin/archive/features": Object {
      "get": Object {
        "deprecated": true,
        "operationId": "getArchivedFeatures",
        "responses": Object {
          "200": Object {
            "content": Object {
              "application/json": Object {
                "schema": Object {
                  "$ref": "#/components/schemas/featuresSchema",
                },
              },
            },
            "description": "featuresSchema",
          },
        },
        "tags": Array [
          "Archive",
        ],
      },
    },
    "/api/admin/archive/features/{projectId}": Object {
      "get": Object {
        "deprecated": true,
        "operationId": "getArchivedFeaturesByProjectId",
        "parameters": Array [
          Object {
            "in": "path",
            "name": "projectId",
            "required": true,
            "schema": Object {
              "type": "string",
            },
          },
        ],
        "responses": Object {
          "200": Object {
            "content": Object {
              "application/json": Object {
                "schema": Object {
                  "$ref": "#/components/schemas/featuresSchema",
                },
              },
            },
            "description": "featuresSchema",
          },
        },
        "tags": Array [
          "Archive",
        ],
      },
    },
    "/api/admin/archive/revive/{featureName}": Object {
      "post": Object {
        "operationId": "reviveFeature",
        "parameters": Array [
          Object {
            "in": "path",
            "name": "featureName",
            "required": true,
            "schema": Object {
              "type": "string",
            },
          },
        ],
        "responses": Object {
          "200": Object {
            "description": "This response has no body.",
          },
        },
        "tags": Array [
          "Archive",
        ],
      },
    },
    "/api/admin/archive/{featureName}": Object {
      "delete": Object {
        "operationId": "deleteFeature",
        "parameters": Array [
          Object {
            "in": "path",
            "name": "featureName",
            "required": true,
            "schema": Object {
              "type": "string",
            },
          },
        ],
        "responses": Object {
          "200": Object {
            "description": "This response has no body.",
          },
        },
        "tags": Array [
          "Archive",
        ],
      },
    },
    "/api/admin/client-metrics/features/{name}": Object {
      "get": Object {
        "operationId": "getFeatureUsageSummary",
        "parameters": Array [
          Object {
            "in": "path",
            "name": "name",
            "required": true,
            "schema": Object {
              "type": "string",
            },
          },
        ],
        "responses": Object {
          "200": Object {
            "content": Object {
              "application/json": Object {
                "schema": Object {
                  "$ref": "#/components/schemas/featureUsageSchema",
                },
              },
            },
            "description": "featureUsageSchema",
          },
        },
        "tags": Array [
          "Metrics",
        ],
      },
    },
    "/api/admin/client-metrics/features/{name}/raw": Object {
      "get": Object {
        "operationId": "getRawFeatureMetrics",
        "parameters": Array [
          Object {
            "in": "path",
            "name": "name",
            "required": true,
            "schema": Object {
              "type": "string",
            },
          },
        ],
        "responses": Object {
          "200": Object {
            "content": Object {
              "application/json": Object {
                "schema": Object {
                  "$ref": "#/components/schemas/featureMetricsSchema",
                },
              },
            },
            "description": "featureMetricsSchema",
          },
        },
        "tags": Array [
          "Metrics",
        ],
      },
    },
    "/api/admin/constraints/validate": Object {
      "post": Object {
        "operationId": "validateConstraint",
        "requestBody": Object {
          "content": Object {
            "application/json": Object {
              "schema": Object {
                "$ref": "#/components/schemas/constraintSchema",
              },
            },
          },
          "description": "constraintSchema",
          "required": true,
        },
        "responses": Object {
          "204": Object {
            "description": "validConstraint",
          },
          "400": Object {
            "description": "invalidConstraint",
          },
        },
        "tags": Array [
          "Features",
        ],
      },
    },
    "/api/admin/context": Object {
      "get": Object {
        "operationId": "getContextFields",
        "responses": Object {
          "200": Object {
            "content": Object {
              "application/json": Object {
                "schema": Object {
                  "$ref": "#/components/schemas/contextFieldsSchema",
                },
              },
            },
            "description": "contextFieldsSchema",
          },
        },
        "tags": Array [
          "Context",
        ],
      },
      "post": Object {
        "operationId": "createContextField",
        "requestBody": Object {
          "content": Object {
            "application/json": Object {
              "schema": Object {
                "$ref": "#/components/schemas/upsertContextFieldSchema",
              },
            },
          },
          "description": "upsertContextFieldSchema",
          "required": true,
        },
        "responses": Object {
          "201": Object {
            "description": "This response has no body.",
          },
        },
        "tags": Array [
          "Context",
        ],
      },
    },
    "/api/admin/context/validate": Object {
      "post": Object {
        "operationId": "validate",
        "requestBody": Object {
          "content": Object {
            "application/json": Object {
              "schema": Object {
                "$ref": "#/components/schemas/nameSchema",
              },
            },
          },
          "description": "nameSchema",
          "required": true,
        },
        "responses": Object {
          "200": Object {
            "description": "This response has no body.",
          },
        },
        "tags": Array [
          "Context",
        ],
      },
    },
    "/api/admin/context/{contextField}": Object {
      "delete": Object {
        "operationId": "deleteContextField",
        "parameters": Array [
          Object {
            "in": "path",
            "name": "contextField",
            "required": true,
            "schema": Object {
              "type": "string",
            },
          },
        ],
        "responses": Object {
          "200": Object {
            "description": "This response has no body.",
          },
        },
        "tags": Array [
          "Context",
        ],
      },
      "get": Object {
        "operationId": "getContextField",
        "parameters": Array [
          Object {
            "in": "path",
            "name": "contextField",
            "required": true,
            "schema": Object {
              "type": "string",
            },
          },
        ],
        "responses": Object {
          "200": Object {
            "content": Object {
              "application/json": Object {
                "schema": Object {
                  "$ref": "#/components/schemas/contextFieldSchema",
                },
              },
            },
            "description": "contextFieldSchema",
          },
        },
        "tags": Array [
          "Context",
        ],
      },
      "put": Object {
        "operationId": "updateContextField",
        "parameters": Array [
          Object {
            "in": "path",
            "name": "contextField",
            "required": true,
            "schema": Object {
              "type": "string",
            },
          },
        ],
        "requestBody": Object {
          "content": Object {
            "application/json": Object {
              "schema": Object {
                "$ref": "#/components/schemas/upsertContextFieldSchema",
              },
            },
          },
          "description": "upsertContextFieldSchema",
          "required": true,
        },
        "responses": Object {
          "200": Object {
            "description": "This response has no body.",
          },
        },
        "tags": Array [
          "Context",
        ],
      },
    },
    "/api/admin/environments": Object {
      "get": Object {
        "operationId": "getAllEnvironments",
        "responses": Object {
          "200": Object {
            "description": "This response has no body.",
          },
        },
        "tags": Array [
          "Environments",
        ],
      },
    },
    "/api/admin/environments/sort-order": Object {
      "put": Object {
        "operationId": "updateSortOrder",
        "requestBody": Object {
          "content": Object {
            "application/json": Object {
              "schema": Object {
                "$ref": "#/components/schemas/sortOrderSchema",
              },
            },
          },
          "description": "sortOrderSchema",
          "required": true,
        },
        "responses": Object {
          "200": Object {
            "description": "This response has no body.",
          },
        },
        "tags": Array [
          "Environments",
        ],
      },
    },
    "/api/admin/environments/{name}": Object {
      "get": Object {
        "operationId": "getEnvironment",
        "parameters": Array [
          Object {
            "in": "path",
            "name": "name",
            "required": true,
            "schema": Object {
              "type": "string",
            },
          },
        ],
        "responses": Object {
          "200": Object {
            "content": Object {
              "application/json": Object {
                "schema": Object {
                  "$ref": "#/components/schemas/environmentSchema",
                },
              },
            },
            "description": "environmentSchema",
          },
        },
        "tags": Array [
          "Environments",
        ],
      },
    },
    "/api/admin/environments/{name}/off": Object {
      "post": Object {
        "operationId": "toggleEnvironmentOff",
        "parameters": Array [
          Object {
            "in": "path",
            "name": "name",
            "required": true,
            "schema": Object {
              "type": "string",
            },
          },
        ],
        "responses": Object {
          "204": Object {
            "description": "This response has no body.",
          },
        },
        "tags": Array [
          "Environments",
        ],
      },
    },
    "/api/admin/environments/{name}/on": Object {
      "post": Object {
        "operationId": "toggleEnvironmentOn",
        "parameters": Array [
          Object {
            "in": "path",
            "name": "name",
            "required": true,
            "schema": Object {
              "type": "string",
            },
          },
        ],
        "responses": Object {
          "204": Object {
            "description": "This response has no body.",
          },
        },
        "tags": Array [
          "Environments",
        ],
      },
    },
    "/api/admin/events": Object {
      "get": Object {
        "description": "Returns **the last 100** from the Unleash instance when called without a query parameter. When called with a \`project\` parameter, returns **all events** for the specified project.

If the provided project does not exist, the list of events will be empty.",
        "operationId": "getEvents",
        "parameters": Array [
          Object {
            "description": "The name of the project whose events you want to retrieve",
            "in": "query",
            "name": "project",
            "schema": Object {
              "type": "string",
            },
          },
        ],
        "responses": Object {
          "200": Object {
            "content": Object {
              "application/json": Object {
                "schema": Object {
                  "$ref": "#/components/schemas/eventsSchema",
                },
              },
            },
            "description": "eventsSchema",
          },
          "401": Object {
            "description": "Authorization information is missing or invalid. Provide a valid API token as the \`authorization\` header, e.g. \`authorization:*.*.my-admin-token\`.",
          },
        },
        "summary": "Get the most recent events from the Unleash instance or all events related to a project.",
        "tags": Array [
          "Events",
        ],
      },
    },
    "/api/admin/events/search": Object {
      "post": Object {
        "operationId": "searchEvents",
        "requestBody": Object {
          "content": Object {
            "application/json": Object {
              "schema": Object {
                "$ref": "#/components/schemas/searchEventsSchema",
              },
            },
          },
          "description": "searchEventsSchema",
          "required": true,
        },
        "responses": Object {
          "200": Object {
            "content": Object {
              "application/json": Object {
                "schema": Object {
                  "$ref": "#/components/schemas/eventsSchema",
                },
              },
            },
            "description": "eventsSchema",
          },
        },
        "tags": Array [
          "admin",
        ],
      },
    },
    "/api/admin/events/{featureName}": Object {
      "get": Object {
        "description": "Returns all events related to the specified feature toggle. If the feature toggle does not exist, the list of events will be empty.",
        "operationId": "getEventsForToggle",
        "parameters": Array [
          Object {
            "in": "path",
            "name": "featureName",
            "required": true,
            "schema": Object {
              "type": "string",
            },
          },
        ],
        "responses": Object {
          "200": Object {
            "content": Object {
              "application/json": Object {
                "schema": Object {
                  "$ref": "#/components/schemas/featureEventsSchema",
                },
              },
            },
            "description": "featureEventsSchema",
          },
          "401": Object {
            "description": "Authorization information is missing or invalid. Provide a valid API token as the \`authorization\` header, e.g. \`authorization:*.*.my-admin-token\`.",
          },
        },
        "summary": "Get all events related to a specific feature toggle.",
        "tags": Array [
          "Events",
        ],
      },
    },
    "/api/admin/feature-types": Object {
      "get": Object {
        "operationId": "getAllFeatureTypes",
        "responses": Object {
          "200": Object {
            "content": Object {
              "application/json": Object {
                "schema": Object {
                  "$ref": "#/components/schemas/featureTypesSchema",
                },
              },
            },
            "description": "featureTypesSchema",
          },
        },
        "tags": Array [
          "Features",
        ],
      },
    },
    "/api/admin/features": Object {
      "get": Object {
        "deprecated": true,
        "operationId": "getAllToggles",
        "responses": Object {
          "200": Object {
            "content": Object {
              "application/json": Object {
                "schema": Object {
                  "$ref": "#/components/schemas/featuresSchema",
                },
              },
            },
            "description": "featuresSchema",
          },
        },
        "tags": Array [
          "Features",
        ],
      },
    },
    "/api/admin/features/validate": Object {
      "post": Object {
        "operationId": "validateFeature",
        "responses": Object {
          "200": Object {
            "description": "This response has no body.",
          },
        },
        "tags": Array [
          "Features",
        ],
      },
    },
    "/api/admin/features/{featureName}/tags": Object {
      "get": Object {
        "operationId": "listTags",
        "parameters": Array [
          Object {
            "in": "path",
            "name": "featureName",
            "required": true,
            "schema": Object {
              "type": "string",
            },
          },
        ],
        "responses": Object {
          "200": Object {
            "content": Object {
              "application/json": Object {
                "schema": Object {
                  "$ref": "#/components/schemas/tagsSchema",
                },
              },
            },
            "description": "tagsSchema",
          },
        },
        "tags": Array [
          "Features",
        ],
      },
      "post": Object {
        "operationId": "addTag",
        "parameters": Array [
          Object {
            "in": "path",
            "name": "featureName",
            "required": true,
            "schema": Object {
              "type": "string",
            },
          },
        ],
        "requestBody": Object {
          "content": Object {
            "application/json": Object {
              "schema": Object {
                "$ref": "#/components/schemas/tagSchema",
              },
            },
          },
          "description": "tagSchema",
          "required": true,
        },
        "responses": Object {
          "201": Object {
            "content": Object {
              "application/json": Object {
                "schema": Object {
                  "$ref": "#/components/schemas/tagSchema",
                },
              },
            },
            "description": "tagSchema",
          },
        },
        "tags": Array [
          "Features",
        ],
      },
    },
    "/api/admin/features/{featureName}/tags/{type}/{value}": Object {
      "delete": Object {
        "operationId": "removeTag",
        "parameters": Array [
          Object {
            "in": "path",
            "name": "featureName",
            "required": true,
            "schema": Object {
              "type": "string",
            },
          },
          Object {
            "in": "path",
            "name": "type",
            "required": true,
            "schema": Object {
              "type": "string",
            },
          },
          Object {
            "in": "path",
            "name": "value",
            "required": true,
            "schema": Object {
              "type": "string",
            },
          },
        ],
        "responses": Object {
          "200": Object {
            "description": "This response has no body.",
          },
        },
        "tags": Array [
          "Features",
        ],
      },
    },
    "/api/admin/feedback": Object {
      "post": Object {
        "operationId": "createFeedback",
        "requestBody": Object {
          "content": Object {
            "application/json": Object {
              "schema": Object {
                "$ref": "#/components/schemas/feedbackSchema",
              },
            },
          },
          "description": "feedbackSchema",
          "required": true,
        },
        "responses": Object {
          "200": Object {
            "content": Object {
              "application/json": Object {
                "schema": Object {
                  "$ref": "#/components/schemas/feedbackSchema",
                },
              },
            },
            "description": "feedbackSchema",
          },
        },
        "tags": Array [
          "Admin UI",
        ],
      },
    },
    "/api/admin/feedback/{id}": Object {
      "put": Object {
        "operationId": "updateFeedback",
        "parameters": Array [
          Object {
            "in": "path",
            "name": "id",
            "required": true,
            "schema": Object {
              "type": "string",
            },
          },
        ],
        "requestBody": Object {
          "content": Object {
            "application/json": Object {
              "schema": Object {
                "$ref": "#/components/schemas/feedbackSchema",
              },
            },
          },
          "description": "feedbackSchema",
          "required": true,
        },
        "responses": Object {
          "200": Object {
            "content": Object {
              "application/json": Object {
                "schema": Object {
                  "$ref": "#/components/schemas/feedbackSchema",
                },
              },
            },
            "description": "feedbackSchema",
          },
        },
        "tags": Array [
          "Admin UI",
        ],
      },
    },
    "/api/admin/metrics/applications": Object {
      "get": Object {
        "operationId": "getApplications",
        "responses": Object {
          "200": Object {
            "content": Object {
              "application/json": Object {
                "schema": Object {
                  "$ref": "#/components/schemas/applicationsSchema",
                },
              },
            },
            "description": "applicationsSchema",
          },
        },
        "tags": Array [
          "Metrics",
        ],
      },
    },
    "/api/admin/metrics/applications/{appName}": Object {
      "delete": Object {
        "operationId": "deleteApplication",
        "parameters": Array [
          Object {
            "in": "path",
            "name": "appName",
            "required": true,
            "schema": Object {
              "type": "string",
            },
          },
        ],
        "responses": Object {
          "200": Object {
            "description": "This response has no body.",
          },
        },
        "tags": Array [
          "Metrics",
        ],
      },
      "get": Object {
        "operationId": "getApplication",
        "parameters": Array [
          Object {
            "in": "path",
            "name": "appName",
            "required": true,
            "schema": Object {
              "type": "string",
            },
          },
        ],
        "responses": Object {
          "200": Object {
            "content": Object {
              "application/json": Object {
                "schema": Object {
                  "$ref": "#/components/schemas/applicationSchema",
                },
              },
            },
            "description": "applicationSchema",
          },
        },
        "tags": Array [
          "Metrics",
        ],
      },
      "post": Object {
        "operationId": "createApplication",
        "parameters": Array [
          Object {
            "in": "path",
            "name": "appName",
            "required": true,
            "schema": Object {
              "type": "string",
            },
          },
        ],
        "requestBody": Object {
          "content": Object {
            "application/json": Object {
              "schema": Object {
                "$ref": "#/components/schemas/applicationSchema",
              },
            },
          },
          "description": "applicationSchema",
          "required": true,
        },
        "responses": Object {
          "202": Object {
            "description": "This response has no body.",
          },
        },
        "tags": Array [
          "Metrics",
        ],
      },
    },
    "/api/admin/playground": Object {
      "post": Object {
        "description": "Use the provided \`context\`, \`environment\`, and \`projects\` to evaluate toggles on this Unleash instance. Returns a list of all toggles that match the parameters and what they evaluate to. The response also contains the input parameters that were provided.",
        "operationId": "getPlayground",
        "requestBody": Object {
          "content": Object {
            "application/json": Object {
              "schema": Object {
                "$ref": "#/components/schemas/playgroundRequestSchema",
              },
            },
          },
          "description": "playgroundRequestSchema",
          "required": true,
        },
        "responses": Object {
          "200": Object {
            "content": Object {
              "application/json": Object {
                "schema": Object {
                  "$ref": "#/components/schemas/playgroundResponseSchema",
                },
              },
            },
            "description": "playgroundResponseSchema",
          },
          "400": Object {
            "description": "The request data does not match what we expect.",
          },
          "401": Object {
            "description": "Authorization information is missing or invalid. Provide a valid API token as the \`authorization\` header, e.g. \`authorization:*.*.my-admin-token\`.",
          },
        },
        "summary": "Evaluate an Unleash context against a set of environments and projects.",
        "tags": Array [
          "Playground",
        ],
      },
    },
    "/api/admin/projects": Object {
      "get": Object {
        "operationId": "getProjects",
        "responses": Object {
          "200": Object {
            "content": Object {
              "application/json": Object {
                "schema": Object {
                  "$ref": "#/components/schemas/projectsSchema",
                },
              },
            },
            "description": "projectsSchema",
          },
        },
        "tags": Array [
          "Projects",
        ],
      },
    },
    "/api/admin/projects/{projectId}": Object {
      "get": Object {
        "operationId": "getProjectHealthOverview",
        "parameters": Array [
          Object {
            "in": "path",
            "name": "projectId",
            "required": true,
            "schema": Object {
              "type": "string",
            },
          },
        ],
        "responses": Object {
          "200": Object {
            "content": Object {
              "application/json": Object {
                "schema": Object {
                  "$ref": "#/components/schemas/healthOverviewSchema",
                },
              },
            },
            "description": "healthOverviewSchema",
          },
        },
        "tags": Array [
          "Projects",
        ],
      },
    },
    "/api/admin/projects/{projectId}/environments": Object {
      "post": Object {
        "operationId": "addEnvironmentToProject",
        "parameters": Array [
          Object {
            "in": "path",
            "name": "projectId",
            "required": true,
            "schema": Object {
              "type": "string",
            },
          },
        ],
        "requestBody": Object {
          "content": Object {
            "application/json": Object {
              "schema": Object {
                "$ref": "#/components/schemas/projectEnvironmentSchema",
              },
            },
          },
          "description": "projectEnvironmentSchema",
          "required": true,
        },
        "responses": Object {
          "200": Object {
            "description": "This response has no body.",
          },
        },
        "tags": Array [
          "Projects",
        ],
      },
    },
    "/api/admin/projects/{projectId}/environments/{environment}": Object {
      "delete": Object {
        "operationId": "removeEnvironmentFromProject",
        "parameters": Array [
          Object {
            "in": "path",
            "name": "projectId",
            "required": true,
            "schema": Object {
              "type": "string",
            },
          },
          Object {
            "in": "path",
            "name": "environment",
            "required": true,
            "schema": Object {
              "type": "string",
            },
          },
        ],
        "responses": Object {
          "200": Object {
            "description": "This response has no body.",
          },
        },
        "tags": Array [
          "Projects",
        ],
      },
    },
    "/api/admin/projects/{projectId}/features": Object {
      "get": Object {
        "operationId": "getFeatures",
        "parameters": Array [
          Object {
            "in": "path",
            "name": "projectId",
            "required": true,
            "schema": Object {
              "type": "string",
            },
          },
        ],
        "responses": Object {
          "200": Object {
            "content": Object {
              "application/json": Object {
                "schema": Object {
                  "$ref": "#/components/schemas/featuresSchema",
                },
              },
            },
            "description": "featuresSchema",
          },
        },
        "tags": Array [
          "Features",
        ],
      },
      "post": Object {
        "operationId": "createFeature",
        "parameters": Array [
          Object {
            "in": "path",
            "name": "projectId",
            "required": true,
            "schema": Object {
              "type": "string",
            },
          },
        ],
        "requestBody": Object {
          "content": Object {
            "application/json": Object {
              "schema": Object {
                "$ref": "#/components/schemas/createFeatureSchema",
              },
            },
          },
          "description": "createFeatureSchema",
          "required": true,
        },
        "responses": Object {
          "200": Object {
            "content": Object {
              "application/json": Object {
                "schema": Object {
                  "$ref": "#/components/schemas/featureSchema",
                },
              },
            },
            "description": "featureSchema",
          },
        },
        "tags": Array [
          "Features",
        ],
      },
    },
    "/api/admin/projects/{projectId}/features/{featureName}": Object {
      "delete": Object {
        "operationId": "archiveFeature",
        "parameters": Array [
          Object {
            "in": "path",
            "name": "projectId",
            "required": true,
            "schema": Object {
              "type": "string",
            },
          },
          Object {
            "in": "path",
            "name": "featureName",
            "required": true,
            "schema": Object {
              "type": "string",
            },
          },
        ],
        "responses": Object {
          "200": Object {
            "description": "This response has no body.",
          },
        },
        "tags": Array [
          "Features",
        ],
      },
      "get": Object {
        "operationId": "getFeature",
        "parameters": Array [
          Object {
            "in": "path",
            "name": "projectId",
            "required": true,
            "schema": Object {
              "type": "string",
            },
          },
          Object {
            "in": "path",
            "name": "featureName",
            "required": true,
            "schema": Object {
              "type": "string",
            },
          },
        ],
        "responses": Object {
          "200": Object {
            "content": Object {
              "application/json": Object {
                "schema": Object {
                  "$ref": "#/components/schemas/featureSchema",
                },
              },
            },
            "description": "featureSchema",
          },
        },
        "tags": Array [
          "Features",
        ],
      },
      "patch": Object {
        "operationId": "patchFeature",
        "parameters": Array [
          Object {
            "in": "path",
            "name": "projectId",
            "required": true,
            "schema": Object {
              "type": "string",
            },
          },
          Object {
            "in": "path",
            "name": "featureName",
            "required": true,
            "schema": Object {
              "type": "string",
            },
          },
        ],
        "requestBody": Object {
          "content": Object {
            "application/json": Object {
              "schema": Object {
                "$ref": "#/components/schemas/patchesSchema",
              },
            },
          },
          "description": "patchesSchema",
          "required": true,
        },
        "responses": Object {
          "200": Object {
            "content": Object {
              "application/json": Object {
                "schema": Object {
                  "$ref": "#/components/schemas/featureSchema",
                },
              },
            },
            "description": "featureSchema",
          },
        },
        "tags": Array [
          "Features",
        ],
      },
      "put": Object {
        "operationId": "updateFeature",
        "parameters": Array [
          Object {
            "in": "path",
            "name": "projectId",
            "required": true,
            "schema": Object {
              "type": "string",
            },
          },
          Object {
            "in": "path",
            "name": "featureName",
            "required": true,
            "schema": Object {
              "type": "string",
            },
          },
        ],
        "requestBody": Object {
          "content": Object {
            "application/json": Object {
              "schema": Object {
                "$ref": "#/components/schemas/updateFeatureSchema",
              },
            },
          },
          "description": "updateFeatureSchema",
          "required": true,
        },
        "responses": Object {
          "200": Object {
            "content": Object {
              "application/json": Object {
                "schema": Object {
                  "$ref": "#/components/schemas/featureSchema",
                },
              },
            },
            "description": "featureSchema",
          },
        },
        "tags": Array [
          "Features",
        ],
      },
    },
    "/api/admin/projects/{projectId}/features/{featureName}/clone": Object {
      "post": Object {
        "operationId": "cloneFeature",
        "parameters": Array [
          Object {
            "in": "path",
            "name": "projectId",
            "required": true,
            "schema": Object {
              "type": "string",
            },
          },
          Object {
            "in": "path",
            "name": "featureName",
            "required": true,
            "schema": Object {
              "type": "string",
            },
          },
        ],
        "requestBody": Object {
          "content": Object {
            "application/json": Object {
              "schema": Object {
                "$ref": "#/components/schemas/cloneFeatureSchema",
              },
            },
          },
          "description": "cloneFeatureSchema",
          "required": true,
        },
        "responses": Object {
          "200": Object {
            "content": Object {
              "application/json": Object {
                "schema": Object {
                  "$ref": "#/components/schemas/featureSchema",
                },
              },
            },
            "description": "featureSchema",
          },
        },
        "tags": Array [
          "Features",
        ],
      },
    },
    "/api/admin/projects/{projectId}/features/{featureName}/environments/{environment}": Object {
      "get": Object {
        "operationId": "getFeatureEnvironment",
        "parameters": Array [
          Object {
            "in": "path",
            "name": "projectId",
            "required": true,
            "schema": Object {
              "type": "string",
            },
          },
          Object {
            "in": "path",
            "name": "featureName",
            "required": true,
            "schema": Object {
              "type": "string",
            },
          },
          Object {
            "in": "path",
            "name": "environment",
            "required": true,
            "schema": Object {
              "type": "string",
            },
          },
        ],
        "responses": Object {
          "200": Object {
            "content": Object {
              "application/json": Object {
                "schema": Object {
                  "$ref": "#/components/schemas/featureEnvironmentSchema",
                },
              },
            },
            "description": "featureEnvironmentSchema",
          },
        },
        "tags": Array [
          "Features",
        ],
      },
    },
    "/api/admin/projects/{projectId}/features/{featureName}/environments/{environment}/off": Object {
      "post": Object {
        "operationId": "toggleFeatureEnvironmentOff",
        "parameters": Array [
          Object {
            "in": "path",
            "name": "projectId",
            "required": true,
            "schema": Object {
              "type": "string",
            },
          },
          Object {
            "in": "path",
            "name": "featureName",
            "required": true,
            "schema": Object {
              "type": "string",
            },
          },
          Object {
            "in": "path",
            "name": "environment",
            "required": true,
            "schema": Object {
              "type": "string",
            },
          },
        ],
        "responses": Object {
          "200": Object {
            "content": Object {
              "application/json": Object {
                "schema": Object {
                  "$ref": "#/components/schemas/featureSchema",
                },
              },
            },
            "description": "featureSchema",
          },
        },
        "tags": Array [
          "Features",
        ],
      },
    },
    "/api/admin/projects/{projectId}/features/{featureName}/environments/{environment}/on": Object {
      "post": Object {
        "operationId": "toggleFeatureEnvironmentOn",
        "parameters": Array [
          Object {
            "in": "path",
            "name": "projectId",
            "required": true,
            "schema": Object {
              "type": "string",
            },
          },
          Object {
            "in": "path",
            "name": "featureName",
            "required": true,
            "schema": Object {
              "type": "string",
            },
          },
          Object {
            "in": "path",
            "name": "environment",
            "required": true,
            "schema": Object {
              "type": "string",
            },
          },
        ],
        "responses": Object {
          "200": Object {
            "content": Object {
              "application/json": Object {
                "schema": Object {
                  "$ref": "#/components/schemas/featureSchema",
                },
              },
            },
            "description": "featureSchema",
          },
        },
        "tags": Array [
          "Features",
        ],
      },
    },
    "/api/admin/projects/{projectId}/features/{featureName}/environments/{environment}/strategies": Object {
      "get": Object {
        "operationId": "getFeatureStrategies",
        "parameters": Array [
          Object {
            "in": "path",
            "name": "projectId",
            "required": true,
            "schema": Object {
              "type": "string",
            },
          },
          Object {
            "in": "path",
            "name": "featureName",
            "required": true,
            "schema": Object {
              "type": "string",
            },
          },
          Object {
            "in": "path",
            "name": "environment",
            "required": true,
            "schema": Object {
              "type": "string",
            },
          },
        ],
        "responses": Object {
          "200": Object {
            "content": Object {
              "application/json": Object {
                "schema": Object {
                  "$ref": "#/components/schemas/featureStrategySchema",
                },
              },
            },
            "description": "featureStrategySchema",
          },
        },
        "tags": Array [
          "Features",
        ],
      },
      "post": Object {
        "operationId": "addFeatureStrategy",
        "parameters": Array [
          Object {
            "in": "path",
            "name": "projectId",
            "required": true,
            "schema": Object {
              "type": "string",
            },
          },
          Object {
            "in": "path",
            "name": "featureName",
            "required": true,
            "schema": Object {
              "type": "string",
            },
          },
          Object {
            "in": "path",
            "name": "environment",
            "required": true,
            "schema": Object {
              "type": "string",
            },
          },
        ],
        "requestBody": Object {
          "content": Object {
            "application/json": Object {
              "schema": Object {
                "$ref": "#/components/schemas/createFeatureStrategySchema",
              },
            },
          },
          "description": "createFeatureStrategySchema",
          "required": true,
        },
        "responses": Object {
          "200": Object {
            "content": Object {
              "application/json": Object {
                "schema": Object {
                  "$ref": "#/components/schemas/featureStrategySchema",
                },
              },
            },
            "description": "featureStrategySchema",
          },
        },
        "tags": Array [
          "Features",
        ],
      },
    },
    "/api/admin/projects/{projectId}/features/{featureName}/environments/{environment}/strategies/set-sort-order": Object {
      "post": Object {
        "operationId": "setStrategySortOrder",
        "parameters": Array [
          Object {
            "in": "path",
            "name": "projectId",
            "required": true,
            "schema": Object {
              "type": "string",
            },
          },
          Object {
            "in": "path",
            "name": "featureName",
            "required": true,
            "schema": Object {
              "type": "string",
            },
          },
          Object {
            "in": "path",
            "name": "environment",
            "required": true,
            "schema": Object {
              "type": "string",
            },
          },
        ],
        "requestBody": Object {
          "content": Object {
            "application/json": Object {
              "schema": Object {
                "$ref": "#/components/schemas/setStrategySortOrderSchema",
              },
            },
          },
          "description": "setStrategySortOrderSchema",
          "required": true,
        },
        "responses": Object {
          "200": Object {
            "description": "This response has no body.",
          },
        },
        "tags": Array [
          "Features",
        ],
      },
    },
    "/api/admin/projects/{projectId}/features/{featureName}/environments/{environment}/strategies/{strategyId}": Object {
      "delete": Object {
        "operationId": "deleteFeatureStrategy",
        "parameters": Array [
          Object {
            "in": "path",
            "name": "projectId",
            "required": true,
            "schema": Object {
              "type": "string",
            },
          },
          Object {
            "in": "path",
            "name": "featureName",
            "required": true,
            "schema": Object {
              "type": "string",
            },
          },
          Object {
            "in": "path",
            "name": "environment",
            "required": true,
            "schema": Object {
              "type": "string",
            },
          },
          Object {
            "in": "path",
            "name": "strategyId",
            "required": true,
            "schema": Object {
              "type": "string",
            },
          },
        ],
        "responses": Object {
          "200": Object {
            "description": "This response has no body.",
          },
        },
        "tags": Array [
          "Features",
        ],
      },
      "get": Object {
        "operationId": "getFeatureStrategy",
        "parameters": Array [
          Object {
            "in": "path",
            "name": "projectId",
            "required": true,
            "schema": Object {
              "type": "string",
            },
          },
          Object {
            "in": "path",
            "name": "featureName",
            "required": true,
            "schema": Object {
              "type": "string",
            },
          },
          Object {
            "in": "path",
            "name": "environment",
            "required": true,
            "schema": Object {
              "type": "string",
            },
          },
          Object {
            "in": "path",
            "name": "strategyId",
            "required": true,
            "schema": Object {
              "type": "string",
            },
          },
        ],
        "responses": Object {
          "200": Object {
            "content": Object {
              "application/json": Object {
                "schema": Object {
                  "$ref": "#/components/schemas/featureStrategySchema",
                },
              },
            },
            "description": "featureStrategySchema",
          },
        },
        "tags": Array [
          "Features",
        ],
      },
      "patch": Object {
        "operationId": "patchFeatureStrategy",
        "parameters": Array [
          Object {
            "in": "path",
            "name": "projectId",
            "required": true,
            "schema": Object {
              "type": "string",
            },
          },
          Object {
            "in": "path",
            "name": "featureName",
            "required": true,
            "schema": Object {
              "type": "string",
            },
          },
          Object {
            "in": "path",
            "name": "environment",
            "required": true,
            "schema": Object {
              "type": "string",
            },
          },
          Object {
            "in": "path",
            "name": "strategyId",
            "required": true,
            "schema": Object {
              "type": "string",
            },
          },
        ],
        "requestBody": Object {
          "content": Object {
            "application/json": Object {
              "schema": Object {
                "$ref": "#/components/schemas/patchesSchema",
              },
            },
          },
          "description": "patchesSchema",
          "required": true,
        },
        "responses": Object {
          "200": Object {
            "content": Object {
              "application/json": Object {
                "schema": Object {
                  "$ref": "#/components/schemas/featureStrategySchema",
                },
              },
            },
            "description": "featureStrategySchema",
          },
        },
        "tags": Array [
          "Features",
        ],
      },
      "put": Object {
        "operationId": "updateFeatureStrategy",
        "parameters": Array [
          Object {
            "in": "path",
            "name": "projectId",
            "required": true,
            "schema": Object {
              "type": "string",
            },
          },
          Object {
            "in": "path",
            "name": "featureName",
            "required": true,
            "schema": Object {
              "type": "string",
            },
          },
          Object {
            "in": "path",
            "name": "environment",
            "required": true,
            "schema": Object {
              "type": "string",
            },
          },
          Object {
            "in": "path",
            "name": "strategyId",
            "required": true,
            "schema": Object {
              "type": "string",
            },
          },
        ],
        "requestBody": Object {
          "content": Object {
            "application/json": Object {
              "schema": Object {
                "$ref": "#/components/schemas/updateFeatureStrategySchema",
              },
            },
          },
          "description": "updateFeatureStrategySchema",
          "required": true,
        },
        "responses": Object {
          "200": Object {
            "content": Object {
              "application/json": Object {
                "schema": Object {
                  "$ref": "#/components/schemas/featureStrategySchema",
                },
              },
            },
            "description": "featureStrategySchema",
          },
        },
        "tags": Array [
          "Features",
        ],
      },
    },
    "/api/admin/projects/{projectId}/features/{featureName}/variants": Object {
      "get": Object {
        "operationId": "getFeatureVariants",
        "parameters": Array [
          Object {
            "in": "path",
            "name": "projectId",
            "required": true,
            "schema": Object {
              "type": "string",
            },
          },
          Object {
            "in": "path",
            "name": "featureName",
            "required": true,
            "schema": Object {
              "type": "string",
            },
          },
        ],
        "responses": Object {
          "200": Object {
            "content": Object {
              "application/json": Object {
                "schema": Object {
                  "$ref": "#/components/schemas/featureVariantsSchema",
                },
              },
            },
            "description": "featureVariantsSchema",
          },
        },
        "tags": Array [
          "Features",
        ],
      },
      "patch": Object {
        "operationId": "patchFeatureVariants",
        "parameters": Array [
          Object {
            "in": "path",
            "name": "projectId",
            "required": true,
            "schema": Object {
              "type": "string",
            },
          },
          Object {
            "in": "path",
            "name": "featureName",
            "required": true,
            "schema": Object {
              "type": "string",
            },
          },
        ],
        "requestBody": Object {
          "content": Object {
            "application/json": Object {
              "schema": Object {
                "$ref": "#/components/schemas/patchesSchema",
              },
            },
          },
          "description": "patchesSchema",
          "required": true,
        },
        "responses": Object {
          "200": Object {
            "content": Object {
              "application/json": Object {
                "schema": Object {
                  "$ref": "#/components/schemas/featureVariantsSchema",
                },
              },
            },
            "description": "featureVariantsSchema",
          },
        },
        "tags": Array [
          "Features",
        ],
      },
      "put": Object {
        "operationId": "overwriteFeatureVariants",
        "parameters": Array [
          Object {
            "in": "path",
            "name": "projectId",
            "required": true,
            "schema": Object {
              "type": "string",
            },
          },
          Object {
            "in": "path",
            "name": "featureName",
            "required": true,
            "schema": Object {
              "type": "string",
            },
          },
        ],
        "requestBody": Object {
          "content": Object {
            "application/json": Object {
              "schema": Object {
                "$ref": "#/components/schemas/variantsSchema",
              },
            },
          },
          "description": "variantsSchema",
          "required": true,
        },
        "responses": Object {
          "200": Object {
            "content": Object {
              "application/json": Object {
                "schema": Object {
                  "$ref": "#/components/schemas/featureVariantsSchema",
                },
              },
            },
            "description": "featureVariantsSchema",
          },
        },
        "tags": Array [
          "Features",
        ],
      },
    },
    "/api/admin/projects/{projectId}/health-report": Object {
      "get": Object {
        "operationId": "getProjectHealthReport",
        "parameters": Array [
          Object {
            "in": "path",
            "name": "projectId",
            "required": true,
            "schema": Object {
              "type": "string",
            },
          },
        ],
        "responses": Object {
          "200": Object {
            "content": Object {
              "application/json": Object {
                "schema": Object {
                  "$ref": "#/components/schemas/healthReportSchema",
                },
              },
            },
            "description": "healthReportSchema",
          },
        },
        "tags": Array [
          "Projects",
        ],
      },
    },
    "/api/admin/splash/{id}": Object {
      "post": Object {
        "operationId": "updateSplashSettings",
        "parameters": Array [
          Object {
            "in": "path",
            "name": "id",
            "required": true,
            "schema": Object {
              "type": "string",
            },
          },
        ],
        "responses": Object {
          "200": Object {
            "content": Object {
              "application/json": Object {
                "schema": Object {
                  "$ref": "#/components/schemas/splashSchema",
                },
              },
            },
            "description": "splashSchema",
          },
        },
        "tags": Array [
          "Admin UI",
        ],
      },
    },
    "/api/admin/state/export": Object {
      "get": Object {
        "operationId": "export",
        "parameters": Array [
          Object {
            "description": "Desired export format. Must be either \`json\` or \`yaml\`.",
            "in": "query",
            "name": "format",
            "schema": Object {
              "default": "json",
              "enum": Array [
                "json",
                "yaml",
              ],
              "type": "string",
            },
          },
          Object {
            "description": "Whether exported data should be downloaded as a file.",
            "in": "query",
            "name": "download",
            "schema": Object {
              "anyOf": Array [
                Object {
                  "type": "boolean",
                },
                Object {
                  "minLength": 1,
                  "type": "string",
                },
                Object {
                  "type": "number",
                },
              ],
              "default": false,
            },
          },
          Object {
            "description": "Whether strategies should be included in the exported data.",
            "in": "query",
            "name": "strategies",
            "schema": Object {
              "anyOf": Array [
                Object {
                  "type": "boolean",
                },
                Object {
                  "minLength": 1,
                  "type": "string",
                },
                Object {
                  "type": "number",
                },
              ],
              "default": true,
            },
          },
          Object {
            "description": "Whether feature toggles should be included in the exported data.",
            "in": "query",
            "name": "featureToggles",
            "schema": Object {
              "anyOf": Array [
                Object {
                  "type": "boolean",
                },
                Object {
                  "minLength": 1,
                  "type": "string",
                },
                Object {
                  "type": "number",
                },
              ],
              "default": true,
            },
          },
          Object {
            "description": "Whether projects should be included in the exported data.",
            "in": "query",
            "name": "projects",
            "schema": Object {
              "anyOf": Array [
                Object {
                  "type": "boolean",
                },
                Object {
                  "minLength": 1,
                  "type": "string",
                },
                Object {
                  "type": "number",
                },
              ],
              "default": true,
            },
          },
          Object {
            "description": "Whether tag types, tags, and feature_tags should be included in the exported data.",
            "in": "query",
            "name": "tags",
            "schema": Object {
              "anyOf": Array [
                Object {
                  "type": "boolean",
                },
                Object {
                  "minLength": 1,
                  "type": "string",
                },
                Object {
                  "type": "number",
                },
              ],
              "default": true,
            },
          },
          Object {
            "description": "Whether environments should be included in the exported data.",
            "in": "query",
            "name": "environments",
            "schema": Object {
              "anyOf": Array [
                Object {
                  "type": "boolean",
                },
                Object {
                  "minLength": 1,
                  "type": "string",
                },
                Object {
                  "type": "number",
                },
              ],
              "default": true,
            },
          },
        ],
        "responses": Object {
          "200": Object {
            "content": Object {
              "application/json": Object {
                "schema": Object {
                  "$ref": "#/components/schemas/stateSchema",
                },
              },
            },
            "description": "stateSchema",
          },
        },
        "tags": Array [
          "Import/Export",
        ],
      },
    },
    "/api/admin/state/import": Object {
      "post": Object {
        "operationId": "import",
        "requestBody": Object {
          "content": Object {
            "application/json": Object {
              "schema": Object {
                "$ref": "#/components/schemas/stateSchema",
              },
            },
          },
          "description": "stateSchema",
          "required": true,
        },
        "responses": Object {
          "202": Object {
            "description": "This response has no body.",
          },
        },
        "tags": Array [
          "Import/Export",
        ],
      },
    },
    "/api/admin/strategies": Object {
      "get": Object {
        "operationId": "getAllStrategies",
        "responses": Object {
          "200": Object {
            "content": Object {
              "application/json": Object {
                "schema": Object {
                  "$ref": "#/components/schemas/strategiesSchema",
                },
              },
            },
            "description": "strategiesSchema",
          },
        },
        "tags": Array [
          "Strategies",
        ],
      },
      "post": Object {
        "operationId": "createStrategy",
        "requestBody": Object {
          "content": Object {
            "application/json": Object {
              "schema": Object {
                "$ref": "#/components/schemas/upsertStrategySchema",
              },
            },
          },
          "description": "upsertStrategySchema",
          "required": true,
        },
        "responses": Object {
          "201": Object {
            "description": "This response has no body.",
          },
        },
        "tags": Array [
          "Strategies",
        ],
      },
    },
    "/api/admin/strategies/{name}": Object {
      "delete": Object {
        "operationId": "removeStrategy",
        "parameters": Array [
          Object {
            "in": "path",
            "name": "name",
            "required": true,
            "schema": Object {
              "type": "string",
            },
          },
        ],
        "responses": Object {
          "200": Object {
            "description": "This response has no body.",
          },
        },
        "tags": Array [
          "Strategies",
        ],
      },
      "get": Object {
        "operationId": "getStrategy",
        "parameters": Array [
          Object {
            "in": "path",
            "name": "name",
            "required": true,
            "schema": Object {
              "type": "string",
            },
          },
        ],
        "responses": Object {
          "200": Object {
            "content": Object {
              "application/json": Object {
                "schema": Object {
                  "$ref": "#/components/schemas/strategySchema",
                },
              },
            },
            "description": "strategySchema",
          },
        },
        "tags": Array [
          "Strategies",
        ],
      },
    },
    "/api/admin/strategies/{strategyName}": Object {
      "put": Object {
        "operationId": "updateStrategy",
        "parameters": Array [
          Object {
            "in": "path",
            "name": "strategyName",
            "required": true,
            "schema": Object {
              "type": "string",
            },
          },
        ],
        "requestBody": Object {
          "content": Object {
            "application/json": Object {
              "schema": Object {
                "$ref": "#/components/schemas/upsertStrategySchema",
              },
            },
          },
          "description": "upsertStrategySchema",
          "required": true,
        },
        "responses": Object {
          "200": Object {
            "description": "This response has no body.",
          },
        },
        "tags": Array [
          "Strategies",
        ],
      },
    },
    "/api/admin/strategies/{strategyName}/deprecate": Object {
      "post": Object {
        "operationId": "deprecateStrategy",
        "parameters": Array [
          Object {
            "in": "path",
            "name": "strategyName",
            "required": true,
            "schema": Object {
              "type": "string",
            },
          },
        ],
        "responses": Object {
          "200": Object {
            "description": "This response has no body.",
          },
        },
        "tags": Array [
          "Strategies",
        ],
      },
    },
    "/api/admin/strategies/{strategyName}/reactivate": Object {
      "post": Object {
        "operationId": "reactivateStrategy",
        "parameters": Array [
          Object {
            "in": "path",
            "name": "strategyName",
            "required": true,
            "schema": Object {
              "type": "string",
            },
          },
        ],
        "responses": Object {
          "200": Object {
            "description": "This response has no body.",
          },
        },
        "tags": Array [
          "Strategies",
        ],
      },
    },
    "/api/admin/tag-types": Object {
      "get": Object {
        "operationId": "getTagTypes",
        "responses": Object {
          "200": Object {
            "content": Object {
              "application/json": Object {
                "schema": Object {
                  "$ref": "#/components/schemas/tagTypesSchema",
                },
              },
            },
            "description": "tagTypesSchema",
          },
        },
        "tags": Array [
          "Tags",
        ],
      },
      "post": Object {
        "operationId": "createTagType",
        "requestBody": Object {
          "content": Object {
            "application/json": Object {
              "schema": Object {
                "$ref": "#/components/schemas/tagTypeSchema",
              },
            },
          },
          "description": "tagTypeSchema",
          "required": true,
        },
        "responses": Object {
          "201": Object {
            "content": Object {
              "application/json": Object {
                "schema": Object {
                  "$ref": "#/components/schemas/tagTypeSchema",
                },
              },
            },
            "description": "tagTypeSchema",
          },
        },
        "tags": Array [
          "Tags",
        ],
      },
    },
    "/api/admin/tag-types/validate": Object {
      "post": Object {
        "operationId": "validateTagType",
        "requestBody": Object {
          "content": Object {
            "application/json": Object {
              "schema": Object {
                "$ref": "#/components/schemas/tagTypeSchema",
              },
            },
          },
          "description": "tagTypeSchema",
          "required": true,
        },
        "responses": Object {
          "200": Object {
            "content": Object {
              "application/json": Object {
                "schema": Object {
                  "$ref": "#/components/schemas/validateTagTypeSchema",
                },
              },
            },
            "description": "validateTagTypeSchema",
          },
        },
        "tags": Array [
          "Tags",
        ],
      },
    },
    "/api/admin/tag-types/{name}": Object {
      "delete": Object {
        "operationId": "deleteTagType",
        "parameters": Array [
          Object {
            "in": "path",
            "name": "name",
            "required": true,
            "schema": Object {
              "type": "string",
            },
          },
        ],
        "responses": Object {
          "200": Object {
            "description": "This response has no body.",
          },
        },
        "tags": Array [
          "Tags",
        ],
      },
      "get": Object {
        "operationId": "getTagType",
        "parameters": Array [
          Object {
            "in": "path",
            "name": "name",
            "required": true,
            "schema": Object {
              "type": "string",
            },
          },
        ],
        "responses": Object {
          "200": Object {
            "content": Object {
              "application/json": Object {
                "schema": Object {
                  "$ref": "#/components/schemas/tagTypeSchema",
                },
              },
            },
            "description": "tagTypeSchema",
          },
        },
        "tags": Array [
          "Tags",
        ],
      },
      "put": Object {
        "operationId": "updateTagType",
        "parameters": Array [
          Object {
            "in": "path",
            "name": "name",
            "required": true,
            "schema": Object {
              "type": "string",
            },
          },
        ],
        "requestBody": Object {
          "content": Object {
            "application/json": Object {
              "schema": Object {
                "$ref": "#/components/schemas/updateTagTypeSchema",
              },
            },
          },
          "description": "updateTagTypeSchema",
          "required": true,
        },
        "responses": Object {
          "200": Object {
            "description": "This response has no body.",
          },
        },
        "tags": Array [
          "Tags",
        ],
      },
    },
    "/api/admin/tags": Object {
      "get": Object {
        "operationId": "getTags",
        "responses": Object {
          "200": Object {
            "content": Object {
              "application/json": Object {
                "schema": Object {
                  "$ref": "#/components/schemas/tagsSchema",
                },
              },
            },
            "description": "tagsSchema",
          },
        },
        "tags": Array [
          "Tags",
        ],
      },
      "post": Object {
        "operationId": "createTag",
        "requestBody": Object {
          "content": Object {
            "application/json": Object {
              "schema": Object {
                "$ref": "#/components/schemas/tagSchema",
              },
            },
          },
          "description": "tagSchema",
          "required": true,
        },
        "responses": Object {
          "201": Object {
            "description": "This response has no body.",
          },
        },
        "tags": Array [
          "Tags",
        ],
      },
    },
    "/api/admin/tags/{type}": Object {
      "get": Object {
        "operationId": "getTagsByType",
        "parameters": Array [
          Object {
            "in": "path",
            "name": "type",
            "required": true,
            "schema": Object {
              "type": "string",
            },
          },
        ],
        "responses": Object {
          "200": Object {
            "content": Object {
              "application/json": Object {
                "schema": Object {
                  "$ref": "#/components/schemas/tagsSchema",
                },
              },
            },
            "description": "tagsSchema",
          },
        },
        "tags": Array [
          "Tags",
        ],
      },
    },
    "/api/admin/tags/{type}/{value}": Object {
      "delete": Object {
        "operationId": "deleteTag",
        "parameters": Array [
          Object {
            "in": "path",
            "name": "type",
            "required": true,
            "schema": Object {
              "type": "string",
            },
          },
          Object {
            "in": "path",
            "name": "value",
            "required": true,
            "schema": Object {
              "type": "string",
            },
          },
        ],
        "responses": Object {
          "200": Object {
            "description": "This response has no body.",
          },
        },
        "tags": Array [
          "Tags",
        ],
      },
      "get": Object {
        "operationId": "getTag",
        "parameters": Array [
          Object {
            "in": "path",
            "name": "type",
            "required": true,
            "schema": Object {
              "type": "string",
            },
          },
          Object {
            "in": "path",
            "name": "value",
            "required": true,
            "schema": Object {
              "type": "string",
            },
          },
        ],
        "responses": Object {
          "200": Object {
            "content": Object {
              "application/json": Object {
                "schema": Object {
                  "$ref": "#/components/schemas/tagWithVersionSchema",
                },
              },
            },
            "description": "tagWithVersionSchema",
          },
        },
        "tags": Array [
          "Tags",
        ],
      },
    },
<<<<<<< HEAD
    "/api/admin/ui-bootstrap": Object {
      "get": Object {
        "operationId": "getBootstrapUiData",
        "responses": Object {
          "202": Object {
            "content": Object {
              "application/json": Object {
                "schema": Object {
                  "$ref": "#/components/schemas/bootstrapUiSchema",
                },
              },
            },
            "description": "bootstrapUiSchema",
          },
        },
        "tags": Array [
          "Admin UI",
        ],
      },
    },
=======
>>>>>>> a7d57506
    "/api/admin/ui-config": Object {
      "get": Object {
        "operationId": "getUIConfig",
        "responses": Object {
          "200": Object {
            "content": Object {
              "application/json": Object {
                "schema": Object {
                  "$ref": "#/components/schemas/uiConfigSchema",
                },
              },
            },
            "description": "uiConfigSchema",
          },
        },
        "tags": Array [
          "Admin UI",
        ],
      },
    },
    "/api/admin/user": Object {
      "get": Object {
        "operationId": "getMe",
        "responses": Object {
          "200": Object {
            "content": Object {
              "application/json": Object {
                "schema": Object {
                  "$ref": "#/components/schemas/meSchema",
                },
              },
            },
            "description": "meSchema",
          },
        },
        "tags": Array [
          "Users",
        ],
      },
    },
    "/api/admin/user-admin": Object {
      "get": Object {
        "operationId": "getUsers",
        "responses": Object {
          "200": Object {
            "content": Object {
              "application/json": Object {
                "schema": Object {
                  "$ref": "#/components/schemas/usersSchema",
                },
              },
            },
            "description": "usersSchema",
          },
        },
        "tags": Array [
          "Users",
        ],
      },
      "post": Object {
        "operationId": "createUser",
        "requestBody": Object {
          "content": Object {
            "application/json": Object {
              "schema": Object {
                "$ref": "#/components/schemas/createUserSchema",
              },
            },
          },
          "description": "createUserSchema",
          "required": true,
        },
        "responses": Object {
          "200": Object {
            "content": Object {
              "application/json": Object {
                "schema": Object {
                  "$ref": "#/components/schemas/userSchema",
                },
              },
            },
            "description": "userSchema",
          },
        },
        "tags": Array [
          "Users",
        ],
      },
    },
    "/api/admin/user-admin/access": Object {
      "get": Object {
        "operationId": "getBaseUsersAndGroups",
        "responses": Object {
          "200": Object {
            "content": Object {
              "application/json": Object {
                "schema": Object {
                  "$ref": "#/components/schemas/usersGroupsBaseSchema",
                },
              },
            },
            "description": "usersGroupsBaseSchema",
          },
        },
        "tags": Array [
          "Users",
        ],
      },
    },
    "/api/admin/user-admin/reset-password": Object {
      "post": Object {
        "operationId": "resetUserPassword",
        "requestBody": Object {
          "content": Object {
            "application/json": Object {
              "schema": Object {
                "$ref": "#/components/schemas/idSchema",
              },
            },
          },
          "description": "idSchema",
          "required": true,
        },
        "responses": Object {
          "200": Object {
            "content": Object {
              "application/json": Object {
                "schema": Object {
                  "$ref": "#/components/schemas/resetPasswordSchema",
                },
              },
            },
            "description": "resetPasswordSchema",
          },
        },
        "tags": Array [
          "Users",
        ],
      },
    },
    "/api/admin/user-admin/search": Object {
      "get": Object {
        "operationId": "searchUsers",
        "responses": Object {
          "200": Object {
            "content": Object {
              "application/json": Object {
                "schema": Object {
                  "$ref": "#/components/schemas/usersSchema",
                },
              },
            },
            "description": "usersSchema",
          },
        },
        "tags": Array [
          "Users",
        ],
      },
    },
    "/api/admin/user-admin/validate-password": Object {
      "post": Object {
        "operationId": "validateUserPassword",
        "requestBody": Object {
          "content": Object {
            "application/json": Object {
              "schema": Object {
                "$ref": "#/components/schemas/passwordSchema",
              },
            },
          },
          "description": "passwordSchema",
          "required": true,
        },
        "responses": Object {
          "200": Object {
            "description": "This response has no body.",
          },
        },
        "tags": Array [
          "Users",
        ],
      },
    },
    "/api/admin/user-admin/{id}": Object {
      "delete": Object {
        "operationId": "deleteUser",
        "parameters": Array [
          Object {
            "in": "path",
            "name": "id",
            "required": true,
            "schema": Object {
              "type": "string",
            },
          },
        ],
        "responses": Object {
          "200": Object {
            "description": "This response has no body.",
          },
        },
        "tags": Array [
          "Users",
        ],
      },
      "get": Object {
        "operationId": "getUser",
        "parameters": Array [
          Object {
            "in": "path",
            "name": "id",
            "required": true,
            "schema": Object {
              "type": "string",
            },
          },
        ],
        "responses": Object {
          "200": Object {
            "content": Object {
              "application/json": Object {
                "schema": Object {
                  "$ref": "#/components/schemas/userSchema",
                },
              },
            },
            "description": "userSchema",
          },
        },
        "tags": Array [
          "Users",
        ],
      },
      "put": Object {
        "operationId": "updateUser",
        "parameters": Array [
          Object {
            "in": "path",
            "name": "id",
            "required": true,
            "schema": Object {
              "type": "string",
            },
          },
        ],
        "requestBody": Object {
          "content": Object {
            "application/json": Object {
              "schema": Object {
                "$ref": "#/components/schemas/updateUserSchema",
              },
            },
          },
          "description": "updateUserSchema",
          "required": true,
        },
        "responses": Object {
          "200": Object {
            "content": Object {
              "application/json": Object {
                "schema": Object {
                  "$ref": "#/components/schemas/userSchema",
                },
              },
            },
            "description": "userSchema",
          },
        },
        "tags": Array [
          "Users",
        ],
      },
    },
    "/api/admin/user-admin/{id}/change-password": Object {
      "post": Object {
        "operationId": "changeUserPassword",
        "parameters": Array [
          Object {
            "in": "path",
            "name": "id",
            "required": true,
            "schema": Object {
              "type": "string",
            },
          },
        ],
        "requestBody": Object {
          "content": Object {
            "application/json": Object {
              "schema": Object {
                "$ref": "#/components/schemas/passwordSchema",
              },
            },
          },
          "description": "passwordSchema",
          "required": true,
        },
        "responses": Object {
          "200": Object {
            "description": "This response has no body.",
          },
        },
        "tags": Array [
          "Users",
        ],
      },
    },
    "/api/admin/user/change-password": Object {
      "post": Object {
        "operationId": "changeMyPassword",
        "requestBody": Object {
          "content": Object {
            "application/json": Object {
              "schema": Object {
                "$ref": "#/components/schemas/passwordSchema",
              },
            },
          },
          "description": "passwordSchema",
          "required": true,
        },
        "responses": Object {
          "200": Object {
            "description": "This response has no body.",
          },
          "400": Object {
            "description": "passwordMismatch",
          },
        },
        "tags": Array [
          "Users",
        ],
      },
    },
    "/api/client/features": Object {
      "get": Object {
        "operationId": "getAllClientFeatures",
        "responses": Object {
          "200": Object {
            "content": Object {
              "application/json": Object {
                "schema": Object {
                  "$ref": "#/components/schemas/clientFeaturesSchema",
                },
              },
            },
            "description": "clientFeaturesSchema",
          },
        },
        "tags": Array [
          "Client",
        ],
      },
    },
    "/api/client/features/{featureName}": Object {
      "get": Object {
        "operationId": "getClientFeature",
        "parameters": Array [
          Object {
            "in": "path",
            "name": "featureName",
            "required": true,
            "schema": Object {
              "type": "string",
            },
          },
        ],
        "responses": Object {
          "200": Object {
            "content": Object {
              "application/json": Object {
                "schema": Object {
                  "$ref": "#/components/schemas/clientFeaturesSchema",
                },
              },
            },
            "description": "clientFeaturesSchema",
          },
        },
        "tags": Array [
          "Client",
        ],
      },
    },
    "/api/client/metrics": Object {
      "post": Object {
        "operationId": "registerClientMetrics",
        "requestBody": Object {
          "content": Object {
            "application/json": Object {
              "schema": Object {
                "$ref": "#/components/schemas/clientMetricsSchema",
              },
            },
          },
          "description": "clientMetricsSchema",
          "required": true,
        },
        "responses": Object {
          "202": Object {
            "description": "This response has no body.",
          },
          "400": Object {
            "description": "The request data does not match what we expect.",
          },
        },
        "tags": Array [
          "Client",
        ],
      },
    },
    "/api/client/register": Object {
      "post": Object {
        "operationId": "registerClientApplication",
        "requestBody": Object {
          "content": Object {
            "application/json": Object {
              "schema": Object {
                "$ref": "#/components/schemas/clientApplicationSchema",
              },
            },
          },
          "description": "clientApplicationSchema",
          "required": true,
        },
        "responses": Object {
          "202": Object {
            "description": "This response has no body.",
          },
        },
        "tags": Array [
          "Client",
        ],
      },
    },
    "/auth/reset/password": Object {
      "post": Object {
        "operationId": "changePassword",
        "requestBody": Object {
          "content": Object {
            "application/json": Object {
              "schema": Object {
                "$ref": "#/components/schemas/changePasswordSchema",
              },
            },
          },
          "description": "changePasswordSchema",
          "required": true,
        },
        "responses": Object {
          "200": Object {
            "description": "This response has no body.",
          },
        },
        "tags": Array [
          "Auth",
        ],
      },
    },
    "/auth/reset/password-email": Object {
      "post": Object {
        "operationId": "sendResetPasswordEmail",
        "requestBody": Object {
          "content": Object {
            "application/json": Object {
              "schema": Object {
                "$ref": "#/components/schemas/emailSchema",
              },
            },
          },
          "description": "emailSchema",
          "required": true,
        },
        "responses": Object {
          "200": Object {
            "description": "This response has no body.",
          },
        },
        "tags": Array [
          "Auth",
        ],
      },
    },
    "/auth/reset/validate": Object {
      "get": Object {
        "operationId": "validateToken",
        "responses": Object {
          "200": Object {
            "content": Object {
              "application/json": Object {
                "schema": Object {
                  "$ref": "#/components/schemas/tokenUserSchema",
                },
              },
            },
            "description": "tokenUserSchema",
          },
        },
        "tags": Array [
          "Auth",
        ],
      },
    },
    "/auth/reset/validate-password": Object {
      "post": Object {
        "operationId": "validatePassword",
        "requestBody": Object {
          "content": Object {
            "application/json": Object {
              "schema": Object {
                "$ref": "#/components/schemas/validatePasswordSchema",
              },
            },
          },
          "description": "validatePasswordSchema",
          "required": true,
        },
        "responses": Object {
          "200": Object {
            "description": "This response has no body.",
          },
        },
        "tags": Array [
          "Auth",
        ],
      },
    },
    "/auth/simple/login": Object {
      "post": Object {
        "operationId": "login",
        "requestBody": Object {
          "content": Object {
            "application/json": Object {
              "schema": Object {
                "$ref": "#/components/schemas/loginSchema",
              },
            },
          },
          "description": "loginSchema",
          "required": true,
        },
        "responses": Object {
          "200": Object {
            "content": Object {
              "application/json": Object {
                "schema": Object {
                  "$ref": "#/components/schemas/userSchema",
                },
              },
            },
            "description": "userSchema",
          },
        },
        "tags": Array [
          "Auth",
        ],
      },
    },
    "/health": Object {
      "get": Object {
        "operationId": "getHealth",
        "responses": Object {
          "200": Object {
            "content": Object {
              "application/json": Object {
                "schema": Object {
                  "$ref": "#/components/schemas/healthCheckSchema",
                },
              },
            },
            "description": "healthCheckSchema",
          },
          "500": Object {
            "content": Object {
              "application/json": Object {
                "schema": Object {
                  "$ref": "#/components/schemas/healthCheckSchema",
                },
              },
            },
            "description": "healthCheckSchema",
          },
        },
        "tags": Array [
          "Operational",
        ],
      },
    },
  },
  "security": Array [
    Object {
      "apiKey": Array [],
    },
  ],
  "servers": Array [
    Object {
      "url": "http://localhost:4242",
    },
  ],
  "tags": Array [
    Object {
      "description": "Create, update, and delete [Unleash addons](https://docs.getunleash.io/addons).",
      "name": "Addons",
    },
    Object {
      "description": "Configure the Unleash Admin UI.",
      "name": "Admin UI",
    },
    Object {
      "description": "Create, update, and delete [Unleash API tokens](https://docs.getunleash.io/reference/api-tokens-and-client-keys).",
      "name": "API tokens",
    },
    Object {
      "description": "Revive or permanently delete [archived feature toggles](https://docs.getunleash.io/advanced/archived_toggles).",
      "name": "Archive",
    },
    Object {
      "description": "Manage logins, passwords, etc.",
      "name": "Auth",
    },
    Object {
      "description": "Endpoints for [Unleash server-side clients](https://docs.getunleash.io/sdks).",
      "name": "Client",
    },
    Object {
      "description": "Create, update, and delete [context fields](https://docs.getunleash.io/user_guide/unleash_context) that Unleash is aware of.",
      "name": "Context",
    },
    Object {
      "description": "Create, update, delete, enable or disable [environments](https://docs.getunleash.io/user_guide/environments) for this Unleash instance.",
      "name": "Environments",
    },
    Object {
      "description": "Read events from this Unleash instance.",
      "name": "Events",
    },
    Object {
      "description": "Create, update, and delete [features toggles](https://docs.getunleash.io/reference/feature-toggles).",
      "name": "Features",
    },
    Object {
      "description": "[Import and export](https://docs.getunleash.io/deploy/import_export) the state of your Unleash instance.",
      "name": "Import/Export",
    },
    Object {
      "description": "Register, read, or delete metrics recorded by Unleash.",
      "name": "Metrics",
    },
    Object {
      "description": "Endpoints related to the operational status of this Unleash instance.",
      "name": "Operational",
    },
    Object {
      "description": "Evaluate an Unleash context against your feature toggles.",
      "name": "Playground",
    },
    Object {
      "description": "Create, update, and delete [Unleash projects](https://docs.getunleash.io/user_guide/projects).",
      "name": "Projects",
    },
    Object {
      "description": "Create, update, delete, manage [custom strategies](https://docs.getunleash.io/advanced/custom_activation_strategy).",
      "name": "Strategies",
    },
    Object {
      "description": "Create, update, and delete [tags and tag types](https://docs.getunleash.io/advanced/tags).",
      "name": "Tags",
    },
    Object {
      "description": "Manage users and passwords.",
      "name": "Users",
    },
  ],
}
`;<|MERGE_RESOLUTION|>--- conflicted
+++ resolved
@@ -3799,7 +3799,7 @@
           },
         },
         "tags": Array [
-          "admin",
+          "Events",
         ],
       },
     },
@@ -5968,29 +5968,6 @@
         ],
       },
     },
-<<<<<<< HEAD
-    "/api/admin/ui-bootstrap": Object {
-      "get": Object {
-        "operationId": "getBootstrapUiData",
-        "responses": Object {
-          "202": Object {
-            "content": Object {
-              "application/json": Object {
-                "schema": Object {
-                  "$ref": "#/components/schemas/bootstrapUiSchema",
-                },
-              },
-            },
-            "description": "bootstrapUiSchema",
-          },
-        },
-        "tags": Array [
-          "Admin UI",
-        ],
-      },
-    },
-=======
->>>>>>> a7d57506
     "/api/admin/ui-config": Object {
       "get": Object {
         "operationId": "getUIConfig",
