import { setupApp } from '../../helpers/test-helper';
import dbInit from '../../helpers/database-init';
import getLogger from '../../../fixtures/no-logger';
import SwaggerParser from '@apidevtools/swagger-parser';
<<<<<<< HEAD
import enforcer from 'openapi-enforcer';
=======
import semver from 'semver';
>>>>>>> a3585343

let app;
let db;

beforeAll(async () => {
    db = await dbInit('openapi', getLogger);
    app = await setupApp(db.stores);
});

afterAll(async () => {
    await app.destroy();
    await db.destroy();
});

test('should serve the OpenAPI UI', async () => {
    return app.request
        .get('/docs/openapi/')
        .expect('Content-Type', /html/)
        .expect(200)
        .expect((res) => expect(res.text).toMatchSnapshot());
});

test('should serve the OpenAPI spec', async () => {
    return app.request
        .get('/docs/openapi.json')
        .expect('Content-Type', /json/)
        .expect(200)
        .expect((res) => {
            // Don't use the version field in snapshot tests. Having the version
            // listed in automated testing causes issues when trying to deploy
            // new versions of the API (due to mismatch between new tag versions etc).
            delete res.body.info.version;

            // This test will fail whenever there's a change to the API spec.
            // If the change is intended, update the snapshot with `jest -u`.
            expect(res.body).toMatchSnapshot();
        });
});

test('should serve the OpenAPI spec with a `version` property', async () => {
    return app.request
        .get('/docs/openapi.json')
        .expect('Content-Type', /json/)
        .expect(200)
        .expect((res) => {
            const { version } = res.body.info;
            // ensure there's no whitespace or leading `v`
            expect(semver.clean(version)).toStrictEqual(version);

            // ensure the version listed is valid semver
            expect(semver.parse(version, { loose: false })).toBeTruthy();
        });
});

test('the generated OpenAPI spec is valid', async () => {
    const { body } = await app.request
        .get('/docs/openapi.json')
        .expect('Content-Type', /json/)
        .expect(200);

    // this throws if the swagger parser can't parse it correctly
    // also parses examples, but _does_ do some string coercion in examples
    try {
        await SwaggerParser.validate(body);
    } catch (err) {
        console.error(err);
        // there's an error here, so let's exit after showing it in the console.
        expect(true).toBe(false);
    }

    const [, enforcerError, enforcerWarning] = await enforcer(body, {
        fullResult: true,
        componentOptions: {
            exceptionSkipCodes: [
                // allow non-standard formats for strings (including 'uri')
                'WSCH001',

                // Schemas with an indeterminable type cannot serialize,
                // deserialize, or validate values. [WSCH005]
                //
                // This allows specifying the 'any' type for schemas (such as the
                // patchSchema)
                'WSCH005',
            ],
        },
    });

    if (enforcerWarning !== undefined) {
        console.warn(enforcerWarning);
    }
    if (enforcerError !== undefined) {
        console.error(enforcerError);
    }

    expect(enforcerWarning ?? enforcerError).toBe(undefined);
});<|MERGE_RESOLUTION|>--- conflicted
+++ resolved
@@ -2,11 +2,8 @@
 import dbInit from '../../helpers/database-init';
 import getLogger from '../../../fixtures/no-logger';
 import SwaggerParser from '@apidevtools/swagger-parser';
-<<<<<<< HEAD
 import enforcer from 'openapi-enforcer';
-=======
 import semver from 'semver';
->>>>>>> a3585343
 
 let app;
 let db;
