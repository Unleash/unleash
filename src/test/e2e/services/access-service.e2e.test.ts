--- conflicted
+++ resolved
@@ -919,11 +919,7 @@
 
     await groupStore.addNewUsersToGroup(
         groupWithNoAccess.id,
-<<<<<<< HEAD
-        [{ user: editorUser }],
-=======
-        [{ user: user, role: 'Owner' }],
->>>>>>> 59b8a069
+        [{ user: user }],
         'Admin',
     );
 
