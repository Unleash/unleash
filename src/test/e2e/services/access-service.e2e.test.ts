import dbInit, { ITestDb } from '../helpers/database-init';
import getLogger from '../../fixtures/no-logger';

import {
    AccessService,
    PermissionRef,
} from '../../../lib/services/access-service';

import * as permissions from '../../../lib/types/permissions';
import { RoleName } from '../../../lib/types/model';
<<<<<<< HEAD
import { ICreateGroupUserModel, IUnleashStores } from '../../../lib/types';
=======
import {
    ICreateGroupUserModel,
    IPermission,
    IUnleashStores,
    IUserAccessOverview,
} from '../../../lib/types';
>>>>>>> 53c40372
import FeatureToggleService from '../../../lib/services/feature-toggle-service';
import ProjectService from '../../../lib/services/project-service';
import { createTestConfig } from '../../config/test-config';
import { DEFAULT_PROJECT } from '../../../lib/types/project';
import { ALL_PROJECTS } from '../../../lib/util/constants';
import { SegmentService } from '../../../lib/services/segment-service';
import { GroupService } from '../../../lib/services/group-service';
import { FavoritesService } from '../../../lib/services';
import { ChangeRequestAccessReadModel } from '../../../lib/features/change-request-access-service/sql-change-request-access-read-model';

let db: ITestDb;
let stores: IUnleashStores;
let accessService: AccessService;
let groupService: GroupService;
let featureToggleService;
let favoritesService;
let projectService;
let editorUser;
let editorRole;
let adminRole;
let readRole;

let userIndex = 0;
const createUser = async (role?: number) => {
    const name = `User ${userIndex}`;
    const email = `user-${userIndex}@getunleash.io`;
    userIndex++;

    const { userStore } = stores;
    const user = await userStore.insert({ name, email });
    if (role)
        await accessService.addUserToRole(
            user.id,
            role,
            role === readRole.id ? ALL_PROJECTS : DEFAULT_PROJECT,
        );
    return user;
};

let groupIndex = 0;
const createGroup = async ({
    users,
    role,
}: {
    users: ICreateGroupUserModel[];
    role?: number;
}) => {
    const { groupStore } = stores;
    const group = await stores.groupStore.create({
        name: `Group ${groupIndex}`,
        rootRole: role,
    });
    if (users) await groupStore.addUsersToGroup(group.id, users, 'Admin');
    return group;
};

let roleIndex = 0;
const createRole = async (rolePermissions: PermissionRef[]) => {
    return accessService.createRole({
        name: `Role ${roleIndex}`,
        description: `Role ${roleIndex++} description`,
        permissions: rolePermissions,
    });
};

const hasCommonProjectAccess = async (user, projectName, condition) => {
    const defaultEnv = 'default';
    const developmentEnv = 'development';
    const productionEnv = 'production';

    const {
        CREATE_FEATURE,
        UPDATE_FEATURE,
        DELETE_FEATURE,
        CREATE_FEATURE_STRATEGY,
        UPDATE_FEATURE_STRATEGY,
        DELETE_FEATURE_STRATEGY,
        UPDATE_FEATURE_ENVIRONMENT,
        UPDATE_FEATURE_VARIANTS,
    } = permissions;
    expect(
        await accessService.hasPermission(user, CREATE_FEATURE, projectName),
    ).toBe(condition);
    expect(
        await accessService.hasPermission(user, UPDATE_FEATURE, projectName),
    ).toBe(condition);
    expect(
        await accessService.hasPermission(user, DELETE_FEATURE, projectName),
    ).toBe(condition);
    expect(
        await accessService.hasPermission(
            user,
            UPDATE_FEATURE_VARIANTS,
            projectName,
        ),
    ).toBe(condition);
    expect(
        await accessService.hasPermission(
            user,
            CREATE_FEATURE_STRATEGY,
            projectName,
            defaultEnv,
        ),
    ).toBe(condition);
    expect(
        await accessService.hasPermission(
            user,
            UPDATE_FEATURE_STRATEGY,
            projectName,
            defaultEnv,
        ),
    ).toBe(condition);
    expect(
        await accessService.hasPermission(
            user,
            DELETE_FEATURE_STRATEGY,
            projectName,
            defaultEnv,
        ),
    ).toBe(condition);
    expect(
        await accessService.hasPermission(
            user,
            UPDATE_FEATURE_ENVIRONMENT,
            projectName,
            defaultEnv,
        ),
    ).toBe(condition);
    expect(
        await accessService.hasPermission(
            user,
            CREATE_FEATURE_STRATEGY,
            projectName,
            developmentEnv,
        ),
    ).toBe(condition);
    expect(
        await accessService.hasPermission(
            user,
            UPDATE_FEATURE_STRATEGY,
            projectName,
            developmentEnv,
        ),
    ).toBe(condition);
    expect(
        await accessService.hasPermission(
            user,
            DELETE_FEATURE_STRATEGY,
            projectName,
            developmentEnv,
        ),
    ).toBe(condition);
    expect(
        await accessService.hasPermission(
            user,
            UPDATE_FEATURE_ENVIRONMENT,
            projectName,
            developmentEnv,
        ),
    ).toBe(condition);
    expect(
        await accessService.hasPermission(
            user,
            CREATE_FEATURE_STRATEGY,
            projectName,
            productionEnv,
        ),
    ).toBe(condition);
    expect(
        await accessService.hasPermission(
            user,
            UPDATE_FEATURE_STRATEGY,
            projectName,
            productionEnv,
        ),
    ).toBe(condition);
    expect(
        await accessService.hasPermission(
            user,
            DELETE_FEATURE_STRATEGY,
            projectName,
            productionEnv,
        ),
    ).toBe(condition);
    expect(
        await accessService.hasPermission(
            user,
            UPDATE_FEATURE_ENVIRONMENT,
            projectName,
            productionEnv,
        ),
    ).toBe(condition);
};

const hasFullProjectAccess = async (user, projectName: string, condition) => {
    const { DELETE_PROJECT, UPDATE_PROJECT, MOVE_FEATURE_TOGGLE } = permissions;

    expect(
        await accessService.hasPermission(user, DELETE_PROJECT, projectName),
    ).toBe(condition);
    expect(
        await accessService.hasPermission(user, UPDATE_PROJECT, projectName),
    ).toBe(condition);
    expect(
        await accessService.hasPermission(
            user,
            MOVE_FEATURE_TOGGLE,
            projectName,
        ),
    );
    await hasCommonProjectAccess(user, projectName, condition);
};

beforeAll(async () => {
    db = await dbInit('access_service_serial', getLogger);
    stores = db.stores;
    // projectStore = stores.projectStore;
    const config = createTestConfig({
        getLogger,
        // @ts-ignore
        experimental: { environments: { enabled: true } },
    });
    groupService = new GroupService(stores, { getLogger });
    accessService = new AccessService(stores, config, groupService);
    const roles = await accessService.getRootRoles();
    editorRole = roles.find((r) => r.name === RoleName.EDITOR);
    adminRole = roles.find((r) => r.name === RoleName.ADMIN);
    readRole = roles.find((r) => r.name === RoleName.VIEWER);
    const changeRequestAccessReadModel = new ChangeRequestAccessReadModel(
        db.rawDatabase,
        accessService,
    );
    featureToggleService = new FeatureToggleService(
        stores,
        config,
        new SegmentService(stores, changeRequestAccessReadModel, config),
        accessService,
        changeRequestAccessReadModel,
    );
    favoritesService = new FavoritesService(stores, config);
    projectService = new ProjectService(
        stores,
        config,
        accessService,
        featureToggleService,
        groupService,
        favoritesService,
    );

    editorUser = await createUser(editorRole.id);

    const testAdmin = await createUser(adminRole.id);
    await projectService.createProject(
        {
            id: 'some-project',
            name: 'Some project',
            description: 'Used in the test',
        },
        testAdmin,
    );

    await projectService.createProject(
        {
            id: 'unusedprojectname',
            name: 'Another project not used',
            description: 'Also used in the test',
        },
        testAdmin,
    );
});

afterAll(async () => {
    await db.destroy();
});

test('should have access to admin addons', async () => {
    const { CREATE_ADDON, UPDATE_ADDON, DELETE_ADDON } = permissions;
    const user = editorUser;
    expect(await accessService.hasPermission(user, CREATE_ADDON)).toBe(true);
    expect(await accessService.hasPermission(user, UPDATE_ADDON)).toBe(true);
    expect(await accessService.hasPermission(user, DELETE_ADDON)).toBe(true);
});

test('should have access to admin strategies', async () => {
    const { CREATE_STRATEGY, UPDATE_STRATEGY, DELETE_STRATEGY } = permissions;
    const user = editorUser;
    expect(await accessService.hasPermission(user, CREATE_STRATEGY)).toBe(true);
    expect(await accessService.hasPermission(user, UPDATE_STRATEGY)).toBe(true);
    expect(await accessService.hasPermission(user, DELETE_STRATEGY)).toBe(true);
});

test('should have access to admin contexts', async () => {
    const { CREATE_CONTEXT_FIELD, UPDATE_CONTEXT_FIELD, DELETE_CONTEXT_FIELD } =
        permissions;
    const user = editorUser;
    expect(await accessService.hasPermission(user, CREATE_CONTEXT_FIELD)).toBe(
        true,
    );
    expect(await accessService.hasPermission(user, UPDATE_CONTEXT_FIELD)).toBe(
        true,
    );
    expect(await accessService.hasPermission(user, DELETE_CONTEXT_FIELD)).toBe(
        true,
    );
});

test('should have access to create projects', async () => {
    const { CREATE_PROJECT } = permissions;
    const user = editorUser;
    expect(await accessService.hasPermission(user, CREATE_PROJECT)).toBe(true);
});

test('should have access to update applications', async () => {
    const { UPDATE_APPLICATION } = permissions;
    const user = editorUser;
    expect(await accessService.hasPermission(user, UPDATE_APPLICATION)).toBe(
        true,
    );
});

test('should not have admin permission', async () => {
    const { ADMIN } = permissions;
    const user = editorUser;
    expect(await accessService.hasPermission(user, ADMIN)).toBe(false);
});

test('should have project admin to default project as editor', async () => {
    const projectName = 'default';

    const user = editorUser;
    await hasFullProjectAccess(user, projectName, true);
});

test('should not have project admin to other projects as editor', async () => {
    const projectName = 'unusedprojectname';
    const user = editorUser;
    await hasFullProjectAccess(user, projectName, false);
});

test('cannot add CREATE_FEATURE without defining project', async () => {
    await expect(async () => {
        await accessService.addPermissionToRole(
            editorRole.id,
            permissions.CREATE_FEATURE,
        );
    }).rejects.toThrow(
        new Error('ProjectId cannot be empty for permission=CREATE_FEATURE'),
    );
});

test('cannot remove CREATE_FEATURE without defining project', async () => {
    await expect(async () => {
        await accessService.removePermissionFromRole(
            editorRole.id,
            permissions.CREATE_FEATURE,
        );
    }).rejects.toThrow(
        new Error('ProjectId cannot be empty for permission=CREATE_FEATURE'),
    );
});

test('should remove CREATE_FEATURE on default environment', async () => {
    const { CREATE_FEATURE } = permissions;
    const user = editorUser;
    const editRole = await accessService.getRoleByName(RoleName.EDITOR);

    await accessService.addPermissionToRole(
        editRole.id,
        permissions.CREATE_FEATURE,
        '*',
    );

    // TODO: to validate the remove works, we should make sure that we had permission before removing it
    // this currently does not work, just keeping the comment here for future reference
    // expect(
    //     await accessService.hasPermission(user, CREATE_FEATURE, 'some-project'),
    // ).toBe(true);

    await accessService.removePermissionFromRole(
        editRole.id,
        permissions.CREATE_FEATURE,
        '*',
    );

    expect(
        await accessService.hasPermission(user, CREATE_FEATURE, 'some-project'),
    ).toBe(false);
});

test('admin should be admin', async () => {
    const {
        DELETE_PROJECT,
        UPDATE_PROJECT,
        CREATE_FEATURE,
        UPDATE_FEATURE,
        DELETE_FEATURE,
        ADMIN,
    } = permissions;
    const user = await createUser(adminRole.id);
    expect(
        await accessService.hasPermission(user, DELETE_PROJECT, 'default'),
    ).toBe(true);
    expect(
        await accessService.hasPermission(user, UPDATE_PROJECT, 'default'),
    ).toBe(true);
    expect(
        await accessService.hasPermission(user, CREATE_FEATURE, 'default'),
    ).toBe(true);
    expect(
        await accessService.hasPermission(user, UPDATE_FEATURE, 'default'),
    ).toBe(true);
    expect(
        await accessService.hasPermission(user, DELETE_FEATURE, 'default'),
    ).toBe(true);
    expect(await accessService.hasPermission(user, ADMIN)).toBe(true);
});

test('should create default roles to project', async () => {
    const project = 'some-project';
    const user = editorUser;
    await accessService.createDefaultProjectRoles(user, project);
    await hasFullProjectAccess(user, project, true);
});

test('should require name when create default roles to project', async () => {
    await expect(async () => {
        // @ts-ignore
        await accessService.createDefaultProjectRoles(editorUser);
    }).rejects.toThrow(new Error('ProjectId cannot be empty'));
});

test('should grant user access to project', async () => {
    const { DELETE_PROJECT, UPDATE_PROJECT } = permissions;
    const project = 'another-project';
    const user = editorUser;
    const sUser = await createUser(readRole.id);
    await accessService.createDefaultProjectRoles(user, project);

    const projectRole = await accessService.getRoleByName(RoleName.MEMBER);
    await accessService.addUserToRole(sUser.id, projectRole.id, project);

    // // Should be able to update feature toggles inside the project
    await hasCommonProjectAccess(sUser, project, true);

    // Should not be able to admin the project itself.
    expect(
        await accessService.hasPermission(sUser, UPDATE_PROJECT, project),
    ).toBe(false);
    expect(
        await accessService.hasPermission(sUser, DELETE_PROJECT, project),
    ).toBe(false);
});

test('should not get access if not specifying project', async () => {
    const project = 'another-project-2';
    const user = editorUser;
    const sUser = await createUser(readRole.id);
    await accessService.createDefaultProjectRoles(user, project);

    const projectRole = await accessService.getRoleByName(RoleName.MEMBER);

    await accessService.addUserToRole(sUser.id, projectRole.id, project);

    // Should not be able to update feature toggles outside project
    await hasCommonProjectAccess(sUser, undefined, false);
});

test('should remove user from role', async () => {
    const { userStore } = stores;
    const user = await userStore.insert({
        name: 'Some User',
        email: 'random123@getunleash.io',
    });

    await accessService.addUserToRole(user.id, editorRole.id, 'default');

    // check user has one role
    const userRoles = await accessService.getRolesForUser(user.id);
    expect(userRoles.length).toBe(1);
    expect(userRoles[0].name).toBe(RoleName.EDITOR);

    await accessService.removeUserFromRole(user.id, editorRole.id, 'default');
    const userRolesAfterRemove = await accessService.getRolesForUser(user.id);
    expect(userRolesAfterRemove.length).toBe(0);
});

test('should return role with users', async () => {
    const { userStore } = stores;
    const user = await userStore.insert({
        name: 'Some User',
        email: 'random2223@getunleash.io',
    });

    await accessService.addUserToRole(user.id, editorRole.id, 'default');

    const roleWithUsers = await accessService.getRoleData(editorRole.id);
    expect(roleWithUsers.role.name).toBe(RoleName.EDITOR);
    expect(roleWithUsers.users.length >= 2).toBe(true);
    expect(roleWithUsers.users.find((u) => u.id === user.id)).toBeTruthy();
    expect(
        roleWithUsers.users.find((u) => u.email === user.email),
    ).toBeTruthy();
});

test('should return role with permissions and users', async () => {
    const { userStore } = stores;
    const user = await userStore.insert({
        name: 'Some User',
        email: 'random2244@getunleash.io',
    });

    await accessService.addUserToRole(user.id, editorRole.id, 'default');

    const roleWithPermission = await accessService.getRoleData(editorRole.id);

    expect(roleWithPermission.role.name).toBe(RoleName.EDITOR);
    expect(roleWithPermission.permissions.length > 2).toBe(true);
    expect(
        roleWithPermission.permissions.find(
            (p) => p.name === permissions.CREATE_PROJECT,
        ),
    ).toBeTruthy();
    //This assert requires other tests to have run in this pack before length > 2 resolves to true
    // I've set this to be > 1, which allows us to run the test alone and should still satisfy the logic requirement
    expect(roleWithPermission.users.length > 1).toBe(true);
});

test('should set root role for user', async () => {
    const { userStore } = stores;
    const user = await userStore.insert({
        name: 'Some User',
        email: 'random2255@getunleash.io',
    });

    await accessService.setUserRootRole(user.id, editorRole.id);

    const roles = await accessService.getRolesForUser(user.id);
    //To have duplicated roles like this may not may not be a hack. Needs some thought
    expect(roles[0].name).toBe(RoleName.EDITOR);

    expect(roles.length).toBe(1);
});

test('should switch root role for user', async () => {
    const { userStore } = stores;
    const user = await userStore.insert({
        name: 'Some User',
        email: 'random22Read@getunleash.io',
    });

    await accessService.setUserRootRole(user.id, editorRole.id);
    await accessService.setUserRootRole(user.id, readRole.id);

    const roles = await accessService.getRolesForUser(user.id);

    expect(roles.length).toBe(1);
    expect(roles[0].name).toBe(RoleName.VIEWER);
});

test('should switch project roles on when multiple roles are present for same user', async () => {
    const { userStore, roleStore, accessStore } = stores;

    const userOne = await userStore.insert({
        name: 'Some User With Expected Roles',
        email: 'random42Read@getunleash.io',
    });

    const customRole = await roleStore.create({
        name: 'Some Arbitrary Role',
        roleType: 'custom',
        description: 'This does nothing',
    });

    const targetRole = await roleStore.create({
        name: 'Another Arbitrary Role',
        roleType: 'custom',
        description: 'This does nothing',
    });

    await accessService.setUserRootRole(userOne.id, editorRole.id);
    await accessStore.addUserToRole(userOne.id, customRole.id, DEFAULT_PROJECT);

    await accessService.updateUserProjectRole(
        userOne.id,
        targetRole.id,
        DEFAULT_PROJECT,
    );
});

test('should not crash if user does not have permission', async () => {
    const { userStore } = stores;

    const user = await userStore.insert({
        name: 'Some User',
        email: 'random55Read@getunleash.io',
    });

    await accessService.setUserRootRole(user.id, readRole.id);

    const { UPDATE_CONTEXT_FIELD } = permissions;
    const hasAccess = await accessService.hasPermission(
        user,
        UPDATE_CONTEXT_FIELD,
    );

    expect(hasAccess).toBe(false);
});

test('should support permission with "ALL" environment requirement', async () => {
    const { userStore, roleStore, accessStore } = stores;

    const user = await userStore.insert({
        name: 'Some User',
        email: 'randomEnv1@getunleash.io',
    });

    await accessService.setUserRootRole(user.id, readRole.id);

    const customRole = await roleStore.create({
        name: 'Power user',
        roleType: 'custom',
        description: 'Grants access to modify all environments',
    });

    const { CREATE_FEATURE_STRATEGY } = permissions;
    await accessStore.addPermissionsToRole(
        customRole.id,
        [{ name: CREATE_FEATURE_STRATEGY }],
        'production',
    );
    await accessStore.addUserToRole(user.id, customRole.id, ALL_PROJECTS);

    const hasAccess = await accessService.hasPermission(
        user,
        CREATE_FEATURE_STRATEGY,
        'default',
        'production',
    );

    expect(hasAccess).toBe(true);

    const hasNotAccess = await accessService.hasPermission(
        user,
        CREATE_FEATURE_STRATEGY,
        'default',
        'development',
    );
    expect(hasNotAccess).toBe(false);
});

test('Should have access to create a strategy in an environment', async () => {
    const { CREATE_FEATURE_STRATEGY } = permissions;
    const user = editorUser;
    expect(
        await accessService.hasPermission(
            user,
            CREATE_FEATURE_STRATEGY,
            'default',
            'development',
        ),
    ).toBe(true);
});

test('Should be denied access to create a strategy in an environment the user does not have access to', async () => {
    const { CREATE_FEATURE_STRATEGY } = permissions;
    const user = editorUser;
    expect(
        await accessService.hasPermission(
            user,
            CREATE_FEATURE_STRATEGY,
            'default',
            'noaccess',
        ),
    ).toBe(false);
});

test('Should have access to edit a strategy in an environment', async () => {
    const { UPDATE_FEATURE_STRATEGY } = permissions;
    const user = editorUser;
    expect(
        await accessService.hasPermission(
            user,
            UPDATE_FEATURE_STRATEGY,
            'default',
            'development',
        ),
    ).toBe(true);
});

test('Should have access to delete a strategy in an environment', async () => {
    const { DELETE_FEATURE_STRATEGY } = permissions;
    const user = editorUser;
    expect(
        await accessService.hasPermission(
            user,
            DELETE_FEATURE_STRATEGY,
            'default',
            'development',
        ),
    ).toBe(true);
});

test('Should be denied access to delete a strategy in an environment the user does not have access to', async () => {
    const { DELETE_FEATURE_STRATEGY } = permissions;
    const user = editorUser;
    expect(
        await accessService.hasPermission(
            user,
            DELETE_FEATURE_STRATEGY,
            'default',
            'noaccess',
        ),
    ).toBe(false);
});

test('Should be denied access to delete a role that is in use', async () => {
    const user = editorUser;

    const project = {
        id: 'projectToUseRole',
        name: 'New project',
        description: 'Blah',
    };
    await projectService.createProject(project, user.id);

    const projectMember = await stores.userStore.insert({
        name: 'CustomProjectMember',
        email: 'custom@getunleash.io',
    });

    const customRole = await createRole([
        {
            id: 2,
            name: 'CREATE_FEATURE',
        },
        {
            id: 8,
            name: 'DELETE_FEATURE',
        },
    ]);

    await projectService.addUser(project.id, customRole.id, projectMember.id);

    try {
        await accessService.deleteRole(customRole.id);
    } catch (e) {
        expect(e.toString()).toBe(
            'RoleInUseError: Role is in use by users(1) or groups(0). You cannot delete a role that is in use without first removing the role from the users and groups.',
        );
    }
});

test('Should be denied move feature toggle to project where the user does not have access', async () => {
    const user = editorUser;
    const editorUser2 = await createUser(editorRole.id);

    const projectOrigin = {
        id: 'projectOrigin',
        name: 'New project',
        description: 'Blah',
    };
    const projectDest = {
        id: 'projectDest',
        name: 'New project',
        description: 'Blah',
    };
    await projectService.createProject(projectOrigin, user.id);
    await projectService.createProject(projectDest, editorUser2.id);

    const featureToggle = { name: 'moveableToggle' };

    await featureToggleService.createFeatureToggle(
        projectOrigin.id,
        featureToggle,
        user.username,
    );

    try {
        await projectService.changeProject(
            projectDest.id,
            featureToggle.name,
            user,
            projectOrigin.id,
        );
    } catch (e) {
        expect(e.name).toContain('Permission');
        expect(e.message.includes('permission')).toBeTruthy();
        expect(
            e.message.includes(permissions.MOVE_FEATURE_TOGGLE),
        ).toBeTruthy();
    }
});

test('Should be allowed move feature toggle to project when the user has access', async () => {
    const user = editorUser;

    const projectOrigin = {
        id: 'projectOrigin1',
        name: 'New project',
        description: 'Blah',
    };
    const projectDest = {
        id: 'projectDest2',
        name: 'New project',
        description: 'Blah',
    };
    await projectService.createProject(projectOrigin, user);
    await projectService.createProject(projectDest, user);

    const featureToggle = { name: 'moveableToggle2' };

    await featureToggleService.createFeatureToggle(
        projectOrigin.id,
        featureToggle,
        user.username,
    );

    await projectService.changeProject(
        projectDest.id,
        featureToggle.name,
        user,
        projectOrigin.id,
    );
});

test('Should not be allowed to edit a root role', async () => {
    expect.assertions(1);

    const editRole = await accessService.getRoleByName(RoleName.EDITOR);
    const roleUpdate = {
        id: editRole.id,
        name: 'NoLongerTheEditor',
        description: '',
    };

    try {
        await accessService.updateRole(roleUpdate);
    } catch (e) {
        expect(e.toString()).toBe(
            'InvalidOperationError: You cannot change built in roles.',
        );
    }
});

test('Should not be allowed to delete a root role', async () => {
    expect.assertions(1);

    const editRole = await accessService.getRoleByName(RoleName.EDITOR);

    try {
        await accessService.deleteRole(editRole.id);
    } catch (e) {
        expect(e.toString()).toBe(
            'InvalidOperationError: You cannot change built in roles.',
        );
    }
});

test('Should not be allowed to edit a project role', async () => {
    expect.assertions(1);

    const ownerRole = await accessService.getRoleByName(RoleName.OWNER);
    const roleUpdate = {
        id: ownerRole.id,
        name: 'NoLongerTheEditor',
        description: '',
    };

    try {
        await accessService.updateRole(roleUpdate);
    } catch (e) {
        expect(e.toString()).toBe(
            'InvalidOperationError: You cannot change built in roles.',
        );
    }
});

test('Should not be allowed to delete a project role', async () => {
    expect.assertions(1);

    const ownerRole = await accessService.getRoleByName(RoleName.OWNER);

    try {
        await accessService.deleteRole(ownerRole.id);
    } catch (e) {
        expect(e.toString()).toBe(
            'InvalidOperationError: You cannot change built in roles.',
        );
    }
});

test('Should be allowed move feature toggle to project when given access through group', async () => {
    const project = {
        id: 'yet-another-project1',
        name: 'yet-another-project1',
    };

    const viewerUser = await createUser(readRole.id);

    await projectService.createProject(project, editorUser);

    const groupWithProjectAccess = await createGroup({
        users: [{ user: viewerUser }],
    });

    const projectRole = await accessService.getRoleByName(RoleName.MEMBER);

    await hasCommonProjectAccess(viewerUser, project.id, false);

    await accessService.addGroupToRole(
        groupWithProjectAccess.id!,
        projectRole.id,
        'SomeAdminUser',
        project.id,
    );

    await hasCommonProjectAccess(viewerUser, project.id, true);
});

test('Should not lose user role access when given permissions from a group', async () => {
    const project = {
        id: 'yet-another-project-lose',
        name: 'yet-another-project-lose',
    };
    const user = editorUser;

    await projectService.createProject(project, user);

    const groupWithNoAccess = await createGroup({
        users: [{ user }],
    });

    const viewerRole = await accessService.getRoleByName(RoleName.VIEWER);

    await accessService.addGroupToRole(
        groupWithNoAccess.id!,
        viewerRole.id,
        'SomeAdminUser',
        project.id,
    );

    await hasFullProjectAccess(user, project.id, true);
});

test('Should allow user to take multiple group roles and have expected permissions on each project', async () => {
    const projectForCreate = {
        id: 'project-that-should-have-create-toggle-permission',
        name: 'project-that-should-have-create-toggle-permission',
        description: 'Blah',
    };
    const projectForDelete = {
        id: 'project-that-should-have-delete-toggle-permission',
        name: 'project-that-should-have-delete-toggle-permission',
        description: 'Blah',
    };

    const viewerUser = await createUser(readRole.id);

    await projectService.createProject(projectForCreate, editorUser);
    await projectService.createProject(projectForDelete, editorUser);

    const groupWithCreateAccess = await createGroup({
        users: [{ user: viewerUser }],
    });

    const groupWithDeleteAccess = await createGroup({
        users: [{ user: viewerUser }],
    });

    const createFeatureRole = await createRole([
        {
            id: 2,
            name: 'CREATE_FEATURE',
        },
    ]);

    const deleteFeatureRole = await createRole([
        {
            id: 8,
            name: 'DELETE_FEATURE',
        },
    ]);

    await accessService.addGroupToRole(
        groupWithCreateAccess.id!,
        deleteFeatureRole.id,
        'SomeAdminUser',
        projectForDelete.id,
    );

    await accessService.addGroupToRole(
        groupWithDeleteAccess.id!,
        createFeatureRole.id,
        'SomeAdminUser',
        projectForCreate.id,
    );

    expect(
        await accessService.hasPermission(
            viewerUser,
            permissions.CREATE_FEATURE,
            projectForCreate.id,
        ),
    ).toBe(true);
    expect(
        await accessService.hasPermission(
            viewerUser,
            permissions.DELETE_FEATURE,
            projectForCreate.id,
        ),
    ).toBe(false);

    expect(
        await accessService.hasPermission(
            viewerUser,
            permissions.CREATE_FEATURE,
            projectForDelete.id,
        ),
    ).toBe(false);
    expect(
        await accessService.hasPermission(
            viewerUser,
            permissions.DELETE_FEATURE,
            projectForDelete.id,
        ),
    ).toBe(true);
});

test('Should allow user to take on root role through a group that has a root role defined', async () => {
    const viewerUser = await createUser(readRole.id);

    await createGroup({
        role: adminRole.id,
        users: [{ user: viewerUser }],
    });

    expect(
        await accessService.hasPermission(viewerUser, permissions.ADMIN),
    ).toBe(true);
});

test('Should not elevate permissions for a user that is not present in a root role group', async () => {
    const viewerUser = await createUser(readRole.id);

    const viewerUserNotInGroup = await createUser(readRole.id);

    await createGroup({
        role: adminRole.id,
        users: [{ user: viewerUser }],
    });

    expect(
        await accessService.hasPermission(viewerUser, permissions.ADMIN),
    ).toBe(true);

    expect(
        await accessService.hasPermission(
            viewerUserNotInGroup,
            permissions.ADMIN,
        ),
    ).toBe(false);
});

test('Should not reduce permissions for an admin user that enters an editor group', async () => {
    const adminUser = await createUser(adminRole.id);

    await createGroup({
        role: editorRole.id,
        users: [{ user: adminUser }],
    });

    expect(
        await accessService.hasPermission(adminUser, permissions.ADMIN),
    ).toBe(true);
});

test('Should not change permissions for a user in a group without a root role', async () => {
    const groupStore = stores.groupStore;

    const viewerUser = await createUser(readRole.id);

    const groupWithoutRootRole = await groupStore.create({
        name: 'GroupWithNoRootRole',
        description: '',
    });

    const preAddedToGroupPermissions =
        await accessService.getPermissionsForUser(viewerUser);

    await groupStore.addUsersToGroup(
        groupWithoutRootRole.id!,
        [{ user: viewerUser }],
        'Admin',
    );

    const postAddedToGroupPermissions =
        await accessService.getPermissionsForUser(viewerUser);

    expect(
        JSON.stringify(preAddedToGroupPermissions) ===
            JSON.stringify(postAddedToGroupPermissions),
    ).toBe(true);
});

test('Should add permissions to user when a group is given a root role after the user has been added to the group', async () => {
    const groupStore = stores.groupStore;

    const viewerUser = await createUser(readRole.id);

    const groupWithoutRootRole = await createGroup({
        users: [{ user: viewerUser }],
    });

    expect(
        await accessService.hasPermission(viewerUser, permissions.ADMIN),
    ).toBe(false);

    await groupStore.update({
        id: groupWithoutRootRole.id!,
        name: 'GroupWithNoRootRole',
        rootRole: adminRole.id,
        users: [{ user: viewerUser }],
    });

    expect(
        await accessService.hasPermission(viewerUser, permissions.ADMIN),
    ).toBe(true);
});

test('Should give full project access to the default project to user in a group with an editor root role', async () => {
    const projectName = 'default';

    const viewerUser = await createUser(readRole.id);

    await createGroup({
        role: editorRole.id,
        users: [{ user: viewerUser }],
    });

    await hasFullProjectAccess(viewerUser, projectName, true);
});

test('if user has two roles user has union of permissions from the two roles', async () => {
    const projectName = 'default';

    const emptyUser = await createUser();

    const firstRole = await createRole([
        {
            id: 2,
            name: 'CREATE_FEATURE',
        },
        {
            id: 8,
            name: 'DELETE_FEATURE',
        },
    ]);
    const secondRole = await createRole([
        {
            id: 2,
            name: 'CREATE_FEATURE',
        },
        {
            id: 13,
            name: 'UPDATE_PROJECT',
        },
    ]);

    await accessService.setProjectRolesForUser(projectName, emptyUser.id, [
        firstRole.id,
        secondRole.id,
    ]);

    const assignedPermissions = await accessService.getPermissionsForUser(
        emptyUser,
    );
    const permissionNameSet = new Set(
        assignedPermissions.map((p) => p.permission),
    );

    expect(permissionNameSet.size).toBe(3);
});

test('calling set for user overwrites existing roles', async () => {
    const projectName = 'default';

    const emptyUser = await createUser();

    const firstRole = await createRole([
        {
            id: 2,
            name: 'CREATE_FEATURE',
        },
        {
            id: 8,
            name: 'DELETE_FEATURE',
        },
    ]);
    const secondRole = await createRole([
        {
            id: 2,
            name: 'CREATE_FEATURE',
        },
        {
            id: 13,
            name: 'UPDATE_PROJECT',
        },
    ]);

    await accessService.setProjectRolesForUser(projectName, emptyUser.id, [
        firstRole.id,
        secondRole.id,
    ]);

    const assignedPermissions = await accessService.getPermissionsForUser(
        emptyUser,
    );
    const permissionNameSet = new Set(
        assignedPermissions.map((p) => p.permission),
    );

    expect(permissionNameSet.size).toBe(3);

    await accessService.setProjectRolesForUser(projectName, emptyUser.id, [
        firstRole.id,
    ]);

    const newAssignedPermissions = await accessService.getPermissionsForUser(
        emptyUser,
    );

    expect(newAssignedPermissions.length).toBe(2);
    expect(newAssignedPermissions).toContainEqual({
        project: projectName,
        permission: 'CREATE_FEATURE',
    });
    expect(newAssignedPermissions).toContainEqual({
        project: projectName,
        permission: 'DELETE_FEATURE',
    });
});

test('if group has two roles user has union of permissions from the two roles', async () => {
    const projectName = 'default';

    const emptyUser = await createUser();

    const emptyGroup = await createGroup({
        users: [{ user: emptyUser }],
    });

    const firstRole = await createRole([
        {
            id: 2,
            name: 'CREATE_FEATURE',
        },
        {
            id: 8,
            name: 'DELETE_FEATURE',
        },
    ]);
    const secondRole = await createRole([
        {
            id: 2,
            name: 'CREATE_FEATURE',
        },
        {
            id: 13,
            name: 'UPDATE_PROJECT',
        },
    ]);

    await accessService.setProjectRolesForGroup(
        projectName,
        emptyGroup.id,
        [firstRole.id, secondRole.id],
        'testusr',
    );

    const assignedPermissions = await accessService.getPermissionsForUser(
        emptyUser,
    );
    const permissionNameSet = new Set(
        assignedPermissions.map((p) => p.permission),
    );

    expect(permissionNameSet.size).toBe(3);
});

test('calling set for group overwrites existing roles', async () => {
    const projectName = 'default';

    const emptyUser = await createUser();

    const emptyGroup = await createGroup({
        users: [{ user: emptyUser }],
    });

    const firstRole = await createRole([
        {
            id: 2,
            name: 'CREATE_FEATURE',
        },
        {
            id: 8,
            name: 'DELETE_FEATURE',
        },
    ]);
    const secondRole = await createRole([
        {
            id: 2,
            name: 'CREATE_FEATURE',
        },
        {
            id: 13,
            name: 'UPDATE_PROJECT',
        },
    ]);

    await accessService.setProjectRolesForGroup(
        projectName,
        emptyGroup.id,
        [firstRole.id, secondRole.id],
        'testusr',
    );

    const assignedPermissions = await accessService.getPermissionsForUser(
        emptyUser,
    );
    const permissionNameSet = new Set(
        assignedPermissions.map((p) => p.permission),
    );

    expect(permissionNameSet.size).toBe(3);

    await accessService.setProjectRolesForGroup(
        projectName,
        emptyGroup.id,
        [firstRole.id],
        'testusr',
    );

    const newAssignedPermissions = await accessService.getPermissionsForUser(
        emptyUser,
    );

    expect(newAssignedPermissions.length).toBe(2);
    expect(newAssignedPermissions).toContainEqual({
        project: projectName,
        permission: 'CREATE_FEATURE',
    });
    expect(newAssignedPermissions).toContainEqual({
        project: projectName,
        permission: 'DELETE_FEATURE',
    });
});

test('group with root role can be assigned a project specific role', async () => {
    const projectName = 'default';

    const emptyUser = await createUser();

    const emptyGroup = await createGroup({
        role: readRole.id,
        users: [{ user: emptyUser }],
    });

    const firstRole = await createRole([
        {
            id: 2,
            name: 'CREATE_FEATURE',
        },
    ]);

    await accessService.setProjectRolesForGroup(
        projectName,
        emptyGroup.id,
        [firstRole.id],
        'testusr',
    );

    const assignedPermissions = await accessService.getPermissionsForUser(
        emptyUser,
    );

    expect(assignedPermissions).toContainEqual({
        project: projectName,
        permission: 'CREATE_FEATURE',
    });
});

test('calling add access with invalid project role ids should not assign those roles', async () => {
    const projectName = 'default';
    const emptyUser = await createUser();

    const adminRootRole = await accessService.getRoleByName(RoleName.ADMIN);

    accessService.addAccessToProject(
        [adminRootRole.id, 9999],
        [],
        [emptyUser.id],
        projectName,
        'some-admin-user',
    );

    const newAssignedPermissions = await accessService.getPermissionsForUser(
        emptyUser,
    );

    expect(newAssignedPermissions.length).toBe(0);
});

test('calling set roles for user with invalid project role ids should not assign those roles', async () => {
    const projectName = 'default';
    const emptyUser = await createUser();

    const adminRootRole = await accessService.getRoleByName(RoleName.ADMIN);

    accessService.setProjectRolesForUser(projectName, emptyUser.id, [
        adminRootRole.id,
        9999,
    ]);

    const newAssignedPermissions = await accessService.getPermissionsForUser(
        emptyUser,
    );

    expect(newAssignedPermissions.length).toBe(0);
});

test('calling set roles for user with empty role array removes all roles', async () => {
    const projectName = 'default';
    const emptyUser = await createUser();

    const role = await createRole([
        {
            id: 2,
            name: 'CREATE_FEATURE',
        },
    ]);

    await accessService.setProjectRolesForUser(projectName, emptyUser.id, [
        role.id,
    ]);

    const assignedPermissions = await accessService.getPermissionsForUser(
        emptyUser,
    );

    expect(assignedPermissions.length).toBe(1);

    await accessService.setProjectRolesForUser(projectName, emptyUser.id, []);

    const newAssignedPermissions = await accessService.getPermissionsForUser(
        emptyUser,
    );

    expect(newAssignedPermissions.length).toBe(0);
});

test('calling set roles for user with empty role array should not remove root roles', async () => {
    const projectName = 'default';
    const adminUser = await createUser(adminRole.id);

    const firstRole = await createRole([
        {
            id: 2,
            name: 'CREATE_FEATURE',
        },
        {
            id: 8,
            name: 'DELETE_FEATURE',
        },
    ]);

    await accessService.setProjectRolesForUser(projectName, adminUser.id, [
        firstRole.id,
    ]);

    const assignedPermissions = await accessService.getPermissionsForUser(
        adminUser,
    );

    expect(assignedPermissions.length).toBe(3);

    await accessService.setProjectRolesForUser(projectName, adminUser.id, []);

    const newAssignedPermissions = await accessService.getPermissionsForUser(
        adminUser,
    );

    expect(newAssignedPermissions.length).toBe(1);
    expect(newAssignedPermissions[0].permission).toBe(permissions.ADMIN);
});

test('remove user access should remove all project roles', async () => {
    const projectName = 'default';
    const emptyUser = await createUser();

    const firstRole = await createRole([
        {
            id: 2,
            name: 'CREATE_FEATURE',
        },
        {
            id: 8,
            name: 'DELETE_FEATURE',
        },
    ]);

    const secondRole = await createRole([
        {
            id: 13,
            name: 'UPDATE_PROJECT',
        },
    ]);

    await accessService.setProjectRolesForUser(projectName, emptyUser.id, [
        firstRole.id,
        secondRole.id,
    ]);

    const assignedPermissions = await accessService.getPermissionsForUser(
        emptyUser,
    );

    expect(assignedPermissions.length).toBe(3);

    await accessService.removeUserAccess(projectName, emptyUser.id);

    const newAssignedPermissions = await accessService.getPermissionsForUser(
        emptyUser,
    );

    expect(newAssignedPermissions.length).toBe(0);
});

test('remove user access should remove all project roles, while leaving root roles untouched', async () => {
    const projectName = 'default';
    const adminUser = await createUser(adminRole.id);

    const firstRole = await createRole([
        {
            id: 2,
            name: 'CREATE_FEATURE',
        },
        {
            id: 8,
            name: 'DELETE_FEATURE',
        },
    ]);

    const secondRole = await createRole([
        {
            id: 13,
            name: 'UPDATE_PROJECT',
        },
    ]);

    await accessService.setProjectRolesForUser(projectName, adminUser.id, [
        firstRole.id,
        secondRole.id,
    ]);

    const assignedPermissions = await accessService.getPermissionsForUser(
        adminUser,
    );

    expect(assignedPermissions.length).toBe(4);

    await accessService.removeUserAccess(projectName, adminUser.id);

    const newAssignedPermissions = await accessService.getPermissionsForUser(
        adminUser,
    );

    expect(newAssignedPermissions.length).toBe(1);
    expect(newAssignedPermissions[0].permission).toBe(permissions.ADMIN);
});

test('calling set roles for group with invalid project role ids should not assign those roles', async () => {
    const projectName = 'default';

    const emptyUser = await createUser();
    const emptyGroup = await createGroup({
        users: [{ user: emptyUser }],
    });

    const adminRootRole = await accessService.getRoleByName(RoleName.ADMIN);

    accessService.setProjectRolesForGroup(
        projectName,
        emptyGroup.id,
        [adminRootRole.id, 9999],
        'admin',
    );

    const newAssignedPermissions = await accessService.getPermissionsForUser(
        emptyUser,
    );

    expect(newAssignedPermissions.length).toBe(0);
});

test('calling set roles for group with empty role array removes all roles', async () => {
    const projectName = 'default';

    const emptyUser = await createUser();
    const emptyGroup = await createGroup({
        users: [{ user: emptyUser }],
    });

    const role = await createRole([
        {
            id: 2,
            name: 'CREATE_FEATURE',
        },
    ]);

    await accessService.setProjectRolesForGroup(
        projectName,
        emptyGroup.id,
        [role.id],
        'admin',
    );

    const assignedPermissions = await accessService.getPermissionsForUser(
        emptyUser,
    );

    expect(assignedPermissions.length).toBe(1);

    await accessService.setProjectRolesForGroup(
        projectName,
        emptyGroup.id,
        [],
        'admin',
    );

    const newAssignedPermissions = await accessService.getPermissionsForUser(
        emptyUser,
    );

    expect(newAssignedPermissions.length).toBe(0);
});

test('calling set roles for group with empty role array should not remove root roles', async () => {
    const projectName = 'default';

    const adminUser = await createUser(adminRole.id);
    const group = await createGroup({
        users: [{ user: adminUser }],
    });

    const role = await createRole([
        {
            id: 2,
            name: 'CREATE_FEATURE',
        },
        {
            id: 8,
            name: 'DELETE_FEATURE',
        },
    ]);

    await accessService.setProjectRolesForGroup(
        projectName,
        group.id,
        [role.id],
        'admin',
    );

    const assignedPermissions = await accessService.getPermissionsForUser(
        adminUser,
    );

    expect(assignedPermissions.length).toBe(3);

    await accessService.setProjectRolesForGroup(
        projectName,
        group.id,
        [],
        'admin',
    );

    const newAssignedPermissions = await accessService.getPermissionsForUser(
        adminUser,
    );

    expect(newAssignedPermissions.length).toBe(1);
    expect(newAssignedPermissions[0].permission).toBe(permissions.ADMIN);
});

test('remove group access should remove all project roles', async () => {
    const projectName = 'default';
    const emptyUser = await createUser();
    const group = await createGroup({
        users: [{ user: emptyUser }],
    });

    const firstRole = await createRole([
        {
            id: 2,
            name: 'CREATE_FEATURE',
        },
        {
            id: 8,
            name: 'DELETE_FEATURE',
        },
    ]);

    const secondRole = await createRole([
        {
            id: 13,
            name: 'UPDATE_PROJECT',
        },
    ]);

    await accessService.setProjectRolesForGroup(
        projectName,
        group.id,
        [firstRole.id, secondRole.id],
        'admin',
    );

    const assignedPermissions = await accessService.getPermissionsForUser(
        emptyUser,
    );

    expect(assignedPermissions.length).toBe(3);

    await accessService.removeGroupAccess(projectName, group.id);

    const newAssignedPermissions = await accessService.getPermissionsForUser(
        emptyUser,
    );

    expect(newAssignedPermissions.length).toBe(0);
});

test('remove group access should remove all project roles, while leaving root roles untouched', async () => {
    const projectName = 'default';
    const adminUser = await createUser(adminRole.id);
    const group = await createGroup({
        users: [{ user: adminUser }],
    });

    const firstRole = await createRole([
        {
            id: 2,
            name: 'CREATE_FEATURE',
        },
        {
            id: 8,
            name: 'DELETE_FEATURE',
        },
    ]);

    const secondRole = await createRole([
        {
            id: 13,
            name: 'UPDATE_PROJECT',
        },
    ]);

    await accessService.setProjectRolesForGroup(
        projectName,
        group.id,
        [firstRole.id, secondRole.id],
        'admin',
    );

    const assignedPermissions = await accessService.getPermissionsForUser(
        adminUser,
    );

    expect(assignedPermissions.length).toBe(4);

    await accessService.removeGroupAccess(projectName, group.id);

    const newAssignedPermissions = await accessService.getPermissionsForUser(
        adminUser,
    );

    expect(newAssignedPermissions.length).toBe(1);
    expect(newAssignedPermissions[0].permission).toBe(permissions.ADMIN);
});

test('access overview should have admin access and default project for admin user', async () => {
    const email = 'a-person@places.com';

    const { userStore } = stores;
    const user = await userStore.insert({
        name: 'Some User',
        email,
    });

    await accessService.setUserRootRole(user.id, adminRole.id);

    const accessOverView: IUserAccessOverview[] =
        await accessService.getUserAccessOverview();
    const userAccess = accessOverView.find(
        (overviewRow) => overviewRow.userId == user.id,
    )!;

    expect(userAccess.userId).toBe(user.id);

    expect(userAccess.rootRole).toBe('Admin');
    expect(userAccess.accessibleProjects).toStrictEqual(['default']);
});

test('access overview should have group access for groups that they are in', async () => {
    const email = 'a-nother-person@places.com';

    const { userStore } = stores;
    const user = await userStore.insert({
        name: 'Some Other User',
        email,
    });

    await accessService.setUserRootRole(user.id, adminRole.id);

    const group = await stores.groupStore.create({
        name: 'Test Group',
    });

    await stores.groupStore.addUsersToGroup(
        group.id,
        [
            {
                user: {
                    id: user.id,
                },
            },
        ],
        'Admin',
    );

    const accessOverView: IUserAccessOverview[] =
        await accessService.getUserAccessOverview();
    const userAccess = accessOverView.find(
        (overviewRow) => overviewRow.userId == user.id,
    )!;

    expect(userAccess.userId).toBe(user.id);

    expect(userAccess.rootRole).toBe('Admin');
    expect(userAccess.groups).toStrictEqual(['Test Group']);
});<|MERGE_RESOLUTION|>--- conflicted
+++ resolved
@@ -8,16 +8,11 @@
 
 import * as permissions from '../../../lib/types/permissions';
 import { RoleName } from '../../../lib/types/model';
-<<<<<<< HEAD
-import { ICreateGroupUserModel, IUnleashStores } from '../../../lib/types';
-=======
 import {
     ICreateGroupUserModel,
-    IPermission,
     IUnleashStores,
     IUserAccessOverview,
 } from '../../../lib/types';
->>>>>>> 53c40372
 import FeatureToggleService from '../../../lib/services/feature-toggle-service';
 import ProjectService from '../../../lib/services/project-service';
 import { createTestConfig } from '../../config/test-config';
