import {
    type PlaygroundFeatureEvaluationResult,
    PlaygroundService,
} from '../../../lib/features/playground/playground-service';
import {
    clientFeaturesAndSegments,
    commonISOTimestamp,
} from '../../arbitraries.test';
import { generate as generateContext } from '../../../lib/openapi/spec/sdk-context-schema.test';
import fc from 'fast-check';
import { createTestConfig } from '../../config/test-config';
import dbInit, { type ITestDb } from '../helpers/database-init';
import type { IUnleashStores } from '../../../lib/types/stores';
import type FeatureToggleService from '../../../lib/features/feature-toggle/feature-toggle-service';
import {
    type FeatureToggle,
    type ISegment,
    WeightType,
} from '../../../lib/types/model';
import type { PlaygroundFeatureSchema } from '../../../lib/openapi/spec/playground-feature-schema';
import { offlineUnleashClientNode } from '../../../lib/features/playground/offline-unleash-client.test';
import type { ClientFeatureSchema } from '../../../lib/openapi/spec/client-feature-schema';
import type { SdkContextSchema } from '../../../lib/openapi/spec/sdk-context-schema';
import type { SegmentSchema } from '../../../lib/openapi/spec/segment-schema';
import { playgroundStrategyEvaluation } from '../../../lib/openapi/spec/playground-strategy-schema';
import type { PlaygroundSegmentSchema } from '../../../lib/openapi/spec/playground-segment-schema';
import { createPrivateProjectChecker } from '../../../lib/features/private-project/createPrivateProjectChecker';
import { createFeatureToggleService } from '../../../lib/features';
import { SegmentReadModel } from '../../../lib/features/segment/segment-read-model';

let stores: IUnleashStores;
let db: ITestDb;
let service: PlaygroundService;
let featureToggleService: FeatureToggleService;

beforeAll(async () => {
    const config = createTestConfig();
    db = await dbInit('playground_service_serial', config.getLogger);
    stores = db.stores;
    const privateProjectChecker = createPrivateProjectChecker(
        db.rawDatabase,
        config,
    );
    const segmentReadModel = new SegmentReadModel(db.rawDatabase);

    featureToggleService = createFeatureToggleService(db.rawDatabase, config);
    service = new PlaygroundService(
        config,
        {
            featureToggleService: featureToggleService,
            privateProjectChecker,
        },
        segmentReadModel,
    );
});

afterAll(async () => {
    await db.destroy();
});

const cleanup = async () => {
    await stores.segmentStore.deleteAll();
    await stores.featureToggleStore.deleteAll();
    await stores.eventStore.deleteAll();
    await stores.featureStrategiesStore.deleteAll();
    await stores.segmentStore.deleteAll();
};

afterEach(cleanup);

const testParams = {
    interruptAfterTimeLimit: 4000, // Default timeout in Jest 5000ms
    markInterruptAsFailure: false, // When set to false, timeout during initial cases will not be considered as a failure
};

const mapSegmentSchemaToISegment = (
    segment: SegmentSchema,
    index?: number,
): ISegment => ({
    ...segment,
    description: segment.description || undefined, // transforms null to undefined
    project: segment.project || undefined, // transforms null to undefined
    name: segment.name || `test-segment ${index ?? 'unnumbered'}`,
    createdAt: new Date(),
    description: '',
    project: undefined,
});

export const seedDatabaseForPlaygroundTest = async (
    database: ITestDb,
    features: ClientFeatureSchema[],
    environment: string,
    segments?: SegmentSchema[],
): Promise<FeatureToggle[]> => {
    if (segments) {
        await Promise.all(
            segments.map(async (segment, index) =>
                database.stores.segmentStore.create(
                    mapSegmentSchemaToISegment(segment, index),
                    { username: 'test' },
                ),
            ),
        );
    }

    return Promise.all(
        features.map(async (feature) => {
            // create environment if necessary
            await database.stores.environmentStore
                .create({
                    name: environment,
                    type: 'development',
                    enabled: true,
                })
                .catch(() => {
                    // purposefully left empty: env creation may fail if the
                    // env already exists, and because of the async nature
                    // of things, this is the easiest way to make it work.
                });

            // create feature
            const toggle = await database.stores.featureToggleStore.create(
                feature.project!,
                {
                    ...feature,
                    createdAt: undefined,
<<<<<<< HEAD
                    variants: undefined,
                    description: feature.description || undefined, // transforms null to undefined
                    impressionData: feature.impressionData || undefined, // transforms null to undefined
=======
                    variants: [],
                    description: undefined,
                    impressionData: false,
>>>>>>> 98a0fba1
                    createdByUserId: 9999,
                },
            );

            // enable/disable the feature in environment
            await database.stores.featureEnvironmentStore.addEnvironmentToFeature(
                feature.name,
                environment,
                feature.enabled,
            );

            await database.stores.featureToggleStore.saveVariants(
                feature.project!,
                feature.name,
                [
                    ...(feature.variants ?? []).map((variant) => ({
                        ...variant,
                        weightType: WeightType.VARIABLE,
                        stickiness: 'default',
                    })),
                ],
            );

            // assign strategies
            await Promise.all(
                (feature.strategies || []).map(
                    async ({ segments: strategySegments, ...strategy }) => {
                        await database.stores.featureStrategiesStore.createStrategyFeatureEnv(
                            {
                                parameters: {},
                                constraints: [],
                                ...strategy,
                                featureName: feature.name,
                                environment,
                                strategyName: strategy.name,
                                projectId: feature.project!,
                            },
                        );

                        if (strategySegments) {
                            await Promise.all(
                                strategySegments.map((segmentId) =>
                                    database.stores.segmentStore.addToStrategy(
                                        segmentId,
                                        strategy.id!,
                                    ),
                                ),
                            );
                        }
                    },
                ),
            );

            return toggle;
        }),
    );
};

describe('the playground service (e2e)', () => {
    const isDisabledVariant = (
        variant?: {
            name: string;
            enabled: boolean;
        } | null,
    ) => variant?.name === 'disabled' && !variant?.enabled;

    const insertAndEvaluateFeatures = async ({
        features,
        context,
        env = 'default',
        segments,
    }: {
        features: ClientFeatureSchema[];
        context: SdkContextSchema;
        env?: string;
        segments?: SegmentSchema[];
    }): Promise<PlaygroundFeatureEvaluationResult[]> => {
        await seedDatabaseForPlaygroundTest(db, features, env, segments);

        //     const activeSegments = await db.stores.segmentStore.getAllFeatureStrategySegments()
        // console.log("active segments db seeding", activeSegments)

        const projects = '*';

        const serviceFeatures = await service.evaluateQuery(
            projects,
            env,
            context,
        );

        return serviceFeatures;
    };

    test('should return the same enabled toggles as the raw SDK correctly mapped', async () => {
        await fc.assert(
            fc
                .asyncProperty(
                    clientFeaturesAndSegments({ minLength: 1 }),
                    fc
                        .tuple(generateContext(), commonISOTimestamp())
                        .map(([context, currentTime]) => ({
                            ...context,
                            userId: 'constant',
                            sessionId: 'constant2',
                            currentTime,
                        })),
                    fc.context(),
                    async ({ segments, features }, context, ctx) => {
                        const serviceToggles = await insertAndEvaluateFeatures({
                            features: features,
                            context,
                            segments,
                        });

                        const [head, ...rest] =
                            await featureToggleService.getClientFeatures();
                        if (!head) {
                            return serviceToggles.length === 0;
                        }

                        const client = await offlineUnleashClientNode({
                            features: [head, ...rest],
                            context,
                            logError: console.log,
                            segments: segments.map(mapSegmentSchemaToISegment),
                        });

                        const clientContext = {
                            ...context,

                            currentTime: context.currentTime
                                ? new Date(context.currentTime)
                                : undefined,
                        };

                        return serviceToggles.every((feature) => {
                            ctx.log(
                                `Examining feature ${
                                    feature.name
                                }: ${JSON.stringify(feature)}`,
                            );

                            // the playground differs from a normal SDK in that
                            // it _must_ evaluate all strategies and features
                            // regardless of whether they're supposed to be
                            // enabled in the current environment or not.
                            const expectedSDKState = feature.isEnabled;

                            const enabledStateMatches =
                                expectedSDKState ===
                                client.isEnabled(feature.name, clientContext);

                            ctx.log(
                                `feature.isEnabled, feature.isEnabledInCurrentEnvironment, presumedSDKState: ${feature.isEnabled}, ${feature.isEnabledInCurrentEnvironment}, ${expectedSDKState}`,
                            );
                            ctx.log(
                                `client.isEnabled: ${client.isEnabled(
                                    feature.name,
                                    clientContext,
                                )}`,
                            );
                            expect(enabledStateMatches).toBe(true);

                            // if x is disabled, then the variant will be the
                            // disabled variant.
                            if (!feature.isEnabled) {
                                ctx.log(`${feature.name} is not enabled`);
                                ctx.log(JSON.stringify(feature.variant));
                                ctx.log(JSON.stringify(enabledStateMatches));
                                ctx.log(
                                    JSON.stringify(
                                        feature.variant?.name === 'disabled',
                                    ),
                                );
                                ctx.log(
                                    JSON.stringify(
                                        feature.variant?.enabled === false,
                                    ),
                                );
                                return (
                                    enabledStateMatches &&
                                    isDisabledVariant(feature.variant)
                                );
                            }
                            ctx.log('feature is enabled');

                            const clientVariant = client.getVariant(
                                feature.name,
                                clientContext,
                            );

                            // if x is enabled, but its variant is the disabled
                            // variant, then the source does not have any
                            // variants
                            if (isDisabledVariant(feature.variant)) {
                                return (
                                    enabledStateMatches &&
                                    isDisabledVariant(clientVariant)
                                );
                            }

                            ctx.log(`feature "${feature.name}" has a variant`);
                            ctx.log(
                                `Feature variant: ${JSON.stringify(
                                    feature.variant,
                                )}`,
                            );
                            ctx.log(
                                `Client variant: ${JSON.stringify(
                                    clientVariant,
                                )}`,
                            );
                            ctx.log(
                                `enabledStateMatches: ${enabledStateMatches}`,
                            );

                            // variants should be the same if the
                            // toggle is enabled in both versions. If
                            // they're not and one of them has a
                            // variant, then they should be different.
                            if (expectedSDKState === true) {
                                expect(feature.variant).toEqual(clientVariant);
                            } else {
                                expect(feature.variant).not.toEqual(
                                    clientVariant,
                                );
                            }

                            return enabledStateMatches;
                        });
                    },
                )
                .afterEach(cleanup),
            { ...testParams, examples: [] },
        );
    });

    // counterexamples found by fastcheck
    const counterexamples = [
        [
            [
                {
                    name: '-',
                    type: 'release',
                    project: 'A',
                    enabled: true,
                    lastSeenAt: '1970-01-01T00:00:00.000Z',
                    impressionData: null,
                    strategies: [],
                    variants: [
                        {
                            name: '-',
                            weight: 147,
                            weightType: 'variable',
                            stickiness: 'default',
                            payload: { type: 'string', value: '' },
                        },
                        {
                            name: '~3dignissim~gravidaod',
                            weight: 301,
                            weightType: 'variable',
                            stickiness: 'default',
                            payload: {
                                type: 'json',
                                value: '{"Sv7gRNNl=":[true,"Mfs >mp.D","O-jtK","y%i\\"Ub~",null,"J",false,"(\'R"],"F0g+>1X":3.892913121148499e-188,"Fi~k(":-4.882970135331098e+146,"":null,"nPT]":true}',
                            },
                        },
                    ],
                },
            ],
            {
                appName: '"$#',
                currentTime: '9999-12-31T23:59:59.956Z',
                environment: 'r',
            },
            {
                logs: [
                    'feature is enabled',
                    'feature has a variant',
                    '{"name":"-","payload":{"type":"string","value":""},"enabled":true}',
                    '{"name":"~3dignissim~gravidaod","payload":{"type":"json","value":"{\\"Sv7gRNNl=\\":[true,\\"Mfs >mp.D\\",\\"O-jtK\\",\\"y%i\\\\\\"Ub~\\",null,\\"J\\",false,\\"(\'R\\"],\\"F0g+>1X\\":3.892913121148499e-188,\\"Fi~k(\\":-4.882970135331098e+146,\\"\\":null,\\"nPT]\\":true}"},"enabled":true}',
                    'true',
                    'false',
                ],
            },
        ],
        [
            [
                {
                    name: '-',
                    project: '0',
                    enabled: true,
                    strategies: [
                        {
                            name: 'default',
                            constraints: [
                                {
                                    contextName: 'A',
                                    operator: 'NOT_IN',
                                    caseInsensitive: false,
                                    inverted: false,
                                    values: [],
                                    value: '',
                                },
                            ],
                        },
                    ],
                },
            ],
            { appName: ' ', userId: 'constant', sessionId: 'constant2' },
            { logs: [] },
        ],
        [
            [
                {
                    name: 'a',
                    project: 'a',
                    enabled: true,
                    strategies: [
                        {
                            name: 'default',
                            constraints: [
                                {
                                    contextName: '0',
                                    operator: 'NOT_IN',
                                    caseInsensitive: false,
                                    inverted: false,
                                    values: [],
                                    value: '',
                                },
                            ],
                        },
                    ],
                },
                {
                    name: '-',
                    project: 'elementum',
                    enabled: false,
                    strategies: [],
                },
            ],
            { appName: ' ', userId: 'constant', sessionId: 'constant2' },
            {
                logs: [
                    'feature is not enabled',
                    '{"name":"disabled","enabled":false}',
                ],
            },
        ],
        [
            [
                {
                    name: '0',
                    project: '-',
                    enabled: true,
                    strategies: [
                        {
                            name: 'default',
                            constraints: [
                                {
                                    contextName: 'sed',
                                    operator: 'NOT_IN',
                                    caseInsensitive: false,
                                    inverted: false,
                                    values: [],
                                    value: '',
                                },
                            ],
                        },
                    ],
                },
            ],
            { appName: ' ', userId: 'constant', sessionId: 'constant2' },
            {
                logs: [
                    '0 is not enabled',
                    '{"name":"disabled","enabled":false}',
                    'true',
                    'true',
                ],
            },
        ],
        [
            [
                {
                    name: '0',
                    project: 'ac',
                    enabled: true,

                    strategies: [
                        {
                            name: 'default',
                            constraints: [
                                {
                                    contextName: '0',
                                    operator: 'NOT_IN',
                                    caseInsensitive: false,
                                    inverted: false,
                                    values: [],
                                    value: '',
                                },
                            ],
                        },
                    ],
                },
            ],
            { appName: ' ', userId: 'constant', sessionId: 'constant2' },
            {
                logs: [
                    'feature.isEnabled: false',
                    'client.isEnabled: true',
                    '0 is not enabled',
                    '{"name":"disabled","enabled":false}',
                    'false',
                    'true',
                    'true',
                ],
            },
        ],
        [
            [
                {
                    name: '0',
                    project: 'aliquam',
                    enabled: true,
                    strategies: [
                        {
                            name: 'default',
                            constraints: [
                                {
                                    contextName: '-',
                                    operator: 'NOT_IN',
                                    caseInsensitive: false,
                                    inverted: false,
                                    values: [],
                                    value: '',
                                },
                            ],
                        },
                    ],
                },
                {
                    name: '-',
                    project: '-',
                    enabled: false,
                    strategies: [],
                },
            ],
            {
                appName: ' ',
                userId: 'constant',
                sessionId: 'constant2',
                currentTime: '1970-01-01T00:00:00.000Z',
            },
            {
                logs: [
                    'feature.isEnabled: false',
                    'client.isEnabled: true',
                    '0 is not enabled',
                    '{"name":"disabled","enabled":false}',
                    'false',
                    'true',
                    'true',
                ],
            },
        ],
    ];

    // these tests test counterexamples found by fast check. The may seem redundant, but are concrete cases that might break.
    counterexamples.map(async ([features, context], i) => {
        it(`should do the same as the raw SDK: counterexample ${i}`, async () => {
            const serviceFeatures = await insertAndEvaluateFeatures({
                // @ts-expect-error
                features,
                // @ts-expect-error
                context,
            });

            const [head, ...rest] =
                await featureToggleService.getClientFeatures();
            if (!head) {
                return serviceFeatures.length === 0;
            }

            const client = await offlineUnleashClientNode({
                features: [head, ...rest],
                // @ts-expect-error
                context,
                logError: console.log,
            });

            const clientContext = {
                ...context,

                // @ts-expect-error
                currentTime: context.currentTime
                    ? // @ts-expect-error
                      new Date(context.currentTime)
                    : undefined,
            };

            serviceFeatures.forEach((feature) => {
                expect(feature.isEnabled).toEqual(
                    //@ts-expect-error
                    client.isEnabled(feature.name, clientContext),
                );
            });
        });
    });

    test("should return all of a feature's strategies", async () => {
        await fc.assert(
            fc
                .asyncProperty(
                    clientFeaturesAndSegments({ minLength: 1 }),
                    generateContext(),
                    fc.context(),
                    async (data, context, ctx) => {
                        const log = (x: unknown) => ctx.log(JSON.stringify(x));
                        const serviceFeatures = await insertAndEvaluateFeatures(
                            {
                                ...data,
                                context,
                            },
                        );

                        const serviceFeaturesDict: {
                            [key: string]: PlaygroundFeatureSchema;
                        } = serviceFeatures.reduce(
                            (acc, feature) => ({
                                ...acc,
                                [feature.name]: feature,
                            }),
                            {},
                        );

                        // for each feature, find the corresponding evaluated feature
                        // and make sure that the evaluated
                        // return genFeat.length === servFeat.length && zip(gen, serv).
                        data.features.forEach((feature) => {
                            const mappedFeature: PlaygroundFeatureSchema =
                                serviceFeaturesDict[feature.name];

                            // log(feature);
                            log(mappedFeature);

                            const featureStrategies = feature.strategies ?? [];

                            expect(
                                mappedFeature.strategies.data.length,
                            ).toEqual(featureStrategies.length);

                            // we can't guarantee that the order we inserted
                            // strategies into the database is the same as it
                            // was returned by the service , so we'll need to
                            // scan through the list of strats.

                            // extract the `result` property, because it
                            // doesn't exist in the input

                            const removeResult = <T>({
                                result,
                                ...rest
                            }: T & {
                                result: unknown;
                            }) => rest;

                            const cleanedReceivedStrategies =
                                mappedFeature.strategies.data.map(
                                    (strategy) => {
                                        const {
                                            segments: mappedSegments,
                                            ...mappedStrategy
                                        } = removeResult(strategy);

                                        return {
                                            ...mappedStrategy,
                                            constraints:
                                                mappedStrategy.constraints?.map(
                                                    removeResult,
                                                ),
                                        };
                                    },
                                );

                            feature.strategies?.forEach(
                                ({ segments, ...strategy }) => {
                                    expect(cleanedReceivedStrategies).toEqual(
                                        expect.arrayContaining([
                                            {
                                                ...strategy,
                                                title: undefined,
                                                disabled: false,
                                                constraints:
                                                    strategy.constraints ?? [],
                                                parameters:
                                                    strategy.parameters ?? {},
                                            },
                                        ]),
                                    );
                                },
                            );
                        });
                    },
                )
                .afterEach(cleanup),
            testParams,
        );
    });

    test('should return feature strategies with all their segments', async () => {
        await fc.assert(
            fc
                .asyncProperty(
                    clientFeaturesAndSegments({ minLength: 1 }),
                    generateContext(),
                    async (
                        { segments, features: generatedFeatures },
                        context,
                    ) => {
                        const serviceFeatures = await insertAndEvaluateFeatures(
                            {
                                features: generatedFeatures,
                                context,
                                segments,
                            },
                        );

                        const serviceFeaturesDict: {
                            [key: string]: PlaygroundFeatureSchema;
                        } = serviceFeatures.reduce(
                            (acc, feature) => ({
                                ...acc,
                                [feature.name]: feature,
                            }),
                            {},
                        );

                        // ensure that segments are mapped on to features
                        // correctly. We do not need to check whether the
                        // evaluation is correct; that is taken care of by other
                        // tests.

                        // For each feature strategy, find its list of segments and
                        // compare it to the input.
                        //
                        // We can assert three things:
                        //
                        // 1. The segments lists have the same length
                        //
                        // 2. All segment ids listed in an input id list are
                        // also in the original segments list
                        //
                        // 3. If a feature is considered enabled, _all_ segments
                        // must be true. If a feature is _disabled_, _at least_
                        // one segment is not true.
                        generatedFeatures.forEach((unmappedFeature) => {
                            const strategies = serviceFeaturesDict[
                                unmappedFeature.name
                            ].strategies.data.reduce(
                                (acc, strategy) => ({
                                    ...acc,
                                    [strategy.id]: strategy,
                                }),
                                {},
                            );

                            unmappedFeature.strategies?.forEach(
                                (unmappedStrategy) => {
                                    const mappedStrategySegments: PlaygroundSegmentSchema[] =
                                        strategies[unmappedStrategy.id!]
                                            .segments;

                                    const unmappedSegments =
                                        unmappedStrategy.segments ?? [];

                                    // 1. The segments lists have the same length
                                    // 2. All segment ids listed in the input exist:
                                    expect(
                                        [
                                            ...mappedStrategySegments?.map(
                                                (segment) => segment.id,
                                            ),
                                        ].sort(),
                                    ).toEqual([...unmappedSegments].sort());

                                    switch (
                                        strategies[unmappedStrategy.id!].result
                                    ) {
                                        case true:
                                            // If a strategy is considered true, _all_ segments
                                            // must be true.
                                            expect(
                                                mappedStrategySegments.every(
                                                    (segment) =>
                                                        segment.result === true,
                                                ),
                                            ).toBeTruthy();
                                            break;
                                        case false:
                                        // empty -- all segments can be true and
                                        // the toggle still not enabled. We
                                        // can't check for anything here.
                                        case 'not found':
                                        // empty -- we can't evaluate this
                                    }
                                },
                            );
                        });
                    },
                )
                .afterEach(cleanup),
            testParams,
        );
    });

    test("should evaluate a strategy to be unknown if it doesn't recognize the strategy and all constraints pass", async () => {
        await fc.assert(
            fc
                .asyncProperty(
                    clientFeaturesAndSegments({ minLength: 1 }).map(
                        ({ features, ...rest }) => ({
                            ...rest,
                            features: features.map((feature) => ({
                                ...feature,
                                // remove any constraints and use a name that doesn't exist
                                strategies: feature.strategies?.map(
                                    (strategy) => ({
                                        ...strategy,
                                        name: 'bogus-strategy',
                                        constraints: [],
                                        segments: [],
                                    }),
                                ),
                            })),
                        }),
                    ),
                    generateContext(),
                    fc.context(),
                    async (featsAndSegments, context, ctx) => {
                        const serviceFeatures = await insertAndEvaluateFeatures(
                            {
                                ...featsAndSegments,
                                context,
                            },
                        );

                        serviceFeatures.forEach((feature) =>
                            feature.strategies.data.forEach((strategy) => {
                                expect(strategy.result.evaluationStatus).toBe(
                                    playgroundStrategyEvaluation.evaluationIncomplete,
                                );
                                expect(strategy.result.enabled).toBe(
                                    playgroundStrategyEvaluation.unknownResult,
                                );
                            }),
                        );

                        ctx.log(JSON.stringify(serviceFeatures));
                        serviceFeatures.forEach((feature) => {
                            // if there are strategies and they're all
                            // incomplete and unknown, then the feature can't be
                            // evaluated fully
                            if (feature.strategies.data.length) {
                                expect(feature.isEnabled).toBe(false);
                            }
                        });
                    },
                )
                .afterEach(cleanup),
            testParams,
        );
    });

    test("should evaluate a strategy as false if it doesn't recognize the strategy and constraint checks fail", async () => {
        await fc.assert(
            fc
                .asyncProperty(
                    fc
                        .tuple(
                            fc.uuid(),
                            clientFeaturesAndSegments({ minLength: 1 }),
                        )
                        .map(([uuid, { features, ...rest }]) => ({
                            ...rest,
                            features: features.map((feature) => ({
                                ...feature,
                                // use a constraint that will never be true
                                strategies: feature.strategies?.map(
                                    (strategy) => ({
                                        ...strategy,
                                        name: 'bogusStrategy',
                                        constraints: [
                                            {
                                                contextName: 'appName',
                                                operator: 'IN' as const,
                                                values: [uuid],
                                            },
                                        ],
                                    }),
                                ),
                            })),
                        })),
                    generateContext(),
                    fc.context(),
                    async (featsAndSegments, context, ctx) => {
                        const serviceFeatures = await insertAndEvaluateFeatures(
                            // @ts-expect-error property types don't match
                            {
                                ...featsAndSegments,
                                context,
                            },
                        );

                        serviceFeatures.forEach((feature) =>
                            feature.strategies.data.forEach((strategy) => {
                                expect(strategy.result.evaluationStatus).toBe(
                                    playgroundStrategyEvaluation.evaluationIncomplete,
                                );
                                expect(strategy.result.enabled).toBe(false);
                            }),
                        );

                        ctx.log(JSON.stringify(serviceFeatures));

                        serviceFeatures.forEach((feature) => {
                            if (feature.strategies.data.length) {
                                // if there are strategies and they're all
                                // incomplete and false, then the feature
                                // is also false
                                expect(feature.isEnabled).toEqual(false);
                            }
                        });
                    },
                )
                .afterEach(cleanup),
            testParams,
        );
    });

    test('should evaluate a feature as unknown if there is at least one incomplete strategy among all failed strategies', async () => {
        await fc.assert(
            fc
                .asyncProperty(
                    fc
                        .tuple(
                            fc.uuid(),
                            clientFeaturesAndSegments({ minLength: 1 }),
                        )
                        .map(([uuid, { features, ...rest }]) => ({
                            ...rest,
                            features: features.map((feature) => ({
                                ...feature,
                                // use a constraint that will never be true
                                strategies: [
<<<<<<< HEAD
                                    ...(feature.strategies ?? []).map(
                                        (strategy) => ({
                                            ...strategy,
                                            constraints: [
                                                {
                                                    contextName: 'appName',
                                                    operator: 'IN' as const,
                                                    values: [uuid],
                                                },
                                            ],
                                        }),
                                    ),
=======
                                    ...feature.strategies!.map((strategy) => ({
                                        ...strategy,
                                        constraints: [
                                            {
                                                contextName: 'appName',
                                                operator: 'IN' as const,
                                                values: [uuid],
                                            },
                                        ],
                                    })),
>>>>>>> 98a0fba1
                                    { name: 'my-custom-strategy' },
                                ],
                            })),
                        })),
                    generateContext(),
                    async (featsAndSegments, context) => {
                        const serviceFeatures = await insertAndEvaluateFeatures(
                            // @ts-expect-error property types don't match
                            {
                                ...featsAndSegments,
                                context,
                            },
                        );

                        serviceFeatures.forEach((feature) => {
                            if (feature.strategies.data.length) {
                                // if there are strategies and they're
                                // all incomplete and unknown, then
                                // the feature is also unknown and
                                // thus 'false' (from an SDK point of
                                // view)
                                expect(feature.isEnabled).toEqual(false);
                            }
                        });
                    },
                )
                .afterEach(cleanup),
            testParams,
        );
    });

    test("features can't be evaluated to true if they're not enabled in the current environment", async () => {
        await fc.assert(
            fc
                .asyncProperty(
                    clientFeaturesAndSegments({ minLength: 1 }).map(
                        ({ features, ...rest }) => ({
                            ...rest,
                            features: features.map((feature) => ({
                                ...feature,
                                enabled: false,
                                // remove any constraints and use a name that doesn't exist
                                strategies: [{ name: 'default' }],
                            })),
                        }),
                    ),
                    generateContext(),
                    fc.context(),
                    async (featsAndSegments, context, ctx) => {
                        const serviceFeatures = await insertAndEvaluateFeatures(
                            {
                                ...featsAndSegments,
                                context,
                            },
                        );

                        serviceFeatures.forEach((feature) =>
                            feature.strategies.data.forEach((strategy) => {
                                expect(strategy.result.evaluationStatus).toBe(
                                    playgroundStrategyEvaluation.evaluationComplete,
                                );
                                expect(strategy.result.enabled).toBe(true);
                            }),
                        );

                        ctx.log(JSON.stringify(serviceFeatures));
                        serviceFeatures.forEach((feature) => {
                            expect(feature.isEnabled).toBe(false);
                            expect(feature.isEnabledInCurrentEnvironment).toBe(
                                false,
                            );
                        });
                    },
                )
                .afterEach(cleanup),
            testParams,
        );
    });

    test('output toggles should have the same variants as input toggles', async () => {
        await fc.assert(
            fc
                .asyncProperty(
                    clientFeaturesAndSegments({ minLength: 1 }),
                    generateContext(),
                    async ({ features, segments }, context) => {
                        const serviceFeatures = await insertAndEvaluateFeatures(
                            {
                                features,
                                segments,
                                context,
                            },
                        );

                        const variantsMap = features.reduce(
                            (acc, feature) => ({
                                ...acc,
                                [feature.name]: feature.variants,
                            }),
                            {},
                        );

                        serviceFeatures.forEach((feature) => {
                            if (variantsMap[feature.name]) {
                                expect(feature.variants).toEqual(
                                    expect.arrayContaining(
                                        variantsMap[feature.name],
                                    ),
                                );
                                expect(variantsMap[feature.name]).toEqual(
                                    expect.arrayContaining(feature.variants),
                                );
                            } else {
                                expect(feature.variants).toStrictEqual([]);
                            }
                        });
                    },
                )
                .afterEach(cleanup),
            testParams,
        );
    });

    test('isEnabled matches strategies.results', async () => {
        await fc.assert(
            fc
                .asyncProperty(
                    clientFeaturesAndSegments({ minLength: 1 }),
                    generateContext(),
                    async ({ features, segments }, context) => {
                        const serviceFeatures = await insertAndEvaluateFeatures(
                            {
                                features,
                                segments,
                                context,
                            },
                        );

                        serviceFeatures.forEach((feature) => {
                            if (feature.isEnabled) {
                                expect(
                                    feature.isEnabledInCurrentEnvironment,
                                ).toBe(true);
                                expect(feature.strategies.result).toBe(true);
                            } else {
                                expect(
                                    !feature.isEnabledInCurrentEnvironment ||
                                        feature.strategies.result !== true,
                                ).toBe(true);
                            }
                        });
                    },
                )
                .afterEach(cleanup),
            testParams,
        );
    });

    test('strategies.results matches the individual strategy results', async () => {
        await fc.assert(
            fc
                .asyncProperty(
                    clientFeaturesAndSegments({ minLength: 1 }),
                    generateContext(),
                    async ({ features, segments }, context) => {
                        const serviceFeatures = await insertAndEvaluateFeatures(
                            {
                                features,
                                segments,
                                context,
                            },
                        );

                        serviceFeatures.forEach(({ strategies }) => {
                            if (strategies.result === false) {
                                expect(
                                    strategies.data.every(
                                        (strategy) =>
                                            strategy.result.enabled === false,
                                    ),
                                ).toBe(true);
                            } else if (
                                strategies.result ===
                                playgroundStrategyEvaluation.unknownResult
                            ) {
                                expect(
                                    strategies.data.some(
                                        (strategy) =>
                                            strategy.result.enabled ===
                                            playgroundStrategyEvaluation.unknownResult,
                                    ),
                                ).toBe(true);

                                expect(
                                    strategies.data.every(
                                        (strategy) =>
                                            strategy.result.enabled !== true,
                                    ),
                                ).toBe(true);
                            } else {
                                if (strategies.data.length > 0) {
                                    expect(
                                        strategies.data.some(
                                            (strategy) =>
                                                strategy.result.enabled ===
                                                true,
                                        ),
                                    ).toBe(true);
                                }
                            }
                        });
                    },
                )
                .afterEach(cleanup),
            testParams,
        );
    });

    test('unevaluated features should not have variants', async () => {
        await fc.assert(
            fc
                .asyncProperty(
                    clientFeaturesAndSegments({ minLength: 1 }),
                    generateContext(),
                    async ({ features, segments }, context) => {
                        const serviceFeatures = await insertAndEvaluateFeatures(
                            {
                                features,
                                segments,
                                context,
                            },
                        );

                        serviceFeatures.forEach((feature) => {
                            if (
                                feature.strategies.result ===
                                playgroundStrategyEvaluation.unknownResult
                            ) {
                                expect(feature.variant).toEqual({
                                    name: 'disabled',
                                    enabled: false,
                                    feature_enabled: false,
                                });
                            }
                        });
                    },
                )
                .afterEach(cleanup),
            testParams,
        );
    });
});<|MERGE_RESOLUTION|>--- conflicted
+++ resolved
@@ -78,8 +78,6 @@
     index?: number,
 ): ISegment => ({
     ...segment,
-    description: segment.description || undefined, // transforms null to undefined
-    project: segment.project || undefined, // transforms null to undefined
     name: segment.name || `test-segment ${index ?? 'unnumbered'}`,
     createdAt: new Date(),
     description: '',
@@ -124,15 +122,9 @@
                 {
                     ...feature,
                     createdAt: undefined,
-<<<<<<< HEAD
-                    variants: undefined,
-                    description: feature.description || undefined, // transforms null to undefined
-                    impressionData: feature.impressionData || undefined, // transforms null to undefined
-=======
                     variants: [],
                     description: undefined,
                     impressionData: false,
->>>>>>> 98a0fba1
                     createdByUserId: 9999,
                 },
             );
@@ -988,20 +980,6 @@
                                 ...feature,
                                 // use a constraint that will never be true
                                 strategies: [
-<<<<<<< HEAD
-                                    ...(feature.strategies ?? []).map(
-                                        (strategy) => ({
-                                            ...strategy,
-                                            constraints: [
-                                                {
-                                                    contextName: 'appName',
-                                                    operator: 'IN' as const,
-                                                    values: [uuid],
-                                                },
-                                            ],
-                                        }),
-                                    ),
-=======
                                     ...feature.strategies!.map((strategy) => ({
                                         ...strategy,
                                         constraints: [
@@ -1012,7 +990,6 @@
                                             },
                                         ],
                                     })),
->>>>>>> 98a0fba1
                                     { name: 'my-custom-strategy' },
                                 ],
                             })),
