--- conflicted
+++ resolved
@@ -17,12 +17,7 @@
     RoleType,
 } from '../../lib/types';
 import FakeRoleStore from './fake-role-store';
-<<<<<<< HEAD
 import { PermissionRef } from '../../lib/services/access-service';
-import { P } from 'ts-toolbelt/out/Object/_api';
-=======
-import { PermissionRef } from 'lib/services/access-service';
->>>>>>> d1ea9594
 
 class AccessStoreMock implements IAccessStore {
     fakeRolesStore: IRoleStore;
