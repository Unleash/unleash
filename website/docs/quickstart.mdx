---
title: Quickstart
---

import Tabs from '@theme/Tabs';

import TabItem from '@theme/TabItem';

The easiest way to get started with Unleash is through a [cloud-hosted free trial](https://www.getunleash.io/plans/enterprise-payg). This gives you a ready-to-use instance, so you can explore all Unleash features without any local setup.

In this guide, you'll:

1. **Sign up** for a free, cloud-hosted Unleash Enterprise instance.

2. **Create your first feature flag** using the Unleash Admin UI.

3. **Connect Unleash to your application** by integrating an SDK into your codebase.

![The Unleash Admin UI onboarding experience](/img/onboarding-experience.png)

If you prefer to manage your own infrastructure, see the [self-hosted setup guide](./using-unleash/deploy/getting-started). To use the open-source version, see the instructions in the [Unleash GitHub repository](https://github.com/Unleash/unleash?tab=readme-ov-file#get-started-with-unleash).

## Sign up for an Unleash Enterprise Cloud trial

Start by signing up for a [free 14-day trial](https://www.getunleash.io/plans/enterprise-payg) of Unleash Enterprise Cloud.
After you submit the form, you will receive a confirmation email. Follow the link in the email to set your password and log in to your Unleash instance.

## Create your first feature flag

Once you've logged in, it's time to create your first feature flag:

1. In the Unleash Admin UI, open the **Default** project.
2. Click **New feature flag**.
3. Enter a name, and click **Create feature flag**.

For more details on creating feature flags, see [How to create a feature flag](/how-to-create-feature-flag).

## Connect your application to Unleash

Next, use one of the client or server-side [SDKs](/reference/sdks) to connect Unleash with your application. 

<details>
  <summary>Need an example application to test with?</summary>

    Explore our SDK examples directly in your browser with CodeSandbox. Check out the [Unleash SDK Examples](https://github.com/Unleash/unleash-sdk-examples) repository to try one now.
</details>

<Tabs groupId="connect-sdk-quickstart">

<TabItem value="sdk-client-side" label="Connect a client-side SDK">

1. **Create an API token**

    In the Unleash Admin UI, create a [frontend API token](/reference/api-tokens-and-client-keys#frontend-tokens) in **Admin settings > Access control > API access**. 
2. **Get your Unleash API URL**

    Find the base URL of your Unleash Cloud instance (for example, `https://us.app.unleash-hosted.com/some-instance-id`). Your frontend API URL is this base URL with `/api/frontend` appended to it.
3. **Initialize the SDK**
    
    In your application code, initialize the SDK using your API URL and token.

The following example shows how to use the [JavaScript SDK](/reference/sdks/javascript-browser) to connect to your Unleash instance:

```javascript title="JavaScript SDK"
import { UnleashClient } from "unleash-proxy-client";

const unleash = new UnleashClient({
    url: "https://<YOUR_UNLEASH_INSTANCE>/api/frontend",
    clientKey: "<YOUR_TOKEN>",
    appName: "<YOUR_APP_NAME>",
});

unleash.on("synchronized", () => {
    // Unleash is ready to serve updated feature flags.

    // Check a feature flag
    if (unleash.isEnabled("some-flag")) {
        // do cool new things when the flag is enabled
    }
});
```

</TabItem>
<TabItem value="sdk-server-side" label="Connect a server-side SDK">

1. **Create an API token**

    In the Unleash Admin UI, create a [client API token](/reference/api-tokens-and-client-keys#client-tokens) in **Admin settings > Access control > API access**. 
2. **Get your Unleash API URL**

    Find the base URL of your Unleash Cloud instance (for example, `https://us.app.unleash-hosted.com/some-instance-id`). Your API URL is this base URL with `/api` appended to it.
3. **Initialize the SDK**

    In your application code, initialize the SDK using your API URL and token.

The following example shows how to use the [Node.js SDK](/reference/sdks/node) to connect to your Unleash instance:

```javascript title="Node.js SDK"
const { initialize } = require("unleash-client");

const unleash = initialize({
    url: "https://<YOUR_UNLEASH_INSTANCE>/api",
    appName: "<YOUR_APP_NAME>",
    customHeaders: {
        Authorization: "<YOUR_TOKEN>",
    },
});

unleash.on("synchronized", () => {
    // Unleash is ready to serve updated feature flags.

    if (unleash.isEnabled("some-flag")) {
        // do cool new things when the flag is enabled
    }
});
```

</TabItem>
</Tabs>

For examples that show how to connect to Unleash in other programming languages, see the [Unleash SDK Examples repository](https://github.com/Unleash/unleash-sdk-examples).


## Next steps

<<<<<<< HEAD
Check out our reference documentation that explains the [Unleash architecture](/understanding-unleash/unleash-overview), the different [hosting options](/understanding-unleash/hosting-options) available, and other [core concepts](/reference/projects) you need to get the most out of Unleash. 

Explore feature flag best practices and language-specific tutorials in our [developer guides](/topics/feature-flags/feature-flag-best-practices).
=======
You have successfully connected Unleash to your application. To continue exploring, see the following resources:

- **Core concepts**: Learn about the [Unleash architecture](/understanding-unleash/unleash-overview), available [hosting options](/understanding-unleash/hosting-options), and other [reference documentation](/reference).
- **Developer guides**: Explore feature flag [best practices](/topics/feature-flags/feature-flag-best-practices) and [language-specific tutorials](/feature-flag-tutorials/react).
- **Join the community**: Have questions or feedback? Join the [Unleash community on Slack](https://slack.unleash.run) to connect with other developers and the Unleash team.
>>>>>>> 5901475c
<|MERGE_RESOLUTION|>--- conflicted
+++ resolved
@@ -123,14 +123,8 @@
 
 ## Next steps
 
-<<<<<<< HEAD
-Check out our reference documentation that explains the [Unleash architecture](/understanding-unleash/unleash-overview), the different [hosting options](/understanding-unleash/hosting-options) available, and other [core concepts](/reference/projects) you need to get the most out of Unleash. 
-
-Explore feature flag best practices and language-specific tutorials in our [developer guides](/topics/feature-flags/feature-flag-best-practices).
-=======
 You have successfully connected Unleash to your application. To continue exploring, see the following resources:
 
 - **Core concepts**: Learn about the [Unleash architecture](/understanding-unleash/unleash-overview), available [hosting options](/understanding-unleash/hosting-options), and other [reference documentation](/reference).
 - **Developer guides**: Explore feature flag [best practices](/topics/feature-flags/feature-flag-best-practices) and [language-specific tutorials](/feature-flag-tutorials/react).
-- **Join the community**: Have questions or feedback? Join the [Unleash community on Slack](https://slack.unleash.run) to connect with other developers and the Unleash team.
->>>>>>> 5901475c
+- **Join the community**: Have questions or feedback? Join the [Unleash community on Slack](https://slack.unleash.run) to connect with other developers and the Unleash team.