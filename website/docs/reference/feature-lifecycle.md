--- conflicted
+++ resolved
@@ -4,11 +4,7 @@
 
 :::note Availability
 
-<<<<<<< HEAD
-**Version**: `5.12+` in BETA
-=======
-Feature lifecycle was introduced in **Unleash 6.2**
->>>>>>> 751c2fa9
+**Version**: `6.2+`
 
 :::
 
