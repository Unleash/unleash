---
title: Stickiness
---

_Stickiness_ is how Unleash guarantees that the same user gets the same features every time. Stickiness is useful in any scenario where you want to either show a feature to only a subset of users or give users a variant of a feature.

## Calculation

By default, Unleash calculates stickiness based on the user id and the group id. If the user id is unavailable, it falls back to using the session id instead. It hashes these values to a number between 0 and 100 using the [MurmurHash hash function](https://en.wikipedia.org/wiki/MurmurHash). This number is what determines whether a user will see a specific feature or variant. Because the process is deterministic, the same user will always get the same number.

If both the user id and the session id is unavailable, the calculation returns a random value and stickiness is not guaranteed.

## Consistency

Because the number assigned to a user won't change, Unleash also guarantees that the a user will keep seeing the same features even if certain other parameters change.

For instance: When using the [gradual rollout activation strategy](../reference/activation-strategies.md#gradual-rollout), any user whose number is less than or equal to the rollout percentage will see the feature. This means that the same users will keep seeing the feature even as you increase the percentage of your user base that sees the feature.

## Custom stickiness {#custom-stickiness}

:::info
Custom stickiness is available starting from Unleash Enterprise v4.
:::

When using [the gradual rollout strategy](../reference/activation-strategies.md#gradual-rollout) or [feature toggle variants](./feature-toggle-variants.md), you can use parameters other than the user id to calculate stickiness. More specifically, you can use any field, custom or otherwise, of the [Unleash Context](../reference/unleash-context.md) as long as you have enabled custom stickiness for these fields.

:::note SDK compatibility

Custom stickiness is supported by all of our SDKs except for the Rust SDK. You can always refer to the [SDK compatibility table](../reference/sdks/index.md#server-side-sdk-compatibility-table) for the full overview.

:::

### Enabling custom stickiness

To enable custom stickiness on a field, navigate to the Create Context screen in the UI and find the field you want to enable. There's a "Custom stickiness" option at the bottom of the form. Enable this toggle and update the context field by pressing the "Update" button.

![The Create Context screen in the Unleash UI. There's a toggle at the bottom to control custom stickiness.](/img/enable_custom_stickiness.png)

## Project default stickiness

:::info Availability

<<<<<<< HEAD
![The Edit Project screen.  There is a dropdown for setting the default stickiness](/img/project_default_stickiness.png)
=======
Project default stickiness was introduced in **Unleash v5**.
>>>>>>> 4fa0746d

:::

Each project in Unleash can have its own default stickiness context field. Whenever you add a gradual rollout strategy or variants to a feature in that project, Unleash will use the configured context field as the initial value. 

Only context fields that have the [custom stickiness](unleash-context.md#custom-stickiness) option turned on can be used as default stickiness fields.

If you don't specify a default custom stickiness, the project will use the "default" stickiness option, which works as described in the [calculation section](#calculation).

You can configure project default stickiness when you create a project or by editing the project later. 

![The Edit Project screen.  There is a dropdown for setting the default stickiness](/img/project_default_stickiness.png)<|MERGE_RESOLUTION|>--- conflicted
+++ resolved
@@ -40,11 +40,7 @@
 
 :::info Availability
 
-<<<<<<< HEAD
-![The Edit Project screen.  There is a dropdown for setting the default stickiness](/img/project_default_stickiness.png)
-=======
 Project default stickiness was introduced in **Unleash v5**.
->>>>>>> 4fa0746d
 
 :::
 
