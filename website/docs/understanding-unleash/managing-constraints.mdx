---
title: Managing constraints
---

:::info

In this explanatory guide, we will discuss how best to deal with large and complex constraints, such as when you want to constrain a feature to a list of 150 user IDs.

:::

Unleash offers several ways to limit feature exposure to a specified audience, such as the [User IDs strategy](../reference/activation-strategies.md#userids), [strategy constraints](../reference/strategy-constraints.md), and [segments](../reference/segments.mdx). Each of these options makes it easy to add some sort of user identifier to the list of users who should get access to a feature.

Because of their availability and ease of use with smaller lists, it can be tempting to just keep adding identifiers to those lists. However, once you start approaching a hundred elements, we recommend that you find another way to manage these IDs. In fact, it's probably better to stop well before you get that far.

The rest of this document explains why this is generally a bad idea and how we suggest you solve your problems instead. However, as always there **are** exceptional cases where this is the solution.

How large is too large? How complex is too complex? It depends. However, smaller and simpler is generally better.

## The cost of data

First, let's talk a bit about Unleash's architecture: **Your Unleash instance** is where you define all your features, their strategies, and constraints (and a lot more). However, the Unleash instance itself does not do any of the feature evaluation[^1]. That responsibility is delegated to the Unleash SDKs (or [Edge](/generated/unleash-edge.md) / the [Unleash proxy](/generated/unleash-proxy.md)).

For the SDKs (Edge/proxy included) to evaluate a feature, it needs to know everything about that feature in a specific environment. This includes all strategies and their constraints. This means that the Unleash instance must transmit all information about this feature (and all other features) as a response to an API call.

As the number of elements in a constraint list (such as the number of unique user IDs) grows, so does the size of the HTTP response from the Unleash instance. More data to transmit means more bandwidth used and longer response times. More data to parse (on the SDK side) means more time spent processing and more data to store and look up on the client.

To fetch feature configuration, Unleash SDKs run a polling loop in the background. While this works well with normal-sized configurations, as you add more complex constraints, it can eventually overload your network and slow down your SDK. Additionally, as the number of SDKs connecting to your Unleash instance increases, the problem can become more pronounced, potentially impacting performance.

In other words: it's not good.

## Rethinking your options

Okay, so putting all these IDs in Unleash isn't good. But how **do** you manage features for these 124 special cases you have?

The first thing to think about would be whether you can group these special cases in some way. Maybe you already have an [Unleash context](../reference/unleash-context.md) field that covers the same amount of users. In that case, you can constrain that instead. If you don't have a context field that matches these users, then you might need to create one.

Further, if you have a lot of special cases and require complex constraint logic to model it correctly, this probably reflects some logic that is specific to your domain. It's also likely that this same logic is used elsewhere in your system external to Unleash. Modeling this logic in multiple places can quickly lead to breakage, and we recommend having a single source of truth for cases like this.

<<<<<<< HEAD
Say, for instance, that you have a VIP program where only your top 100 customers get access, and you want to use Unleash to manage access to these exclusive features. In that case, you probably have that list of 100 customers stored outside of Unleash (and if you don't, you definitely **should**: Unleash is **not** a data store). To solve this without using a constraint with 100 customer IDs, you could add a `cusomerType` field to the Unleash context, and only expose the features to users whose `customerType` is `VIP`.
=======
Say, for instance that you have a VIP program where only your top 100 customers get access, and you want to use Unleash to manage access to these exclusive features. In that case, you probably have that list of 100 customers stored outside of Unleash (and if you don't, you definitely **should**: Unleash is **not** a data store). To solve this without using a constraint with 100 customer IDs, you could add a `customerType` field to the Unleash context, and only expose the features to users whose `customerType` is `VIP`.
>>>>>>> 751c2fa9

## The external storage trick

Continuing the `customerType` example above, how would you resolve a user's `customerType` in your application?

If you have customers, then you need to store those customers' data somewhere. This is usually in a database. In some cases, you might already have all the information you need available when you first get the customer information (when they log in). If that's the case, you should be able to take the necessary info and populate the Unleash context with it directly.

But what if it's more ephemeral or what if it's not available together with the customer data directly? Maybe it's something that changes dynamically?

An option is to set up an external data store that handles this information specifically. As an example, consider a [Redis](http://redis.com/) instance that has a list of VIP customers. You could have an application connect to it and receive the latest state of VIP customers whenever you check a feature with Unleash. For an example of this, check out the [Unleash and Redis](https://github.com/sighphyre/UnleashAndRedis) example.

## Why doesn't Unleash support complex constraint setups out of the box?

The Unleash SDKs are designed to be fast and unobtrusive. This means that resolving a large set of constraints at runtime results in one of two problems: either the SDK needs to resolve very large amounts of data, which can put pressure on your network or it needs to make a potentially slow network call to resolve the segment. Both of these are undesirable for the health of your application.

[^1]: Well, except for in the case of the [front-end API](../reference/front-end-api.md). But even then, the size of the data to transmit matters.<|MERGE_RESOLUTION|>--- conflicted
+++ resolved
@@ -36,11 +36,7 @@
 
 Further, if you have a lot of special cases and require complex constraint logic to model it correctly, this probably reflects some logic that is specific to your domain. It's also likely that this same logic is used elsewhere in your system external to Unleash. Modeling this logic in multiple places can quickly lead to breakage, and we recommend having a single source of truth for cases like this.
 
-<<<<<<< HEAD
-Say, for instance, that you have a VIP program where only your top 100 customers get access, and you want to use Unleash to manage access to these exclusive features. In that case, you probably have that list of 100 customers stored outside of Unleash (and if you don't, you definitely **should**: Unleash is **not** a data store). To solve this without using a constraint with 100 customer IDs, you could add a `cusomerType` field to the Unleash context, and only expose the features to users whose `customerType` is `VIP`.
-=======
 Say, for instance that you have a VIP program where only your top 100 customers get access, and you want to use Unleash to manage access to these exclusive features. In that case, you probably have that list of 100 customers stored outside of Unleash (and if you don't, you definitely **should**: Unleash is **not** a data store). To solve this without using a constraint with 100 customer IDs, you could add a `customerType` field to the Unleash context, and only expose the features to users whose `customerType` is `VIP`.
->>>>>>> 751c2fa9
 
 ## The external storage trick
 
