--- conflicted
+++ resolved
@@ -9,17 +9,7 @@
 
 Unleash is a **private**, **secure**, and **scalable feature management platform** built to reduce the risk of releasing new features and accelerate software development.
 
-<<<<<<< HEAD
-- [Quickstart](/quickstart): Get up and running with Unleash in just a few steps.
-- [Unleash Academy](/unleash-academy/introduction): Video Tutorials to onboard you to Unleash’s full suite of capabilities.
-- [Feature Flag Best Practices](/topics): Maximize your effectiveness with feature flags, regardless of what technology you choose to use.
-- [Feature Flag Tutorials](/feature-flag-tutorials): Our small but growing collection of tutorials on using feature flags with different technologies.
-- [Understanding Unleash](/understanding-unleash): Get a high-level view of Unleash's architecture, core functionalities, and concepts to leverage our platform to its full potential.
-- [Using Unleash](/using-unleash): Our comprehensive guides on APIs, SDKs, integrations, how-to guides, and troubleshooting will help you get things done with Unleash.
-- [Contributing to Unleash](/contributing): Join our community and contribute to the ongoing growth of Unleash.
-=======
 Whether you’re a small team or a large enterprise, Unleash enables you to **innovate faster** and make data-driven decisions that **enhance your user experience**.
->>>>>>> 56dacb66
 
 With market-leading data governance, robust change and access controls, SaaS or self-hosted deployment options, multi-region support, and the flexibility of **open-source**, you have the freedom to choose the setup that works best for you while maintaining full control over your data.
 
