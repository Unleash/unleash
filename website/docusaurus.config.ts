--- conflicted
+++ resolved
@@ -446,13 +446,6 @@
                     fromExtensions: ['html', 'htm'],
                     redirects: [
                         {
-                            to: '/how-to/how-to-create-api-tokens',
-                            from: [
-                                '/user_guide/api-token',
-                                '/deploy/user_guide/api-token',
-                            ],
-                        },
-                        {
                             from: '/advanced/audit_log',
                             to: '/reference/events',
                         },
@@ -849,460 +842,6 @@
                             ],
                             to: '/understanding-unleash/data-collection',
                         },
-<<<<<<< HEAD
-                    ],
-                },
-            ],
-            copyright: `Copyright © ${new Date().getFullYear()} Unleash. Built with Docusaurus.`,
-            logo: {
-                src: 'img/logo.svg',
-                alt: 'Unleash logo',
-            },
-        },
-        image: 'img/logo.png',
-        imageZoom: {
-            // Optional medium-zoom options at
-            // https://www.npmjs.com/package/medium-zoom#options
-            options: {
-                background: 'var(--ifm-background-color)',
-            },
-        },
-    },
-    presets: [
-        [
-            '@docusaurus/preset-classic',
-            {
-                docs: {
-                    // Please change this to your repo.
-                    editUrl:
-                        'https://github.com/Unleash/unleash/edit/main/website/',
-                    routeBasePath: '/',
-                    remarkPlugins: [[pluginNpm2Yarn, { sync: true }]],
-                    docItemComponent: '@theme/ApiItem',
-                    sidebarPath: './sidebars.ts',
-                },
-                theme: {
-                    customCss: './src/css/custom.css',
-                },
-                googleAnalytics: {
-                    trackingID: 'UA-134882379-1',
-                },
-                googleTagManager: {
-                    containerId: 'GTM-KV5PRR2',
-                },
-                sitemap: {
-                    changefreq: 'weekly',
-                    lastmod: 'date',
-                    priority: 0.5,
-                    createSitemapItems: async (params) => {
-                        const { defaultCreateSitemapItems, ...rest } = params;
-                        const items = await defaultCreateSitemapItems(rest);
-                        return items.filter(
-                            (item) => !item.url.includes('/page/'),
-                        );
-                    },
-                },
-            },
-        ],
-    ],
-    plugins: [
-        [
-            // heads up to anyone making redirects:
-            //
-            // remember that redirects only work in production and not in
-            // development, as mentioned in the docs
-            // https://docusaurus.io/docs/api/plugins/@docusaurus/plugin-client-redirects/
-            '@docusaurus/plugin-client-redirects',
-            {
-                fromExtensions: ['html', 'htm'],
-                redirects: [
-                    {
-                        from: '/advanced/audit_log',
-                        to: '/reference/events',
-                    },
-                    {
-                        from: '/reference/event-log',
-                        to: '/reference/events',
-                    },
-                    {
-                        from: '/reference/event-types',
-                        to: '/reference/events',
-                    },
-                    {
-                        from: '/advanced/api_access',
-                        to: '/how-to/how-to-use-the-admin-api',
-                    },
-                    {
-                        from: '/advanced/archived_toggles',
-                        to: '/reference/feature-toggles',
-                    },
-                    {
-                        from: [
-                            '/advanced/custom-activation-strategy',
-                            '/advanced/custom_activation_strategy',
-                        ],
-                        to: '/reference/custom-activation-strategies',
-                    },
-                    {
-                        from: '/advanced/feature_toggle_types',
-                        to: '/reference/feature-toggles',
-                    },
-                    {
-                        from: [
-                            '/toggle_variants',
-                            '/advanced/feature_toggle_variants',
-                            '/advanced/toggle_variants',
-                        ],
-                        to: '/reference/feature-toggle-variants',
-                    },
-                    {
-                        from: [
-                            '/advanced/impression-data',
-                            '/advanced/impression_data',
-                        ],
-                        to: '/reference/impression-data',
-                    },
-                    {
-                        from: '/advanced/stickiness',
-                        to: '/reference/stickiness',
-                    },
-                    {
-                        from: '/advanced/sso-google',
-                        to: '/how-to/how-to-add-sso-google',
-                    },
-                    {
-                        from: '/advanced/sso-open-id-connect',
-                        to: '/how-to/how-to-add-sso-open-id-connect',
-                    },
-                    {
-                        from: '/advanced/sso-saml-keycloak',
-                        to: '/how-to/how-to-add-sso-saml-keycloak',
-                    },
-                    {
-                        from: '/advanced/sso-saml',
-                        to: '/how-to/how-to-add-sso-saml',
-                    },
-                    {
-                        from: '/advanced/enterprise-authentication',
-                        to: '/reference/sso',
-                    },
-                    {
-                        from: ['/addons', '/reference/addons'],
-                        to: '/reference/integrations',
-                    },
-                    {
-                        from: ['/addons/datadog', '/reference/addons/datadog'],
-                        to: '/reference/integrations/datadog',
-                    },
-                    {
-                        from: ['/addons/slack', '/reference/addons/slack'],
-                        to: '/reference/integrations/slack',
-                    },
-                    {
-                        from: [
-                            '/addons/slack-app',
-                            '/reference/addons/slack-app',
-                        ],
-                        to: '/reference/integrations/slack-app',
-                    },
-                    {
-                        from: ['/addons/teams', '/reference/addons/teams'],
-                        to: '/reference/integrations/teams',
-                    },
-                    {
-                        from: ['/addons/webhook', '/reference/addons/webhook'],
-                        to: '/reference/integrations/webhook',
-                    },
-                    {
-                        from: '/guides/feature_updates_to_slack',
-                        to: '/how-to/how-to-send-feature-updates-to-slack-deprecated',
-                    },
-                    {
-                        from: ['/integrations/integrations', '/integrations'],
-                        to: '/reference/integrations',
-                    },
-                    {
-                        from: '/integrations/jira_server_plugin_installation',
-                        to: '/reference/integrations/jira-server-plugin-installation',
-                    },
-                    {
-                        from: '/integrations/jira_server_plugin_usage',
-                        to: '/reference/integrations/jira-server-plugin-usage',
-                    },
-                    {
-                        from: [
-                            '/sdks',
-                            '/user_guide/client-sdk',
-                            '/client-sdk',
-                            '/user_guide/connect_sdk',
-                            '/sdks/community',
-                        ],
-                        to: '/reference/sdks',
-                    },
-                    {
-                        from: '/sdks/go_sdk',
-                        to: '/reference/sdks/go',
-                    },
-                    {
-                        from: '/sdks/java_sdk',
-                        to: '/reference/sdks/java',
-                    },
-                    {
-                        from: '/sdks/node_sdk',
-                        to: '/reference/sdks/node',
-                    },
-                    {
-                        from: '/sdks/php_sdk',
-                        to: '/reference/sdks/php',
-                    },
-                    {
-                        from: '/sdks/python_sdk',
-                        to: '/reference/sdks/python',
-                    },
-                    {
-                        from: '/sdks/dot_net_sdk',
-                        to: '/reference/sdks/dotnet',
-                    },
-                    {
-                        from: '/sdks/ruby_sdk',
-                        to: '/reference/sdks/ruby',
-                    },
-                    {
-                        from: '/sdks/android_proxy_sdk',
-                        to: '/reference/sdks/android-proxy',
-                    },
-                    {
-                        from: '/sdks/proxy-ios',
-                        to: '/reference/sdks/ios-proxy',
-                    },
-                    {
-                        from: [
-                            '/sdks/proxy-javascript',
-                            '/sdks/javascript-browser',
-                        ],
-                        to: '/reference/sdks/javascript-browser',
-                    },
-                    {
-                        from: ['/sdks/proxy-react', '/sdks/react'],
-                        to: '/reference/sdks/react',
-                    },
-                    {
-                        from: '/sdks/proxy-vue',
-                        to: '/reference/sdks/vue',
-                    },
-                    {
-                        from: '/sdks/proxy-svelte',
-                        to: '/reference/sdks/svelte',
-                    },
-                    {
-                        from: [
-                            '/user_guide/native_apps',
-                            '/user_guide/proxy-api',
-                            '/sdks/unleash-proxy',
-                        ],
-                        to: '/reference/unleash-proxy',
-                    },
-                    {
-                        to: '/reference/activation-strategies',
-                        from: [
-                            '/user_guide/control_rollout',
-                            '/user_guide/activation_strategy',
-                        ],
-                    },
-                    {
-                        from: '/user_guide/environments',
-                        to: '/reference/environments',
-                    },
-                    {
-                        from: '/user_guide/projects',
-                        to: '/reference/projects',
-                    },
-                    {
-                        from: ['/user_guide/rbac', '/advanced/groups'],
-                        to: '/reference/rbac',
-                    },
-                    {
-                        from: '/user_guide/technical_debt',
-                        to: '/reference/technical-debt',
-                    },
-                    {
-                        from: '/user_guide/unleash_context',
-                        to: '/reference/unleash-context',
-                    },
-                    {
-                        from: '/user_guide/user-management',
-                        to: '/how-to/how-to-add-users-to-unleash',
-                    },
-                    {
-                        from: '/user_guide/v4-whats-new',
-                        to: '/reference/whats-new-v4',
-                    },
-                    {
-                        from: [
-                            '/user_guide/important-concepts',
-                            '/tutorials/important-concepts',
-                            '/reference/concepts/',
-                        ],
-                        to: '/reference',
-                    },
-                    {
-                        from: [
-                            '/user_guide/quickstart',
-                            '/docs/getting_started',
-                            '/tutorials/quickstart',
-                            '/tutorials/getting-started',
-                        ],
-                        to: '/quickstart',
-                    },
-                    {
-                        from: '/api/basic-auth',
-                        to: '/reference/api/legacy/unleash/basic-auth',
-                    },
-                    {
-                        from: '/api',
-                        to: '/reference/api/legacy/unleash',
-                    },
-                    {
-                        from: '/api/admin/addons',
-                        to: '/reference/api/legacy/unleash/admin/addons',
-                    },
-                    {
-                        from: '/api/admin/context',
-                        to: '/reference/api/legacy/unleash/admin/context',
-                    },
-                    {
-                        from: '/api/admin/events',
-                        to: '/reference/api/legacy/unleash/admin/events',
-                    },
-                    {
-                        from: '/api/admin/feature-toggles-v2',
-                        to: '/reference/api/legacy/unleash/admin/features-v2',
-                    },
-                    {
-                        from: '/api/admin/feature-types',
-                        to: '/reference/api/legacy/unleash/admin/feature-types',
-                    },
-                    {
-                        from: '/api/admin/features',
-                        to: '/reference/api/legacy/unleash/admin/features',
-                    },
-                    {
-                        from: '/api/admin/features-archive',
-                        to: '/reference/api/legacy/unleash/admin/archive',
-                    },
-                    {
-                        from: '/api/admin/metrics',
-                        to: '/reference/api/legacy/unleash/admin/metrics',
-                    },
-                    {
-                        from: '/api/admin/projects',
-                        to: '/reference/api/legacy/unleash/admin/projects',
-                    },
-                    {
-                        from: '/api/admin/segments',
-                        to: '/reference/api/legacy/unleash/admin/segments',
-                    },
-                    {
-                        from: '/api/admin/state',
-                        to: '/reference/api/legacy/unleash/admin/state',
-                    },
-                    {
-                        from: '/api/admin/strategies',
-                        to: '/reference/api/legacy/unleash/admin/strategies',
-                    },
-                    {
-                        from: '/api/admin/tags',
-                        to: '/reference/api/legacy/unleash/admin/tags',
-                    },
-                    {
-                        from: '/api/admin/user-admin',
-                        to: '/reference/api/legacy/unleash/admin/user-admin',
-                    },
-                    {
-                        from: '/api/client/features',
-                        to: '/reference/api/legacy/unleash/client/features',
-                    },
-                    {
-                        from: '/api/client/metrics',
-                        to: '/reference/api/legacy/unleash/client/metrics',
-                    },
-                    {
-                        from: '/api/client/register',
-                        to: '/reference/api/legacy/unleash/client/register',
-                    },
-                    {
-                        from: '/api/internal/internal',
-                        to: '/reference/api/legacy/unleash/internal/prometheus',
-                    },
-                    {
-                        from: '/api/internal/health',
-                        to: '/reference/api/legacy/unleash/internal/health',
-                    },
-                    {
-                        from: '/help',
-                        to: '/',
-                    },
-                    {
-                        from: ['/topics/feature-flags/tutorials', '/tutorials'],
-                        to: '/feature-flag-tutorials',
-                    },
-                    {
-                        from: ['/tutorials/academy', '/unleash-academy'],
-                        to: '/unleash-academy/introduction',
-                    },
-                    {
-                        from: '/tutorials/academy-foundational',
-                        to: '/unleash-academy/foundational',
-                    },
-                    {
-                        from: '/tutorials/academy-advanced-for-devs',
-                        to: '/unleash-academy/advanced-for-devs',
-                    },
-                    {
-                        from: '/tutorials/academy-managing-unleash-for-devops',
-                        to: '/unleash-academy/managing-unleash-for-devops',
-                    },
-                    {
-                        from: '/developer-guide',
-                        to: '/contributing',
-                    },
-                    {
-                        from: [
-                            '/tutorials/unleash-overview',
-                            '/user_guide/unleash_overview',
-                        ],
-                        to: '/understanding-unleash/unleash-overview',
-                    },
-                    {
-                        from: [
-                            '/tutorials/managing-constraints',
-                            '/topics/managing-constraints',
-                        ],
-                        to: '/understanding-unleash/managing-constraints',
-                    },
-                    {
-                        from: [
-                            '/tutorials/the-anatomy-of-unleash',
-                            '/topics/the-anatomy-of-unleash',
-                        ],
-                        to: '/understanding-unleash/the-anatomy-of-unleash',
-                    },
-                    {
-                        from: [
-                            '/tutorials/proxy-hosting',
-                            '/topics/proxy-hosting',
-                        ],
-                        to: '/understanding-unleash/proxy-hosting',
-                    },
-                    {
-                        from: [
-                            '/tutorials/data-collection',
-                            '/topics/data-collection',
-                        ],
-                        to: '/understanding-unleash/data-collection',
-                    },
-=======
->>>>>>> 87a84426
 
                         {
                             from: '/how-to/how-to-troubleshoot-flag-exposure',
