{
  "name": "websitev-2",
  "version": "0.0.0",
  "private": true,
  "scripts": {
    "docusaurus": "docusaurus",
    "start": "docusaurus start",
    "build": "docusaurus build",
    "swizzle": "docusaurus swizzle",
    "deploy": "docusaurus deploy",
    "clear": "docusaurus clear",
    "serve": "docusaurus serve",
    "write-translations": "docusaurus write-translations",
    "write-heading-ids": "docusaurus write-heading-ids",
    "storybook": "start-storybook -p 6006",
    "build-storybook": "build-storybook"
  },
  "dependencies": {
    "@docusaurus/core": "2.0.0-rc.1",
    "@docusaurus/plugin-client-redirects": "2.0.0-rc.1",
    "@docusaurus/plugin-google-analytics": "2.0.0-rc.1",
    "@docusaurus/preset-classic": "2.0.0-rc.1",
    "@docusaurus/remark-plugin-npm2yarn": "2.0.0-rc.1",
    "@mdx-js/react": "1.6.22",
    "@svgr/webpack": "6.2.1",
    "clsx": "1.2.1",
    "file-loader": "6.2.0",
    "react": "18.2.0",
    "react-dom": "18.2.0",
    "unleash-proxy-client": "2.0.1",
    "url-loader": "4.1.1"
  },
  "resolutions": {
    "trim": "^1.0.0",
    "glob-parent": "^6.0.0",
    "browserslist": "^4.16.5",
    "set-value": "^4.0.1",
    "immer": "^9.0.6",
    "ansi-regex": "^5.0.1",
    "nth-check": "^2.0.1"
  },
  "browserslist": {
    "production": [
      ">0.5%",
      "not dead",
      "not op_mini all"
    ],
    "development": [
      "last 1 chrome version",
      "last 1 firefox version",
      "last 1 safari version"
    ]
  },
  "devDependencies": {
<<<<<<< HEAD
    "@babel/core": "7.18.6",
    "@docusaurus/module-type-aliases": "2.0.0-rc.1",
=======
    "@babel/core": "7.18.9",
    "@docusaurus/module-type-aliases": "2.0.0-beta.18",
>>>>>>> 572f1cb7
    "@storybook/addon-actions": "6.5.9",
    "@storybook/addon-essentials": "6.5.9",
    "@storybook/addon-interactions": "6.5.9",
    "@storybook/addon-links": "6.5.9",
    "@storybook/react": "6.5.9",
    "@storybook/testing-library": "0.0.13",
    "@tsconfig/docusaurus": "1.0.6",
    "babel-loader": "8.2.5",
    "enhanced-resolve": "5.10.0",
    "react-router": "6.3.0",
    "storybook-addon-root-attribute": "1.0.2",
    "typescript": "4.7.4"
  }
}<|MERGE_RESOLUTION|>--- conflicted
+++ resolved
@@ -52,13 +52,8 @@
     ]
   },
   "devDependencies": {
-<<<<<<< HEAD
-    "@babel/core": "7.18.6",
+    "@babel/core": "7.18.9",
     "@docusaurus/module-type-aliases": "2.0.0-rc.1",
-=======
-    "@babel/core": "7.18.9",
-    "@docusaurus/module-type-aliases": "2.0.0-beta.18",
->>>>>>> 572f1cb7
     "@storybook/addon-actions": "6.5.9",
     "@storybook/addon-essentials": "6.5.9",
     "@storybook/addon-interactions": "6.5.9",
