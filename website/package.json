--- conflicted
+++ resolved
@@ -53,16 +53,8 @@
     "@docusaurus/module-type-aliases": "^3.5.2",
     "@docusaurus/types": "^3.5.2",
     "@tsconfig/docusaurus": "2.0.3",
-<<<<<<< HEAD
     "@types/react": "^18.3.12",
     "typescript": "5.6.3"
-=======
-    "babel-loader": "9.2.1",
-    "enhanced-resolve": "5.17.1",
-    "react-router": "6.27.0",
-    "replace-in-file": "7.2.0",
-    "typescript": "5.4.5"
->>>>>>> 844d3c26
   },
   "packageManager": "yarn@4.5.1"
 }