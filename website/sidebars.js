--- conflicted
+++ resolved
@@ -113,13 +113,13 @@
                                 },
                                 {
                                     type: 'doc',
-<<<<<<< HEAD
+                                    label: 'A/B Testing',
+                                    id: 'feature-flag-tutorials/use-cases/a-b-testing',
+                                },
+                                {
+                                    type: 'doc',
                                     label: 'Feature Flags for AI',
                                     id: 'feature-flag-tutorials/use-cases/ai',
-=======
-                                    label: 'A/B Testing',
-                                    id: 'feature-flag-tutorials/use-cases/a-b-testing',
->>>>>>> 3f8d4c35
                                 },
                             ],
                         },
