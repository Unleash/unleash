--- conflicted
+++ resolved
@@ -265,18 +265,16 @@
                             label: 'Scaling Unleash',
                             id: 'feature-flag-tutorials/use-cases/scaling-unleash',
                         },
-<<<<<<< HEAD
-                       {
+                        {
+                            type: 'doc',
+                            label: 'Managing feature flags in code',
+                            id: 'feature-flag-tutorials/use-cases/manage-feature-flags-in-code',
+                        },
+                                               {
                             type: 'doc',
                             label: 'Organizing feature flags using projects and environments',
                             id: 'feature-flag-tutorials/use-cases/organize-feature-flags',
-=======
-                        {
-                            type: 'doc',
-                            label: 'Managing feature flags in code',
-                            id: 'feature-flag-tutorials/use-cases/manage-feature-flags-in-code',
->>>>>>> 57ec5ce8
-                        },
+                       },
                     ],
                 },
                 {
